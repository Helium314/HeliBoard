--- conflicted
+++ resolved
@@ -118,12 +118,10 @@
     testImplementation 'androidx.test:runner:1.5.2'
     testImplementation 'androidx.test:core:1.5.0'
 
-<<<<<<< HEAD
     // Generative AI
     implementation("com.google.ai.client.generativeai:generativeai:0.9.0")
-=======
+
     //multiple bottom sheets
     implementation ("com.roshaan.multiplebottomsheets:multiplebottomsheets:1.0.1")
     implementation ("com.google.android.material:material:1.12.0")
->>>>>>> 0b2f5d7b
 }