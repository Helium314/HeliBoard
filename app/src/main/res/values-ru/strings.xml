<?xml version="1.0" encoding="utf-8"?>
<!-- 
/*
**
** Copyright 2008, The Android Open Source Project
**
** Licensed under the Apache License, Version 2.0 (the "License");
** you may not use this file except in compliance with the License.
** You may obtain a copy of the License at
**
**     http://www.apache.org/licenses/LICENSE-2.0
**
** Unless required by applicable law or agreed to in writing, software
** distributed under the License is distributed on an "AS IS" BASIS,
** WITHOUT WARRANTIES OR CONDITIONS OF ANY KIND, either express or implied.
** See the License for the specific language governing permissions and
** limitations under the License.
*/
 --><resources xmlns:android="http://schemas.android.com/apk/res/android" xmlns:xliff="urn:oasis:names:tc:xliff:document:1.2">
    <string name="english_ime_input_options" msgid="3909945612939668554">"Настройки"</string>
    <string name="use_contacts_for_spellchecking_option_title" msgid="5374120998125353898">"Поиск в контактах"</string>
    <string name="use_contacts_for_spellchecking_option_summary" msgid="8754413382543307713">"Использовать имена контактов при проверке правописания"</string>
    <string name="vibrate_on_keypress" msgid="5258079494276955460">"Виброотклик клавиш"</string>
    <string name="sound_on_keypress" msgid="6093592297198243644">"Звук клавиш"</string>
    <string name="popup_on_keypress" msgid="123894815723512944">"Увеличивать при нажатии"</string>
    <string name="settings_screen_preferences" msgid="2696713156722014624">"Настройки"</string>
    <string name="settings_screen_accounts" msgid="2786418968536696670">"Аккаунты"</string>
    <string name="settings_screen_appearance_and_layouts" msgid="7358046399111611615">"Вид и раскладки"</string>
    <string name="settings_screen_gesture" msgid="8826372746901183556">"Непрерывный ввод"</string>
    <string name="settings_screen_correction" msgid="1616818407747682955">"Исправление текста"</string>
    <string name="settings_screen_advanced" msgid="7472408607625972994">"Дополнительные настройки"</string>
    <string name="settings_screen_theme" msgid="2137262503543943871">"Тема"</string>
    <string name="enable_split_keyboard" msgid="4177264923999493614">Включить разделённую клавиатуру</string>
    <string name="include_other_imes_in_language_switch_list" msgid="4533689960308565519">"Смена способов ввода"</string>
    <string name="include_other_imes_in_language_switch_list_summary" msgid="840637129103317635">"Клавиша переключения языков также служит для смены способа ввода"</string>
    <string name="show_language_switch_key" msgid="5915478828318774384">"Клавиша смены языка"</string>
    <string name="show_language_switch_key_summary" msgid="7343403647474265713">"Показывать, когда включено несколько раскладок"</string>
    <string name="key_preview_popup_dismiss_delay" msgid="6213164897443068248">"Задержка закрытия"</string>
    <string name="key_preview_popup_dismiss_no_delay" msgid="2096123151571458064">"Без задержки"</string>
    <string name="key_preview_popup_dismiss_default_delay" msgid="2166964333903906734">"По умолчанию"</string>
    <string name="abbreviation_unit_milliseconds" msgid="8700286094028323363">"<xliff:g id="MILLISECONDS">%s</xliff:g> мс"</string>
    <string name="settings_system_default" msgid="6268225104743331821">"По умолчанию"</string>
    <string name="use_contacts_dict" msgid="4435317977804180815">"Подсказывать имена"</string>
    <string name="use_contacts_dict_summary" msgid="6599983334507879959">Использовать имена контактов для их дальнейшего правописания</string>
    <string name="use_personalized_dicts" msgid="5167396352105467626">"Пользовательские словари"</string>
    <string name="enable_metrics_logging" msgid="5506372337118822837">Помочь улучшить приложение <xliff:g id="APPLICATION_NAME" example="Android Keyboard">%s</xliff:g></string>
    <string name="use_double_space_period" msgid="8781529969425082860">"Точки автоматически"</string>
    <string name="use_double_space_period_summary" msgid="6532892187247952799">Вводить точку с пробелом двойным нажатием пробела</string>
    <string name="auto_cap" msgid="1719746674854628252">"Заглавные автоматически"</string>
    <string name="auto_cap_summary" msgid="7934452761022946874">"Писать первое слово предложения с прописной буквы"</string>
    <string name="edit_personal_dictionary" msgid="3996910038952940420">"Личный словарь"</string>
    <string name="configure_dictionaries_title" msgid="4238652338556902049">"Дополнительные словари"</string>
    <string name="main_dictionary" msgid="4798763781818361168">"Основной словарь"</string>
    <string name="prefs_show_suggestions" msgid="8026799663445531637">"Варианты исправлений"</string>
    <string name="prefs_show_suggestions_summary" msgid="1583132279498502825">"Предлагать варианты слов во время ввода"</string>
    <string name="prefs_block_potentially_offensive_title" msgid="5078480071057408934">"Блокировка нецензурных слов"</string>
    <string name="prefs_block_potentially_offensive_summary" msgid="2371835479734991364">"Не предлагать слова, которые могут быть сочтены оскорбительными"</string>
    <string name="auto_correction" msgid="7630720885194996950">"Автоисправление"</string>
    <string name="auto_correction_summary" msgid="5625751551134658006">"Автоматическое исправление опечаток при вводе знака препинания или пробела"</string>
    <string name="auto_correction_threshold_mode_off" msgid="8470882665417944026">"Отключено"</string>
    <string name="auto_correction_threshold_mode_modest" msgid="8788366690620799097">"Умеренное"</string>
    <string name="auto_correction_threshold_mode_aggressive" msgid="7319007299148899623">"Активно"</string>
    <string name="auto_correction_threshold_mode_very_aggressive" msgid="1853309024129480416">"Очень активно"</string>
    <string name="bigram_prediction" msgid="1084449187723948550">"Подсказывать слова"</string>
    <string name="bigram_prediction_summary" msgid="3896362682751109677">"Предлагать подсказки на основе предыдущего слова"</string>
    <string name="gesture_input" msgid="826951152254563827">"Включить функцию"</string>
    <string name="gesture_input_summary" msgid="9180350639305731231">"Вводите слова, не отрывая пальца от клавиатуры"</string>
    <string name="gesture_preview_trail" msgid="3802333369335722221">"Рисовать линию"</string>
    <string name="gesture_floating_preview_text" msgid="4443240334739381053">"Показывать подсказки"</string>
    <string name="gesture_floating_preview_text_summary" msgid="4472696213996203533">"Показывать подсказки при вводе текста"</string>
    <string name="gesture_space_aware" msgid="2078291600664682496">"Непрерывный ввод фраз"</string>
    <string name="gesture_space_aware_summary" msgid="4371385818348528538">"Проводите по клавише пробела после каждого слова"</string>
    <string name="voice_input" msgid="3583258583521397548">"Клавиша голосового ввода"</string>
    <string name="voice_input_disabled_summary" msgid="6323489602945135165">Голосовой способ ввода не включен. Проверьте раздел настроек \"Язык и ввод\".</string>
    <string name="configure_input_method" msgid="373356270290742459">"Настройка способов ввода"</string>
    <string name="language_selection_title" msgid="3666971864764478269">"Выберите язык"</string>
    <string name="help_and_feedback" msgid="5328219371839879161">"Справка/отзыв"</string>
    <string name="select_language" msgid="5709487854987078367">"Язык"</string>
    <string name="hint_add_to_dictionary" msgid="2645988432867033007">"Чтобы сохранить, нажмите ещё раз"</string>
    <string name="hint_add_to_dictionary_without_word" msgid="6710206006427574423">"Чтобы сохранить, нажмите здесь"</string>
    <string name="has_dictionary" msgid="6071847973466625007">"Доступен словарь"</string>
    <string name="keyboard_layout" msgid="8451164783510487501">"Тема клавиатуры"</string>
    <string name="switch_accounts" msgid="3321216593719006162">"Сменить аккаунт"</string>
    <string name="no_accounts_selected" msgid="2073821619103904330">"Аккаунт не выбран"</string>
    <string name="account_selected" msgid="2846876462199625974">Используется аккаунт <xliff:g id="EMAIL_ADDRESS" example="someone@example.com">%1$s</xliff:g></string>
    <string name="account_select_ok" msgid="9141195141763227797">"ОК"</string>
    <string name="account_select_cancel" msgid="5181012062618504340">"Отмена"</string>
    <string name="account_select_sign_out" msgid="3299651159390187933">"Выйти"</string>
    <string name="account_select_title" msgid="6279711684772922649">"Выберите аккаунт"</string>
    <string name="subtype_en_GB" msgid="88170601942311355">"Английский (Великобритания)"</string>
    <string name="subtype_en_US" msgid="6160452336634534239">"Английский (США)"</string>
    <string name="subtype_es_US" msgid="5583145191430180200">"Испанский (США)"</string>
    <string name="subtype_hi_ZZ" msgid="8860448146262798623">"Хинглиш"</string>
    <string name="subtype_sr_ZZ" msgid="9059219552986034343">"Сербский (латиница)"</string>
    <string name="subtype_with_layout_en_GB" msgid="1931018968641592304">Английский (Великобритания, <xliff:g id="KEYBOARD_LAYOUT" example="QWERTY">%s</xliff:g>)</string>
    <string name="subtype_with_layout_en_US" msgid="8809311287529805422">Английский (США, <xliff:g id="KEYBOARD_LAYOUT" example="QWERTY">%s</xliff:g>)</string>
    <string name="subtype_with_layout_es_US" msgid="510930471167541338">Испанский (США, <xliff:g id="KEYBOARD_LAYOUT" example="QWERTY">%s</xliff:g>)</string>
    <string name="subtype_with_layout_hi_ZZ" msgid="6827402953860547044">Хинглиш (<xliff:g id="KEYBOARD_LAYOUT" example="QWERTY">%s</xliff:g>)</string>
    <string name="subtype_with_layout_sr_ZZ" msgid="2859024772719772407">Сербский (<xliff:g id="KEYBOARD_LAYOUT" example="QWERTY">%s</xliff:g>)</string>
    <string name="subtype_generic_traditional" msgid="8584594350973800586"><xliff:g id="LANGUAGE_NAME" example="Nepali">%s</xliff:g> (классическая)</string>
    <string name="subtype_generic_compact" msgid="3353673321203202922"><xliff:g id="LANGUAGE_NAME" example="Hindi">%s</xliff:g> (компактная)</string>
    <string name="subtype_no_language" msgid="7137390094240139495">"Язык не определен (латиница)"</string>
    <string name="subtype_no_language_qwerty" msgid="244337630616742604">"Латиница (QWERTY)"</string>
    <string name="subtype_no_language_qwertz" msgid="443066912507547976">"Латиница (QWERTZ)"</string>
    <string name="subtype_no_language_azerty" msgid="8144348527575640087">"Латиница (AZERTY)"</string>
    <string name="subtype_no_language_dvorak" msgid="1564494667584718094">"Латиница (Dvorak)"</string>
    <string name="subtype_no_language_colemak" msgid="5837418400010302623">"Латиница (Colemak)"</string>
    <string name="subtype_no_language_pcqwerty" msgid="5354918232046200018">"Латиница (ПК)"</string>
    <string name="subtype_emoji" msgid="7483586578074549196">"Эмодзи"</string>
    <string name="keyboard_theme" msgid="4909551808526178852">"Тема клавиатуры"</string>
    <string name="custom_input_styles_title" msgid="8429952441821251512">"Свои стили ввода"</string>
    <string name="add_style" msgid="6163126614514489951">"Добавить стиль"</string>
    <string name="add" msgid="8299699805688017798">"Добавить"</string>
    <string name="remove" msgid="4486081658752944606">"Удалить"</string>
    <string name="save" msgid="7646738597196767214">"Сохранить"</string>
    <string name="subtype_locale" msgid="8576443440738143764">"Язык"</string>
    <string name="keyboard_layout_set" msgid="4309233698194565609">"Раскладка"</string>
    <string name="custom_input_style_note_message" msgid="8826731320846363423">Ваш измененный стиль ввода должен быть включен перед тем как использовать его. Включить его сейчас\?</string>
    <string name="enable" msgid="5031294444630523247">"Включить"</string>
    <string name="not_now" msgid="6172462888202790482">"Не сейчас"</string>
    <string name="custom_input_style_already_exists" msgid="8008728952215449707">Такой стиль ввода уже существует: <xliff:g id="INPUT_STYLE_NAME" example="English (Dvorak)">%s</xliff:g></string>
    <string name="prefs_keypress_vibration_duration_settings" msgid="7918341459947439226">"Длительность вибро при нажатии"</string>
    <string name="prefs_keypress_sound_volume_settings" msgid="6027007337036891623">"Громкость звука при нажатии"</string>
    <string name="prefs_key_longpress_timeout_settings" msgid="6102240298932897873">"Долгое нажатие"</string>
    <string name="prefs_enable_emoji_alt_physical_key" msgid="5963640002335470112">"Смайлики с внешней клавиатуры"</string>
    <string name="prefs_enable_emoji_alt_physical_key_summary" msgid="5259484820941627827">"Открывать список смайликов нажатием клавиши ALT"</string>
    <string name="button_default" msgid="3988017840431881491">"По умолчанию"</string>
    <string name="setup_welcome_title" msgid="6112821709832031715">Представляем приложение <xliff:g id="APPLICATION_NAME" example="Android Keyboard">%s</xliff:g></string>
    <string name="setup_welcome_additional_description" msgid="8150252008545768953">"с непрерывным вводом"</string>
    <string name="setup_start_action" msgid="8936036460897347708">"Начать работу"</string>
    <string name="setup_next_action" msgid="371821437915144603">"Далее"</string>
    <string name="setup_steps_title" msgid="6400373034871816182">Настроить <xliff:g id="APPLICATION_NAME" example="Android Keyboard">%s</xliff:g></string>
    <string name="setup_step1_title" msgid="3147967630253462315">Включить <xliff:g id="APPLICATION_NAME" example="Android Keyboard">%s</xliff:g></string>
    <string name="setup_step1_instruction" msgid="4295448056733329661">Чтобы включить приложение \"<xliff:g id="APPLICATION_NAME" example="Android Keyboard">%s</xliff:g>\", установите флажок рядом с его названием в настройках языка и ввода.</string>
    <string name="setup_step1_finished_instruction" msgid="8701441895377434947">Приложение <xliff:g id="APPLICATION_NAME" example="Android Keyboard">%s</xliff:g> уже включено в настройках языка и ввода. Перейдите к следующему шагу!</string>
    <string name="setup_step1_action" msgid="4366513534999901728">"Включить в настройках"</string>
    <string name="setup_step2_title" msgid="6860725447906690594">Переключитесь на <xliff:g id="APPLICATION_NAME" example="Android Keyboard">%s</xliff:g></string>
    <string name="setup_step2_instruction" msgid="9141481964870023336">Выберите приложение \"<xliff:g id="APPLICATION_NAME" example="Android Keyboard">%s</xliff:g>\" как текущий способ ввода.</string>
    <string name="setup_step2_action" msgid="1660330307159824337">"Другой способ ввода"</string>
    <string name="setup_step3_title" msgid="3154757183631490281">Поздравляем, все готово!</string>
    <string name="setup_step3_instruction" msgid="8025981829605426000">Теперь вы можете использовать приложение <xliff:g id="APPLICATION_NAME" example="Android Keyboard">%s</xliff:g> для набора текста.</string>
    <string name="setup_step3_action" msgid="600879797256942259">"Настроить дополнительные языки"</string>
    <string name="setup_finish_action" msgid="276559243409465389">"Готово"</string>
    <string name="show_setup_wizard_icon" msgid="5008028590593710830">"Значок приложения"</string>
    <string name="show_setup_wizard_icon_summary" msgid="4119998322536880213">Отображать значок приложения в меню приложений</string>
    <string name="app_name" msgid="6320102637491234792">"Поставщик словарей"</string>
    <string name="dictionary_provider_name" msgid="3027315045397363079">"Поставщик словарей"</string>
    <string name="dictionary_service_name" msgid="6237472350693511448">"Служба словарей"</string>
    <string name="download_description" msgid="6014835283119198591">"Обновления словаря"</string>
    <string name="dictionary_settings_title" msgid="8091417676045693313">"Дополнительные словари"</string>
    <string name="dictionary_settings_summary" msgid="5305694987799824349">"Настройки словарей"</string>
    <string name="user_dictionaries" msgid="3582332055892252845">"Пользовательские словари"</string>
    <string name="default_user_dict_pref_name" msgid="1625055720489280530">"Пользовательский словарь"</string>
    <string name="dictionary_available" msgid="4728975345815214218">"Доступен словарь"</string>
    <string name="dictionary_downloading" msgid="2982650524622620983">Загрузка</string>
    <string name="dictionary_installed" msgid="8081558343559342962">"Установлен"</string>
    <string name="dictionary_disabled" msgid="8950383219564621762">"Установлен, отключен"</string>
    <string name="cannot_connect_to_dict_service" msgid="9216933695765732398">"Сбой подключения"</string>
    <string name="no_dictionaries_available" msgid="8039920716566132611">"Словарей нет"</string>
    <string name="check_for_updates_now" msgid="8087688440916388581">"Обновить"</string>
    <string name="last_update" msgid="730467549913588780">"Последнее обновление"</string>
    <string name="message_updating" msgid="4457761393932375219">Проверка обновлений</string>
    <string name="message_loading" msgid="5638680861387748936">"Загрузка…"</string>
    <string name="main_dict_description" msgid="3072821352793492143">"Основной словарь"</string>
    <string name="cancel" msgid="6830980399865683324">"Отмена"</string>
    <string name="go_to_settings" msgid="3876892339342569259">"Настройки"</string>
    <string name="install_dict" msgid="180852772562189365">"Установить"</string>
    <string name="cancel_download_dict" msgid="7843340278507019303">"Отмена"</string>
    <string name="delete_dict" msgid="756853268088330054">"Удалить"</string>
    <string name="version_text" msgid="2715354215568469385">Версия <xliff:g id="VERSION_NUMBER" example="1.0.1864.643521">%1$s</xliff:g></string>
    <string name="user_dict_settings_add_menu_title" msgid="1254195365689387076">"Добавить"</string>
    <string name="user_dict_settings_add_dialog_title" msgid="4096700390211748168">"Добавление в словарь"</string>
    <string name="user_dict_settings_add_screen_title" msgid="5818914331629278758">"Фраза"</string>
    <string name="user_dict_settings_add_dialog_more_options" msgid="5671682004887093112">"Больше настроек"</string>
    <string name="user_dict_settings_add_dialog_less_options" msgid="2716586567241724126">"Меньше настроек"</string>
    <string name="user_dict_settings_add_dialog_confirm" msgid="4703129507388332950">"ОК"</string>
    <string name="user_dict_settings_add_word_option_name" msgid="6665558053408962865">"Слово:"</string>
    <string name="user_dict_settings_add_shortcut_option_name" msgid="3094731590655523777">"Быстрые клавиши:"</string>
    <string name="user_dict_settings_add_locale_option_name" msgid="4738643440987277705">"Язык:"</string>
    <string name="user_dict_settings_add_word_hint" msgid="4902434148985906707">"Введите слово"</string>
    <string name="user_dict_settings_add_shortcut_hint" msgid="2265453012555060178">"Ярлык для фразы (необязательно)"</string>
    <string name="user_dict_settings_edit_dialog_title" msgid="3765774633869590352">"Изменение слова"</string>
    <string name="user_dict_settings_context_menu_edit_title" msgid="6812255903472456302">"Изменить"</string>
    <string name="user_dict_settings_context_menu_delete_title" msgid="8142932447689461181">"Удалить"</string>
    <string name="user_dict_settings_empty_text" msgid="6889278304342592383">"В пользовательском словаре пока ничего нет. Добавлять слова можно с помощью кнопки \"Добавить (+)\"."</string>
    <string name="user_dict_settings_all_languages" msgid="8276126583216298886">"Для всех языков"</string>
    <string name="user_dict_settings_more_languages" msgid="7131268499685180461">Другие языки…</string>
    <string name="user_dict_settings_delete" msgid="110413335187193859">"Удалить"</string>
    <string name="user_dict_fast_scroll_alphabet" msgid="5431919401558285473">" АБВГДЕЁЖЗИЙКЛМНОПРСТУФХЦЧШЩЪЫЬЭЮЯ"</string>
    <string name="number_row">"Ряд с цифрами"</string>
    <string name="number_row_summary">Всегда показывать ряд с цифрами</string>
    <string name="show_hints">"Показывать спецсимволы"</string>
    <string name="show_hints_summary">"Показывать спецсимволы на клавишах"</string>
    <string name="prefs_resize_keyboard">"Включить изменение размера клавиатуры"</string>
    <string name="prefs_keyboard_height_scale">"Масштабирование по высоте"</string>
    <string name="delete_swipe">"Удаление жестом"</string>
    <string name="space_trackpad">"Жест по пробелу"</string>
    <string name="delete_swipe_summary">Быстрое удаление текста жестом по клавише удаления</string>
    <string name="space_trackpad_summary">Перемещать курсор жестом по клавише пробела</string>
    <string name="more_keys_strip_description">"Ещё клавиши"</string>
    <string name="prefs_force_incognito_mode">"Режим инкогнито"</string>
    <string name="prefs_force_incognito_mode_summary">Не запоминать новые слова</string>
    <string name="show_emoji_key">Клавиша эмодзи</string>
    <string name="settings_category_clipboard_history">История буфера обмена</string>
    <string name="enable_clipboard_history">Включить журнал буфера обмена</string>
    <string name="spell_checker_service_name">Проверка правописания OpenBoard</string>
    <string name="android_spell_checker_settings">Настройки проверки правописания</string>
    <string name="show_clipboard_key">Клавиша буфера обмена</string>
    <string name="abbreviation_unit_minutes"><xliff:g id="MINUTES">%s</xliff:g>мин.</string>
    <string name="ime_settings">Настройки OpenBoard</string>
    <string name="settings_no_limit">Без ограничения</string>
    <string name="clipboard_history_retention_time">Время хранения журнала буфера обмена</string>
    <string name="subtype_with_layout_bn_BD"><xliff:g id="LANGUAGE_NAME" example="Bangla">%s</xliff:g> (Акхор)</string>
    <string name="subtype_no_language_workman">Латиница (Workman)</string>
    <string name="key_borders">Границы клавиш</string>
    <string name="day_night_mode">Автоматический режим дня/ночи</string>
    <string name="amoled_mode">Чёрная тема (для AMOLED-экранов)</string>
    <string name="theme_family">Стиль темы</string>
    <string name="theme_variant">Вариант темы</string>
    <string name="day_night_mode_summary">Внешний вид будет следовать настройкам системы</string>
    <string name="autospace_after_punctuation_summary">Автоматически добавлять пробел после знаков препинания при вводе нового слова</string>
    <string name="enable_clipboard_history_summary">Если отключено, клавиша буфера обмена будет вставлять содержимое буфера обмена, если таковое имеется</string>
    <string name="autospace_after_punctuation">Автоматическая подстановка пробела после точки</string>
    <string name="prefs_long_press_keyboard_to_change_lang">Изменять метод ввода с помощью пробела</string>
    <string name="subtype_no_language_colemak_dh">Латиница (Colemak Mod-DH)</string>
    <string name="settings_category_experimental">Экспериментальные функции</string>
    <string name="settings_category_miscellaneous">Другие настройки (разное)</string>
    <string name="settings_category_correction">Исправления</string>
    <string name="settings_category_input">Настройки ввода</string>
    <string name="settings_category_additional_keys">Дополнительные клавиши</string>
    <string name="settings_category_suggestions">Предложения</string>
    <string name="prefs_long_press_keyboard_to_change_lang_summary">Долгое нажатие клавиши пробела вызовет меню выбора метода ввода</string>
    <string name="amoled_mode_summary">Экономия заряда батареи для AMOLED-экранов</string>
<<<<<<< HEAD
    <string name="use_system_language_to_select_input_method_subtypes">"Языки системы"</string>
    <string name="select_input_method">"Выбор раскладки"</string>
=======
    <string name="theme_navbar">Цвет панели навигации</string>
    <string name="theme_name_light">Светлая</string>
    <string name="theme_name_dark">Тёмная</string>
    <string name="theme_name_darker">Серая</string>
    <string name="theme_name_black">Чёрная</string>
    <string name="theme_name_user">Пользовательская</string>
    <string name="select_user_colors">Настройка цветов темы</string>
    <string name="select_user_colors_summary">Выберите цвета для текста и фона</string>
    <string name="select_color_to_adjust">Выберите цвета для настройки</string>
    <string name="select_color_background">Фон клавиатуры</string>
    <string name="select_color_key">Текст клавиш</string>
    <string name="select_color_key_hint">Текст спецсимволов клавиш</string>
    <string name="select_color_key_background">Фон клавиш</string>
    <string name="select_color_accent">Акцент</string>
    <string name="settings_screen_about">Справка</string>
    <string name="version">Версия</string>
    <string name="about_github_link" >Посмотреть на GitHub</string>
    <string name="license" >Лицензия с открытым исходным кодом</string>
    <string name="gnu_gpl" >GNU General Public License v3.0</string>
>>>>>>> e0c054ce
</resources><|MERGE_RESOLUTION|>--- conflicted
+++ resolved
@@ -231,10 +231,6 @@
     <string name="settings_category_suggestions">Предложения</string>
     <string name="prefs_long_press_keyboard_to_change_lang_summary">Долгое нажатие клавиши пробела вызовет меню выбора метода ввода</string>
     <string name="amoled_mode_summary">Экономия заряда батареи для AMOLED-экранов</string>
-<<<<<<< HEAD
-    <string name="use_system_language_to_select_input_method_subtypes">"Языки системы"</string>
-    <string name="select_input_method">"Выбор раскладки"</string>
-=======
     <string name="theme_navbar">Цвет панели навигации</string>
     <string name="theme_name_light">Светлая</string>
     <string name="theme_name_dark">Тёмная</string>
@@ -254,5 +250,6 @@
     <string name="about_github_link" >Посмотреть на GitHub</string>
     <string name="license" >Лицензия с открытым исходным кодом</string>
     <string name="gnu_gpl" >GNU General Public License v3.0</string>
->>>>>>> e0c054ce
+    <string name="use_system_language_to_select_input_method_subtypes">"Языки системы"</string>
+    <string name="select_input_method">"Выбор раскладки"</string>
 </resources>