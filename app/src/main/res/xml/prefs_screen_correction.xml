--- conflicted
+++ resolved
@@ -109,7 +109,6 @@
             android:persistent="true" />
 
         <SwitchPreference
-<<<<<<< HEAD
             android:key="suggest_clipboard_content"
             android:title="@string/suggest_clipboard_content"
             android:defaultValue="@bool/config_default_suggest_clipboard_content"
@@ -117,22 +116,6 @@
             android:persistent="true" />
 
         <SwitchPreference
-            android:key="auto_show_toolbar"
-            android:title="@string/auto_show_toolbar"
-            android:summary="@string/auto_show_toolbar_summary"
-            android:defaultValue="true"
-            android:persistent="true" />
-
-        <SwitchPreference
-            android:key="auto_hide_toolbar"
-            android:title="@string/auto_hide_toolbar"
-            android:summary="@string/auto_hide_toolbar_summary"
-            android:defaultValue="true"
-            android:persistent="true" />
-
-        <SwitchPreference
-=======
->>>>>>> 74571a32
             android:key="use_contacts"
             android:title="@string/use_contacts_dict"
             android:summary="@string/use_contacts_dict_summary"
