<?xml version="1.0" encoding="utf-8"?>
<!--
    Copyright (C) 2014 The Android Open Source Project
    modified
    SPDX-License-Identifier: Apache-2.0 AND GPL-3.0-only
-->
<PreferenceScreen
    xmlns:android="http://schemas.android.com/apk/res/android"
    xmlns:latin="http://schemas.android.com/apk/res-auto"
    android:key="screen_appearance"
    android:title="@string/settings_screen_appearance">

    <PreferenceCategory
        android:title="@string/settings_screen_theme">

        <ListPreference
            android:key="theme_style"
            android:title="@string/theme_style"
            android:defaultValue="Material"
            latin:singleLineTitle="false" />

        <ListPreference
            android:key="icon_style"
            android:title="@string/icon_style"
            android:defaultValue="Material"
            latin:singleLineTitle="false" />

        <Preference
            android:key="custom_icon_names"
            android:title="@string/customize_icons" />

        <ListPreference
            android:key="theme_colors"
            android:title="@string/theme_colors"
            latin:singleLineTitle="false" />

        <PreferenceScreen
            android:fragment="helium314.keyboard.latin.settings.ColorsSettingsFragment"
            android:key="theme_select_colors"
            android:title="@string/select_user_colors"
            android:summary="@string/select_user_colors_summary"/>

        <SwitchPreference
            android:key="theme_key_borders"
            android:title="@string/key_borders"/>

        <SwitchPreference
            android:key="theme_auto_day_night"
            android:title="@string/day_night_mode"
            android:defaultValue="@bool/day_night_default"
            android:summary="@string/day_night_mode_summary"/>

        <ListPreference
            android:key="theme_colors_night"
            android:title="@string/theme_colors_night"
            latin:singleLineTitle="false" />

        <PreferenceScreen
            android:fragment="helium314.keyboard.latin.settings.ColorsNightSettingsFragment"
            android:key="theme_select_colors_night"
            android:title="@string/select_user_colors_night"
            android:summary="@string/select_user_colors_summary"
            latin:singleLineTitle="false" />

        <SwitchPreference
            android:key="navbar_color"
            android:title="@string/theme_navbar"
            android:defaultValue="@bool/day_night_default" />

        <Preference
            android:key="custom_background_image"
            android:title="@string/customize_background_image" />

        <Preference
            android:key="custom_background_image_landscape"
            android:title="@string/customize_background_image_landscape"
            android:summary="@string/summary_customize_background_image_landscape"/>

    </PreferenceCategory>

    <PreferenceCategory
        android:title="@string/settings_category_miscellaneous">

        <SwitchPreference
            android:key="split_keyboard"
            android:title="@string/enable_split_keyboard"
            android:persistent="true"
            android:defaultValue="false" />

        <helium314.keyboard.latin.settings.SeekBarDialogPreference
            android:key="split_spacer_scale"
            android:title="@string/split_spacer_scale"
            latin:minValue="50"
            latin:maxValue="200" /> <!-- percentage -->

        <SwitchPreference
            android:key="narrow_key_gaps"
            android:title="@string/prefs_narrow_key_gaps"
            android:defaultValue="true"
            android:persistent="true" />

        <helium314.keyboard.latin.settings.SeekBarDialogPreference
            android:key="keyboard_height_scale"
            android:title="@string/prefs_keyboard_height_scale"
            latin:minValue="50"
            latin:maxValue="150" /> <!-- percentage -->

        <helium314.keyboard.latin.settings.SeekBarDialogPreference
            android:key="bottom_padding_scale"
            android:title="@string/prefs_bottom_padding_scale"
            latin:minValue="0"
            latin:maxValue="500" /> <!-- percentage -->

        <helium314.keyboard.latin.settings.SeekBarDialogPreference
<<<<<<< HEAD
            android:key="side_padding_scale"
            android:title="@string/prefs_side_padding_scale"
            latin:defaultValue="0"
            latin:minValue="0"
            latin:maxValue="300" /> <!-- percentage -->

        <helium314.keyboard.latin.settings.SeekBarDialogPreference
            android:key="side_padding_scale_landscape"
            android:title="@string/prefs_side_padding_scale_landscape"
            latin:defaultValue="0"
            latin:minValue="0"
            latin:maxValue="300" /> <!-- percentage -->
=======
            android:key="bottom_padding_scale_landscape"
            android:title="@string/prefs_bottom_padding_scale_landscape"
            latin:defaultValue="0"
            latin:minValue="0"
            latin:maxValue="500" /> <!-- percentage -->
>>>>>>> 635cd5f8

        <EditTextPreference
            android:key="space_bar_text"
            android:title="@string/prefs_space_bar_text"
            android:defaultValue=""
            android:persistent="true" />

        <Preference
            android:key="custom_font"
            android:title="@string/custom_font"
            android:defaultValue=""
            android:persistent="true" />

        <helium314.keyboard.latin.settings.SeekBarDialogPreference
            android:key="font_scale"
            android:title="@string/prefs_font_scale"
            latin:minValue="50"
            latin:maxValue="150" /> <!-- percentage -->

        <helium314.keyboard.latin.settings.SeekBarDialogPreference
            android:key="emoji_font_scale"
            android:title="@string/prefs_emoji_font_scale"
            latin:minValue="50"
            latin:maxValue="150" /> <!-- percentage -->

    </PreferenceCategory>

</PreferenceScreen><|MERGE_RESOLUTION|>--- conflicted
+++ resolved
@@ -112,7 +112,13 @@
             latin:maxValue="500" /> <!-- percentage -->
 
         <helium314.keyboard.latin.settings.SeekBarDialogPreference
-<<<<<<< HEAD
+            android:key="bottom_padding_scale_landscape"
+            android:title="@string/prefs_bottom_padding_scale_landscape"
+            latin:defaultValue="0"
+            latin:minValue="0"
+            latin:maxValue="500" /> <!-- percentage -->
+
+        <helium314.keyboard.latin.settings.SeekBarDialogPreference
             android:key="side_padding_scale"
             android:title="@string/prefs_side_padding_scale"
             latin:defaultValue="0"
@@ -125,13 +131,6 @@
             latin:defaultValue="0"
             latin:minValue="0"
             latin:maxValue="300" /> <!-- percentage -->
-=======
-            android:key="bottom_padding_scale_landscape"
-            android:title="@string/prefs_bottom_padding_scale_landscape"
-            latin:defaultValue="0"
-            latin:minValue="0"
-            latin:maxValue="500" /> <!-- percentage -->
->>>>>>> 635cd5f8
 
         <EditTextPreference
             android:key="space_bar_text"
