<?xml version="1.0" encoding="utf-8"?>
<!--
    Copyright (C) 2008 The Android Open Source Project
    modified
    SPDX-License-Identifier: Apache-2.0 AND GPL-3.0-only
-->
<resources xmlns:tools="http://schemas.android.com/tools" xmlns:xliff="urn:oasis:names:tc:xliff:document:1.2">
    <!-- Name of Android spell checker service. The app name should not be translated. -->
    <string name="spell_checker_service_name">HeliBoard Spell Checker</string>
    <!-- Title for IME settings screen. The app name should not be translated. -->
    <string name="ime_settings">HeliBoard Settings</string>
    <!-- Title for the spell checking service settings screen. The app name should not be translated. -->
    <string name="android_spell_checker_settings">HeliBoard Spell Checker Settings</string>
    <!-- Option to provide vibrate/haptic feedback on keypress -->
    <string name="vibrate_on_keypress">Vibrate on keypress</string>
    <!-- Option to provide vibrate/haptic feedback on keypress even in do not disturb mode -->
    <string name="vibrate_in_dnd_mode">Vibrate in do not disturb mode</string>
    <!-- Option to play back sound on keypress in soft keyboard -->
    <string name="sound_on_keypress">Sound on keypress</string>
<<<<<<< HEAD
    <!-- Option to perform inline emoji search -->
    <string name="inline_emoji_search">Focused emoji suggestions</string>
    <!-- Description for option to perform inline emoji search -->
    <string name="inline_emoji_search_summary">Show only emoji suggestions when a word is preceded by a colon</string>
=======
    <!-- Option to show emoji descriptions on long press -->
    <string name="show_emoji_descriptions">Show emoji description on long press</string>
    <!-- Description for option to show emoji descriptions on long press -->
    <string name="show_emoji_descriptions_summary">Requires an emoji dictionary</string>
>>>>>>> e9e3bdac
    <!-- Option to control whether or not to show a popup with a larger font on each key press. -->
    <string name="popup_on_keypress">Popup on keypress</string>
    <!-- Settings screen title for preferences-->
    <string name="settings_screen_preferences">Preferences</string>
    <!-- Settings screen title for gesture typing preferences -->
    <string name="settings_screen_gesture">Gesture Typing</string>
    <!-- Settings screen title for text correction options -->
    <string name="settings_screen_correction">Text correction</string>
    <!-- Settings screen title for advanced settings -->
    <string name="settings_screen_advanced">Advanced</string>
    <!-- Settings screen title for keyboard theme settings -->
    <string name="settings_screen_theme">Theme</string>
    <!-- Settings category title for Preference/Input settings -->
    <string name="settings_category_input">Input</string>
    <!-- Settings category title for Preference/Additional keys settings -->
    <string name="settings_category_additional_keys">Additional keys</string>
    <!-- Settings category title for Preference/Additional keys settings -->
    <string name="settings_category_clipboard_history">Clipboard history</string>
    <!-- Settings category title for Text correction/Corrections -->
    <string name="settings_category_correction">Corrections</string>
    <!-- Settings category title for Text correction/Space -->
    <string name="settings_category_space">Space</string>
    <!-- Settings category title for Text correction/Suggestions -->
    <string name="settings_category_suggestions">Suggestions</string>
    <!-- Settings category title for Advanced/Experimental -->
    <string name="settings_category_experimental">Experimental</string>
    <!-- Settings category title for Appearance & Layout/Misc -->
    <string name="settings_category_miscellaneous">Miscellaneous</string>
    <!--  Option for enabling or disabling the split keyboard layout in portrait mode.-->
    <string name="enable_split_keyboard">Enable split keyboard</string>
    <!--  Option for enabling or disabling the split keyboard layout in landscape mode.-->
    <string name="enable_split_keyboard_landscape">Enable split keyboard (landscape)</string>
    <!--  Option for setting distance for split keyboard in portrait mode -->
    <string name="split_spacer_scale">Split distance</string>
    <!--  Option for setting distance for split keyboard in landscape mode, todo: remove after merge -->
    <string name="split_spacer_scale_landscape">Split distance (landscape)</string>
    <!-- Option name for including other IMEs in the language key switch list -->
    <string name="language_switch_key_switch_input_method">Switch to other input methods</string>
    <!-- Option name for switching language / subtype only -->
    <string name="switch_language">Switch Language</string>
    <!-- Option name for switching language / subtype and input method -->
    <string name="language_switch_key_switch_both">Switch both</string>
    <!-- Option to show language switch key -->
    <string name="show_language_switch_key">Language switch key</string>
    <!-- Option for setting whether language switch key should switch internal layouts only, or also to other keyboards -->
    <string name="language_switch_key_behavior">Language switch key behavior</string>
    <!-- Option to show shortcut key to emoji palettes -->
    <string name="show_emoji_key">Emoji key</string>
    <!-- Units abbreviation for the duration (milliseconds) -->
    <string name="abbreviation_unit_milliseconds">%s ms</string>
    <!-- Units abbreviation for the duration (minutes) -->
    <string name="abbreviation_unit_minutes">%s min</string>
    <!-- The text that represents the current settings value is the system default -->
    <string name="settings_system_default">System default</string>
    <!-- The text that represents an unlimited delay -->
    <string name="settings_no_limit">No limit</string>
    <!-- Option name for enabling or disabling the use of names of people in Contacts for suggestion and correction -->
    <string name="use_contacts_dict">Look up contact names</string>
    <!-- Description for option enabling or disabling the use of names of people in Contacts for suggestion and correction -->
    <string name="use_contacts_dict_summary">Use names from Contacts for suggestions and corrections</string>
    <!-- Option name for enabling or disabling the use of installed app names for suggestion and correction -->
    <string name="use_apps_dict">Look up app names</string>
    <!-- Description for option enabling or disabling the use of installed app names for suggestion and correction -->
    <string name="use_apps_dict_summary">Use names of installed apps for suggestions and corrections</string>
    <!-- Option name for enabling the use by the keyboards of sent/received messages, e-mail and typing history to improve suggestion accuracy -->
    <string name="use_personalized_dicts">Personalized suggestions</string>
    <!-- Dialog message informing that dictionaries will be deleted on changing the setting -->
    <string name="disable_personalized_dicts_message">Warning: Disabling this setting will clear learned data</string>
    <!-- Option name for adding learned words to personal dictionary -->
    <string name="add_to_personal_dictionary">Add words to personal dictionary</string>
    <!-- Description for option to add learned words to system-wide user dictionary -->
    <string name="add_to_personal_dictionary_summary">Use device personal dictionary to store learned words</string>
    <!-- Option name for enabling or disabling the double-space period feature that lets double tap on spacebar insert a period followed by a space -->
    <string name="use_double_space_period">Double-space period</string>
    <!-- Description for option enabling or disabling the double-space period feature that lets double tap on spacebar insert a period followed by a space -->
    <string name="use_double_space_period_summary">Double tap on spacebar inserts a period followed by a space</string>
    <!-- Option to enable auto capitalization of sentences -->
    <string name="auto_cap">Auto-capitalization</string>
    <!-- Description for option to enable auto capitalization of sentences -->
    <string name="auto_cap_summary">Capitalize the first word of each sentence</string>
    <!-- Option to edit personal dictionary.-->
    <string name="edit_personal_dictionary">Personal dictionary</string>
    <!-- Name of the main dictionary, as opposed to auxiliary dictionaries (medical/entertainment/sports...) -->
    <string name="main_dictionary">Main dictionary</string>
    <!-- Option to enable showing suggestions -->
    <string name="prefs_show_suggestions">Show correction suggestions</string>
    <!-- Description for show suggestions -->
    <string name="prefs_show_suggestions_summary">Display suggested words while typing</string>
    <!-- Option to override app flag to not show suggestions -->
    <string name="prefs_always_show_suggestions">Always show suggestions</string>
    <!-- Description for override app flag to not show suggestions -->
    <string name="prefs_always_show_suggestions_summary">Ignore other apps’ request to disable suggestions (may cause issues)</string>
    <!-- Option to not override the above flags for InputType.WEB_EDIT_TEXT -->
    <string name="prefs_always_show_suggestions_except_web_text">Don’t always show suggestions for web edit fields</string>
    <!-- Description for prefs_always_show_suggestions_except_web_text -->
    <string name="prefs_always_show_suggestions_except_web_text_summary">Web edit fields (mostly found in browsers) are a very common cause for issues with the always show suggestions setting</string>
    <!-- Option to block potentially offensive words to be shown -->
    <string name="prefs_block_potentially_offensive_title">Block offensive words</string>
    <!-- Summary for option to block potentially offensive words to be shown -->
    <string name="prefs_block_potentially_offensive_summary">Do not suggest potentially offensive words</string>
    <!-- Option to enable auto correction -->
    <string name="autocorrect">Auto-correction</string>
    <!-- Description for auto correction -->
    <string name="auto_correction_summary">Spacebar and punctuation automatically correct mistyped words</string>
    <!-- Option to enable auto correction for many fields that do not request auto correction -->
    <string name="more_autocorrect">More auto-correction</string>
    <!-- Description for more_autocorrect -->
    <string name="more_autocorrect_summary">Auto-correct even when not explicitly requested by the input field</string>
    <!-- Option to change the confidence level of the auto correction -->
    <string name="auto_correction_confidence">Auto-correction confidence</string>
    <!-- Option to enable auto correction for shortcuts (will correct shortcut to the actual word) -->
    <string name="auto_correct_shortcuts">Auto-correct shortcuts</string>
    <!-- Description for auto_correct_shortcuts -->
    <string name="auto_correct_shortcuts_summary">When enabled shortcuts might be expanded by autocorrect</string>
    <!-- Option to undo auto correction with backspace -->
    <string name="backspace_reverts_autocorrect">Backspace reverts autocorrect</string>
    <!-- Option to disable auto correction. -->
    <string name="auto_correction_threshold_mode_off">Off</string>
    <!-- Option to suggest auto correction suggestions modestly. Auto-corrects only to a word which has small edit distance from typed word. -->
    <string name="auto_correction_threshold_mode_modest">Modest</string>
    <!-- Option to suggest auto correction suggestions aggressively. Auto-corrects to a word which has even large edit distance from typed word. -->
    <string name="auto_correction_threshold_mode_aggressive">Aggressive</string>
    <!-- Option to suggest auto correction suggestions very aggressively. Auto-corrects to a word which has even large edit distance from typed word. -->
    <string name="auto_correction_threshold_mode_very_aggressive">Very aggressive</string>
    <!-- Option to show the text to be entered as the middle middle suggestion -->
    <string name="center_suggestion_text_to_enter">Always use middle suggestion</string>
    <!-- Description for the center text to enter setting -->
    <string name="center_suggestion_text_to_enter_summary">On pressing space or punctuation, the middle suggestion will be entered</string>
    <!-- Option to enable using next word suggestions. After the user types a space, with this option on, the keyboard will try to predict the next word. -->
    <string name="bigram_prediction">Next-word suggestions</string>
    <!-- Description for "next word suggestion" option. This displays suggestions even when there is no input, based on the previous word. -->
    <string name="bigram_prediction_summary">Use the previous word in making suggestions</string>
    <!-- Option to enable the suggestion of clipboard content. -->
    <string name="suggest_clipboard_content">Suggest clipboard content</string>
    <!-- Description for the "suggest clipboard content" option. This makes the primary clipboard content visible in the suggestion strip view. -->
    <string name="suggest_clipboard_content_summary">Show recently copied clipboard content as a suggestion</string>
    <!-- Option to enable gesture input. The user can input a word by tracing the letters of a word without releasing the finger from the screen.-->
    <string name="gesture_input">Enable gesture typing</string>
    <!-- Description for "gesture_input" option. The user can input a word by tracing the letters of a word without releasing the finger from the screen.-->
    <string name="gesture_input_summary">Input a word by sliding through the letters</string>
    <!-- Option to enable gesture trail preview. The user can see a trail of the gesture during gesture input.-->
    <string name="gesture_preview_trail">Show gesture trail</string>
    <!-- Option to enable gesture floating text preview. The user can see a suggested word floating above the keyboard during a gesture input.-->
    <string name="gesture_floating_preview_static">Floating preview</string>
    <!-- Description for "gesture_floating_preview_static" option. The user can see a suggested word floating above the keyboard during a gesture input.-->
    <string name="gesture_floating_preview_static_summary">See the suggested word while gesturing</string>
    <!-- Option to enable gesture dynamic floating preview. The user can see a suggested word floating above the moving finger during a gesture input.-->
    <string name="gesture_floating_preview_text">Dynamic floating preview</string>
    <!-- Description for "gesture_floating_preview_text" option. The user can see a suggested word floating above the moving finger during a gesture input.-->
    <string name="gesture_floating_preview_dynamic_summary">Move the preview during a gesture</string>
    <!-- Option to enable space aware gesture input. The user can input multiple words by gliding through the space key during a gesture input.-->
    <string name="gesture_space_aware">Phrase gesture</string>
    <!-- Description for "gesture_space_aware" option. The user can input multiple words by gliding through the space key during a gesture input.-->
    <string name="gesture_space_aware_summary">Input spaces during gestures by gliding to the space key</string>
    <!-- Title of the setting to adjust the fast-typing gesture cooldown-->
    <string name="gesture_fast_typing_cooldown">Rapid typing cooldown</string>
    <!-- The text that represents no cooldown-->
    <string name="gesture_fast_typing_cooldown_instant">Always start instantly</string>
    <!-- Title of the setting to adjust the gesture trail fadeout duration-->
    <string name="gesture_trail_fadeout_duration">Gesture trail lifespan</string>
    <!-- Preferences item for enabling clipboard history -->
    <string name="enable_clipboard_history">Enable clipboard history</string>
    <!-- Description for enabling/disabling clipboard history mentioning that if disabled, clipboard content is pasted -->
    <string name="enable_clipboard_history_summary">If disabled, clipboard key will paste clipboard content if any</string>
    <!-- Preferences item for enabling clipboard history -->
    <string name="clipboard_history_retention_time">History retention time</string>
    <!-- Preferences item for enabling swipe deletion -->
    <string name="delete_swipe">Delete swipe</string>
    <!-- Description for "delete_swipe" option. -->
    <string name="delete_swipe_summary">Perform a swipe from the delete key to select and remove bigger portions of text at once</string>
    <!-- Preferences item and dialog title for backup and restore -->
    <string name="backup_restore_title">Backup and restore</string>
    <!-- Message for backup and restore dialog -->
    <string name="backup_restore_message">Save or load from file. Warning: restore will overwrite existing data</string>
    <!-- Error message for backup -->
    <string name="backup_error">Backup error: %s</string>
    <!-- Error message for restore, %s is replaced by the error message -->
    <string name="restore_error">Error restoring the backup: %s</string>
    <!-- backup button -->
    <string name="button_backup">Backup</string>
    <!-- restore button -->
    <string name="button_restore">Restore</string>
    <!-- Message when backup is restored successfully -->
    <string name="backup_restored">Backup restored</string>
    <!-- Preferences item for format for timestamp keycode -->
    <string name="timestamp_format_title">Format for timestamp key</string>
    <!-- Preferences item for choosing secondary language -->
    <string name="secondary_locale">Multilingual typing</string>
    <!-- Clarification which locales are available for multilingual typing -->
    <string name="locales_with_dict">Languages with dictionaries</string>
    <!-- Preferences item for loading an external gesture typing library -->
    <string name="load_gesture_library">Load gesture typing library</string>
    <!-- Description for "load_gesture_library" option -->
    <string name="load_gesture_library_summary">Provide a native library to enable gesture typing</string>
    <!-- Message in load gesture library dialog -->
    <string name="load_gesture_library_message">You will need the library for \'%s\'. Incompatible libraries may crash when using gesture typing.
        \n\nWarning: loading external code can be a security risk. Only use a library from a source you trust.</string>
    <!-- Message when the library checksum doesn't match -->
    <string name="checksum_mismatch_message">Unknown library file. Are you sure you got it from a trusted source and it is for \'%s\'?</string>
    <!-- Button text for loading gesture library -->
    <string name="load_gesture_library_button_load">Load library</string>
    <!-- Button text for deleting gesture library -->
    <string name="load_gesture_library_button_delete">Delete library</string>
    <!-- Preferences item for inserting space after punctuation -->
    <string name="autospace_after_punctuation">Autospace after punctuation</string>
    <!-- Description for "autospace_after_punctuation" setting -->
    <string name="autospace_after_punctuation_summary">Automatically insert space after punctuation when typing a new word</string>
    <!-- Preferences item for inserting space after manualle picking a suggestion -->
    <string name="autospace_after_suggestion">Autospace after picking a suggestion</string>
    <!-- Preferences item for inserting space before entering a word using gesture typing -->
    <string name="autospace_before_gesture_typing">Autospace before gesture typing a word</string>
    <!-- Preferences item for inserting space after entering a word using gesture typing -->
    <string name="autospace_after_gesture_typing">Autospace after gesture typing a word</string>
    <!-- Preferences item for avoiding automatic space insertion by pressing shift -->
    <string name="shift_removes_autospace">No autospace when pressing shift</string>
    <!-- Description for "autospace_after_punctuation" setting -->
    <string name="shift_removes_autospace_summary">Shift removes pending autospace</string>
    <!-- Preferences item for showing popup keys in long-press popup -->
    <string name="show_popup_keys_title">Show more letters with diacritics in popup</string>
    <!-- Option for showing only letters defined in the current language file in long-press popup -->
    <string name="show_popup_keys_normal">Show variants defined in keyboard languages</string>
    <!-- Option for showing letters common in foreign word (previous default in many language files) -->
    <string name="show_popup_keys_main">Add very common variants (default)</string>
    <!-- Option for showing letters defined in at least two locales -->
    <string name="show_popup_keys_more">Add common variants</string>
    <!-- Option for showing letters defined in any locale -->
    <string name="show_popup_keys_all">Add all available variants</string>
    <!-- Preferences item for enabling URL detection -->
    <string name="url_detection_title">URL detection</string>
    <!-- Description for "url_detection_title" option. -->
    <string name="url_detection_summary">Try to detect URLs and similar as a single word</string>
    <!-- Preferences item for disabling word learning -->
    <string name="incognito">Force incognito mode</string>
    <!-- Description for "prefs_force_incognito_mode" option. -->
    <string name="prefs_force_incognito_mode_summary">Disable learning of new words</string>
    <!-- Content description for "popup keys" suggestions view -->
    <string name="more_keys_strip_description">More keys</string>
    <!-- Title for input language & layout selection screen -->
    <string name="language_and_layouts_title">Languages &amp; Layouts</string>
    <!-- Title of the setting to enable number row -->
    <string name="number_row">Number row</string>
    <!-- Description of the settings to enable number row -->
    <string name="number_row_summary">Always show number row</string>
    <!-- Title of the setting to localize number row -->
    <string name="localized_number_row">Localize number row</string>
    <!-- Description of the settings to localize number row -->
    <string name="localized_number_row_summary">Prefer localized over latin numbers</string>
    <!-- Title of the setting to enable number row hints -->
    <string name="number_row_hints">Show hints on number row</string>
    <!-- Title of the setting to show key hints -->
    <string name="show_hints">Show key hints</string>
    <!-- Description of the settings to show hints -->
    <string name="show_hints_summary">Show long-press hints</string>
    <!-- Preferences item to set popup key order and select hints source -->
    <string name="popup_order_and_hint_source">Popup key order and hints source</string>
    <!-- Title of the setting to select key hints source -->
    <string name="hint_source">Select hint source</string>
    <!-- Title of the setting to set popup key order -->
    <string name="popup_order">Select popup key order</string>
    <!-- Title of the setting to show TLD popup keys -->
    <string name="show_tld_popup_keys">Show TLD popup keys</string>
    <!-- Description of the setting to show TLD popup keys -->
    <string name="show_tld_popup_keys_summary">Replace period key popups with top level domains when typing URLs and email addresses</string>
    <!-- Names of the popup key classes -->
    <string name="popup_keys_number" tools:keep="@string/popup_keys_number">Number row</string>
    <string name="popup_keys_language" translatable="false" tools:keep="@string/popup_keys_language">@string/subtype_locale</string>
    <string name="popup_keys_language_priority" tools:keep="@string/popup_keys_language_priority">Language (priority)</string>
    <string name="popup_keys_layout" tools:keep="@string/popup_keys_layout">Layout</string>
    <string name="popup_keys_symbols" tools:keep="@string/popup_keys_symbols">Symbols</string>
    <!-- Title of the setting to set the toolbar mode -->
    <string name="toolbar_mode">Toolbar mode</string>
    <!-- Option to set the toolbar mode to show an expandable toolbar -->
    <string name="toolbar_mode_expandable">Toolbar keys and suggestions</string>
    <!-- Option to set the toolbar mode to show the toolbar keys only -->
    <string name="toolbar_mode_toolbar_keys">Toolbar keys only</string>
    <!-- Option to set the toolbar mode to show the suggestions strip only -->
    <string name="toolbar_mode_suggestion_strip">Suggestions only</string>
    <!-- Option to set the toolbar mode to hidden -->
    <string name="toolbar_mode_hidden">Hidden</string>
    <!-- Option to hide clipboard and emoji toolbars when main toolbar is hidden -->
    <string name="toolbar_hiding_global">Hide clipboard and emoji toolbars too</string>
    <!-- Title of the setting to set toolbar keys -->
    <string name="toolbar_keys">Select toolbar keys</string>
    <!-- Names of the toolbar keys-->
    <string name="paste" tools:keep="@string/paste" translatable="false">@android:string/paste</string>
    <string name="copy" tools:keep="@string/copy" translatable="false">@android:string/copy</string>
    <string name="cut" tools:keep="@string/cut" translatable="false">@android:string/cut</string>
    <string name="clipboard" tools:keep="@string/clipboard">Clipboard</string>
    <string name="clear_clipboard" tools:keep="@string/clear_clipboard">Clear clipboard</string>
    <string name="voice" tools:keep="@string/voice">Voice input</string>
    <string name="numpad" tools:keep="@string/numpad" translatable="false">@string/layout_numpad</string>
    <string name="settings" tools:keep="@string/settings">Settings</string>
    <string name="select_all" tools:keep="@string/select_all" translatable="false">@android:string/selectAll</string>
    <string name="select_word" tools:keep="@string/select_word">Select word</string>
    <string name="one_handed" tools:keep="@string/one_handed">One-handed mode</string>
    <string name="split" tools:keep="@string/split">Split keyboard</string>
    <string name="full_left" tools:keep="@string/full_left">Full left</string>
    <string name="full_right" tools:keep="@string/full_right">Full right</string>
    <string name="page_start" tools:keep="@string/page_start">Page start</string>
    <string name="page_end" tools:keep="@string/page_end">Page end</string>
    <string name="left" tools:keep="@string/left">Left</string>
    <string name="right" tools:keep="@string/right">Right</string>
    <string name="up" tools:keep="@string/up">Up</string>
    <string name="down" tools:keep="@string/down">Down</string>
    <string name="word_left" tools:keep="@string/word_left">Word left</string>
    <string name="word_right" tools:keep="@string/word_right">Word right</string>
    <string name="page_up" tools:keep="@string/page_up">Page up</string>
    <string name="page_down" tools:keep="@string/page_down">Page down</string>
    <string name="undo" tools:keep="@string/undo">Undo</string>
    <string name="redo" tools:keep="@string/redo">Redo</string>
    <string name="close_history" tools:keep="@string/close_history">Close clipboard history</string>
    <string name="emoji" tools:keep="@string/emoji">Emoji</string>
    <!-- Title of the setting to set clipboard toolbar keys -->
    <string name="clipboard_toolbar_keys">Select clipboard toolbar keys</string>
    <!-- Title of the setting to set pinned toolbar keys -->
    <string name="pinned_toolbar_keys">Select pinned toolbar keys</string>
    <!-- Title of the setting to quick-pin toolbar keys -->
    <string name="quick_pin_toolbar_keys">Pin toolbar key on long press</string>
    <!-- Description of the setting to quick-pin toolbar keys -->
    <string name="quick_pin_toolbar_keys_summary">This will disable other long press actions for toolbar keys that are not pinned</string>
    <!-- Title of the setting to show "..." as hints for more functionality on long-press -->
    <string name="show_popup_hints">Show functional hints</string>
    <!-- Description of the show_popup_hints setting -->
    <string name="show_popup_hints_summary">Show hints if long-pressing a key triggers additional functionality</string>
    <!-- Option to remove popup keys that already exist on the base keyboard -->
    <string name="remove_redundant_popups">Remove redundant popups</string>
    <!-- Description of the remove_redundant_popups setting -->
    <string name="remove_redundant_popups_summary">Suppress popup keys that are already present on the base layout</string>
    <!-- Title of the setting enabling long press on space key to change IME -->
    <string name="prefs_long_press_keyboard_to_change_lang">Change input method with space key</string>
    <!-- Description of the settings to change IME indicating long press triggers change. -->
    <string name="prefs_long_press_keyboard_to_change_lang_summary">Long pressing space key will prompt input method selection menu</string>
    <!-- Title of the setting enabling long press on symbols key to switch to numpad -->
    <string name="prefs_long_press_symbol_for_numpad">Long press symbols key for numpad</string>
    <!-- Title of the setting for reduced distance between keys -->
    <string name="prefs_narrow_key_gaps">Narrow key gaps</string>
    <!-- Title of the setting for setting keyboard height -->
    <string name="prefs_keyboard_height_scale">Keyboard height scale</string>
    <!-- Title of the setting for setting bottom padding height -->
    <string name="prefs_bottom_padding_scale">Bottom padding scale</string>
    <!-- Title of the setting for setting bottom padding height in landscape mode, todo: remove after merge -->
    <string name="prefs_bottom_padding_scale_landscape">Bottom padding scale (landscape)</string>
    <!-- Title of the setting for adjusting font size on the keyboard -->
    <!-- Title of the setting for setting side padding -->
    <string name="prefs_side_padding_scale">Side padding scale</string>
    <!-- Title of the setting for setting side padding in landscape mode, todo: remove after merge -->
    <string name="prefs_side_padding_scale_landscape">Side padding scale (landscape)</string>
    <string name="prefs_font_scale">Keyboard font scale</string>
    <!-- Title of the setting for adjusting font size in emoji view -->
    <string name="prefs_emoji_font_scale">Emoji view font scale</string>
    <!-- Title of the setting for adjusting emoji key size to fit emoji size in emoji view -->
    <string name="prefs_emoji_key_fit">Scale emoji key size with font size</string>
    <!-- Title of the setting for setting default emoji skin tone -->
    <string name="prefs_emoji_skin_tone">Default emoji skin tone</string>
    <!-- Name of the neutral / yellow skin tone -->
    <string name="prefs_emoji_skin_tone_neutral">Neutral</string>
    <!-- Title of the setting for customizing space bar text -->
    <string name="prefs_space_bar_text">Custom text on space bar</string>
    <!-- Title of the setting for adding / removing custom font file -->
    <string name="custom_font">Set custom font from file</string>
    <!-- Description for English (UK) keyboard subtype
         (UK) should be an abbreviation of United Kingdom. -->
    <string name="subtype_en_GB">English (UK)</string>
    <!-- Description for English (US) keyboard subtype
         (US) should be an abbreviation of United States. -->
    <string name="subtype_en_US">English (US)</string>
    <!-- Description for Spanish (US) keyboard subtype
         (US) should be an abbreviation of United States. -->
    <string name="subtype_es_US">Spanish (US)</string>
    <!-- Description for Serbian (Latin) keyboard subtype -->
    <string name="subtype_sr_Latn">Serbian (Latin)</string>
    <!-- Description for Hinglish (https://en.wikipedia.org/wiki/Hinglish) keyboard subtype -->
    <string name="subtype_hi_Latn">Hinglish</string>
    <!-- Description for Mansi (https://en.wikipedia.org/wiki/Mansi_languages) keyboard subtype -->
    <string name="subtype_mns">Mansi</string>
    <!-- Description for Kaitag (https://en.wikipedia.org/wiki/Kaitag_language) keyboard subtype -->
    <string name="subtype_xdq">Kaitag</string>
    <!-- Description for Dagbani (https://en.wikipedia.org/wiki/Dagbani_language) keyboard subtype -->
    <string name="subtype_dag">Dagbani</string>
    <!-- Description for Sesotho (https://en.wikipedia.org/wiki/Sesotho_language) keyboard subtype -->
    <string name="subtype_st">Sesotho</string>
    <string name="subtype_dru">Dargwa (Urakhi)</string>
    <!-- Description for a generic language / layout combination. %1$s is the language, %2$s is the layout -->
    <string name="subtype_with_layout_generic">%1$s (%2$s)</string>
    <!-- Description for "LANGUAGE_NAME" (Extended) keyboard subtype -->
    <string name="subtype_generic_extended">%s (Extended)</string>
    <!-- Description for "LANGUAGE_NAME" (Traditional) keyboard subtype -->
    <string name="subtype_generic_traditional">%s (Traditional)</string>
    <!-- Description for "LANGUAGE_NAME" (Akkhor) keyboard subtype with explicit keyboard layout -->
    <string name="subtype_akkhor_bn_BD">%s (Akkhor)</string>
    <!-- Description for "LANGUAGE_NAME" (Probhat) keyboard subtype with explicit keyboard layout -->
    <string name="subtype_probhat_bn_BD">%s (Probhat)</string>
    <!-- Description for "LANGUAGE_NAME" (Baishakhi) keyboard subtype with explicit keyboard layout -->
    <string name="subtype_baishakhi_bn_IN">%s (Baishakhi)</string>
    <!-- Description for "LANGUAGE_NAME" (Compact) keyboard subtype with explicit keyboard layout -->
    <string name="subtype_generic_compact">%s (Compact)</string>
    <!-- Description for "LANGUAGE_NAME" (Phonetic) keyboard subtype with explicit keyboard layout -->
    <string name="subtype_generic_phonetic">%s (Phonetic)</string>
    <!-- Description for "LANGUAGE_NAME" (Sebeolsik 390) keyboard subtype with explicit keyboard layout -->
    <string name="subtype_generic_sebeolsik_390">%s (Sebeolsik 390)</string>
    <!-- Description for "LANGUAGE_NAME" (Sebeolsik Final) keyboard subtype with explicit keyboard layout -->
    <string name="subtype_generic_sebeolsik_final">%s (Sebeolsik Final)</string>
    <!-- Description for "LANGUAGE_NAME" (Student) keyboard subtype with explicit keyboard layout -->
    <string name="subtype_generic_student">%s (Student)</string>
    <!-- This string is displayed in a language list that allows to choose a language for
suggestions in a software keyboard. This setting won't give suggestions in any particular
language, hence "No language". -->
    <string name="subtype_no_language">No language</string>
    <!-- Description for Emoji keyboard subtype -->
    <string name="subtype_emoji">Emoji</string>
    <!-- Title of the button to add custom style entry in the settings dialog. Preferably 10 characters or less. -->
    <string name="add">Add</string>
    <!-- Title of the button to remove a custom style entry in the settings dialog. Preferably 10 characters or less. -->
    <string name="remove">Remove</string>
    <!-- Title of the button to save a custom style entry in the settings dialog. Preferably 10 characters or less. -->
    <string name="save">Save</string>
    <!-- Title of the button to load a custom style entry in the settings dialog. Preferably 10 characters or less. -->
    <string name="load">Load</string>
    <!-- Title of the spinner for choosing a language of custom style in the settings dialog. Preferably 10 characters or less. -->
    <string name="subtype_locale">Language</string>
    <!-- Title of the section for choosing a keyboard layout language settings dialog -->
    <string name="keyboard_layout_set">Layout</string>
    <!-- Button text and title for adding a custom layout -->
    <string name="button_title_add_custom_layout">Add custom layout</string>
    <!-- Message text for adding a custom layout -->
    <string name="message_add_custom_layout">Select a file in a compatible format. Information about the formats is available %s.</string>
    <!-- Button text for loading a custom layout, image or theme file. Preferably 10 characters or less. -->
    <string name="button_load_custom">Load file</string>
    <!-- Button text for saving a theme file. Preferably 10 characters or less. -->
    <string name="button_save_file">Save to file</string>
    <!-- Button text for copying text to clipboard -->
    <string name="copy_to_clipboard">Copy to Clipboard</string>
    <!-- Error message when file cannot be read -->
    <string name="file_read_error">Cannot read file</string>
    <!-- (currently not used) Button text for copying an existing layout -->
    <string name="button_copy_existing_layout">Copy existing layout</string> <!-- todo: use it or remove it -->
    <!-- Message when deleting a layout -->
    <string name="delete_layout">Really delete custom layout %s?</string>
    <!-- Message when layout to be deleted is in use -->
    <string name="layout_in_use">Warning: layout is in currently use</string>
    <!-- Message on layout error -->
    <string name="layout_error">Layout error: %s</string>
    <!-- Text hint for editing layout -->
    <string name="edit_layout">Tap to edit raw layout</string>
    <!-- Settings screen title for secondary layouts (functional keys, symbols, numpad, ...) -->
    <string name="settings_screen_secondary_layouts">Secondary layouts</string>
    <!-- Name for functional keys layout -->
    <string name="layout_functional_keys" tools:keep="@string/layout_functional_keys">Functional keys</string>
    <!-- Name for functional keys layout for tablets -->
    <string name="layout_functional_keys_tablet" tools:keep="@string/layout_functional_keys_tablet">Functional keys (large screen)</string>
    <!-- Name for functional keys layout when showing symbols layout -->
    <string name="layout_functional_keys_symbols" tools:keep="@string/layout_functional_keys_symbols">Functional keys (Symbols)</string>
    <!-- Name for functional keys layout when showing more symbols layout -->
    <string name="layout_functional_keys_symbols_shifted" tools:keep="@string/layout_functional_keys_symbols_shifted">Functional keys (More symbols)</string>
    <!-- Name for symbols layout -->
    <string name="layout_symbols" tools:keep="@string/layout_symbols">Symbols</string>
    <!-- Name for symbols layout for arabic language -->
    <string name="layout_symbols_arabic" tools:keep="@string/layout_symbols_arabic">Symbols (Arabic)</string>
    <!-- Name for more symbols layout (when pressing shift) -->
    <string name="layout_symbols_shifted" tools:keep="@string/layout_symbols_shifted">More symbols</string>
    <!-- Name for phone layout -->
    <string name="layout_phone" tools:keep="@string/layout_phone">Phone</string>
    <!-- Name for symbols on phone layout -->
    <string name="layout_phone_symbols" tools:keep="@string/layout_phone_symbols">Phone symbols</string>
    <!-- Name for number layout -->
    <string name="layout_number" tools:keep="@string/layout_number">Numbers</string>
    <!-- Name for numpad layout -->
    <string name="layout_numpad" tools:keep="@string/layout_numpad">Numpad</string>
    <!-- Name for numpad layout in landscape mode -->
    <string name="layout_numpad_landscape" tools:keep="@string/layout_numpad_landscape">Numpad (landscape)</string>
    <!-- Name for number row layout -->
    <string name="layout_number_row" tools:keep="@string/layout_number_row">Number row</string>
    <!-- Name for number row basic layout -->
    <string name="layout_number_row_basic" tools:keep="@string/layout_number_row_basic">Number row (basic)</string>
    <!-- Name for bottom row layout in emoji view -->
    <string name="layout_emoji_bottom_row" tools:keep="@string/layout_emoji_bottom_row">Emoji bottom row</string>
    <!-- Name for bottom row layout in clipboard view -->
    <string name="layout_clip_bottom_row" tools:keep="@string/layout_clip_bottom_row">Clipboard bottom row</string>
    <!-- Title for customizing background image -->
    <string name="customize_background_image">Set background image</string>
    <!-- Title for customizing background image in landscape mode -->
    <string name="customize_background_image_landscape">Set background image (landscape)</string>
    <!-- Description for customize_background_image_landscape -->
    <string name="summary_customize_background_image_landscape">If not set, portrait image will be used</string>
    <!-- Title for customizing currencies -->
    <string name="customize_currencies">Customize currencies</string>
    <!-- Info for customizing currencies -->
    <string name="customize_currencies_detail">Set main and up to 6 secondary currency symbols, separated with space</string>
    <!-- Title setting / dialog for selecting when to switch to main keyboard -->
    <string name="switch_keyboard_after">Switch to main keyboard after…</string>
    <!-- Switch to main keyboard after selecting emoji from emoji view -->
    <string name="after_emoji">Selecting emoji in emoji view</string>
    <!-- Switch to main keyboard after selecting clipboard history entry -->
    <string name="after_clip">Selecting clipboard history entry</string>
    <!-- Switch to main keyboard after entering a symbol in symbols layout and then pressing space or enter -->
    <string name="after_symbol_and_space">Pressing enter or space after other keys in symbols view</string>
    <!-- Switch to main keyboard after entering something in numpad layout and then pressing space or enter -->
    <string name="after_numpad_and_space">Pressing enter or space after other keys in numpad</string>
    <!-- Message for selecting day or night background image -->
    <string name="day_or_night_image">Set image for day or night mode?</string>
    <!-- Button for selecting day -->
    <string name="day_or_night_day">Day</string>
    <!-- Button for selecting night -->
    <string name="day_or_night_night">Night</string>
    <!-- Title of the setting for keypress vibration duration -->
    <string name="prefs_keypress_vibration_duration_settings">Keypress vibration duration</string>
    <!-- Title of the setting for keypress sound volume -->
    <string name="prefs_keypress_sound_volume_settings">Keypress sound volume</string>
    <!-- Title of the setting for key long press delay -->
    <string name="prefs_key_longpress_timeout_settings">Key long press delay</string>
    <!-- Title of the setting for overriding Android SDK level for showing emojis -->
    <string name="prefs_key_emoji_max_sdk">Override Emoji version</string>
    <!-- Title of the setting for enabling Emoji palette triggered by the Alt key on physical keyboards -->
    <string name="prefs_enable_emoji_alt_physical_key">Emoji for physical keyboard</string>
    <!-- Description of the settings for enabling Emoji palette triggered by the Alt key on physical keyboards -->
    <string name="prefs_enable_emoji_alt_physical_key_summary">Physical Alt key shows the emoji palette</string>
    <!-- Title of the button to revert to the default value of the device in the settings dialog. Preferably 10 characters or less. -->
    <string name="button_default">Default</string>
    <!-- Title of the setup wizard welcome screen. %s is the application name. -->
    <string name="setup_welcome_title">"Welcome to %s"</string>
    <!-- Additional title of the setup wizard welcome screen, just below the setup_welcome_title. -->
    <string name="setup_welcome_additional_description">with Gesture Typing</string>
    <!-- The label of the button that starts the setup wizard. -->
    <string name="setup_start_action">Get started</string>
    <!-- Title of the setup wizard. %s is the application name. -->
    <string name="setup_steps_title">"Setting up %s"</string>
    <!-- Title of the 1st step in the setup wizard. %s is the application name. -->
    <string name="setup_step1_title">"Enable %s"</string>
    <!-- Detailed instruction of the 1st step in the setup wizard. %s is the application name. -->
    <string name="setup_step1_instruction">"Please check \"%s\" in your Languages &amp; input settings. This will authorize it to run on your device."</string>
    <!-- The label of the button that triggers the Languages & input settings in order to enable the keyboard. -->
    <string name="setup_step1_action">Enable in Settings</string>
    <!-- Title of the 2nd step in the setup wizard. %s is the application name. -->
    <string name="setup_step2_title">"Switch to %s"</string>
    <!-- Detailed instruction of the 2nd step in the setup wizard. %s is the application name. -->
    <string name="setup_step2_instruction">"Next, select \"%s\" as your active text-input method."</string>
    <!-- The label of the button that triggers the choose input method dialog in order to select the keyboard. -->
    <string name="setup_step2_action">Switch input methods</string>
    <!-- Title of the 3rd step in the setup wizard. -->
    <string name="setup_step3_title">"Congratulations, you're all set!"</string>
    <!-- Detailed instruction of the 3rd step in the setup wizard. %s is the application name. -->
    <string name="setup_step3_instruction">Now you can type in all your favorite apps with %s.</string>
    <!-- The label of the button that triggers the settings screen for the keyboard. -->
    <string name="setup_step3_action">Configure the keyboard</string>
    <!-- The label of the button that finishes the setup wizard. -->
    <string name="setup_finish_action">Finished</string>
    <!-- Option to show setup wizard icon. Legacy setting only displayed for Android 9 and older. -->
    <string name="show_setup_wizard_icon">Show app icon</string>
    <!-- Description for the option to show setup wizard application icon of this IME in the launcher. -->
    <string name="show_setup_wizard_icon_summary">Display application icon in the launcher</string>
    <!-- Headline for the section listing the user-added dictionaries for the language -->
    <string name="dictionary_category_title">Add-on dictionaries</string>
    <!-- Title for dictionaries preference screen -->
    <string name="dictionary_settings_category">Dictionaries</string>
    <!-- Summary text for built-in dictionary -->
    <string name="internal_dictionary_summary">Internal main dictionary</string>
    <!-- Title for the adding new user dictionary dialog -->
    <string name="add_new_dictionary_title">"Add dictionary from file"</string>
    <!-- Button in dialog for choosing a locale -->
    <string name="button_select_language">"Select language"</string>
    <!-- Message for user dictionary replacement dialog -->
    <string name="replace_dictionary_message">"Really replace user-added dictionary \"%1$s\"?\n
Current dictionary:
%2$s\n
New dictionary:
%3$s"</string>
    <!-- Title and confirm button text for user dictionary replacement dialog -->
    <string name="replace_dictionary">"Replace dictionary"</string>
    <!-- Message for user dictionary remove dialog -->
    <string name="remove_dictionary_message">"Really remove user-added dictionary \"%s\"?"</string>
    <!-- Message when no dictionary is available for the selected language, with no_dictionaries_available as title.
     %1$s will be replaced by dictionary_link_text, %2$s by the language code, %3$s by dictionary_link_text again.
     This string will be interpreted as HTML -->
    <string name="no_dictionary_message">"Without a dictionary, you will only get suggestions for text you entered before.&lt;br&gt;
        You can download dictionaries %1$s, or check whether a dictionary for \"%2$s\" can be downloaded directly %3$s."</string>
    <!-- Button to never show the no_dictionary_message when enabling a language that has no dictionary -->
    <string name="no_dictionary_dont_show_again_button">"Don't show again"</string>
    <!-- Message for the user dictionary selection dialog, %s will be replaced by dictionary_link_text. -->
    <string name="add_dictionary">"Select a dictionary to add. Dictionaries in .dict format can be downloaded %s."</string>
    <!-- Title of the link to the download page inserted into several messages -->
    <string name="dictionary_link_text">"here"</string>
    <!-- Title of an item in the list of available dictionaries when the dictionary is experimental. -->
    <string name="available_dictionary_experimental">"%s (experimental)"</string>
    <!-- Text shown when dictionary file could not be read -->
    <string name="dictionary_file_error">"Error: Selected file is not a valid dictionary file"</string>
    <!-- (currently not used) Text shown when dictionary file is not for the selected locale -->
    <string name="dictionary_file_wrong_locale">"The selected file is for %1$s, but %2$s was expected. Still use it for %2$s?"</string> <!-- todo: use it or remove it -->
    <!-- Text shown when dictionary file is has incompatible script with the keyboard -->
    <string name="dictionary_file_wrong_script">"Error: script not compatible with this keyboard"</string>
    <!-- (currently not used) Button text for confirm / yes to the dictionary_file_wrong_locale message (above) -->
    <string name="dictionary_file_wrong_locale_ok">"Still use"</string> <!-- todo: use it or remove it -->
    <!-- Text shown on other errors when loading dictionary file -->
    <string name="dictionary_load_error">"Error loading dictionary file"</string>
    <!-- Message about some dictionary indicating it can be downloaded, but hasn't been yet -->
    <string name="dictionary_available">Dictionary available</string>
    <!-- Hint to tell when the data was last updated. Usage : "Last updated [date]", may contain a : or so. -->
    <string name="last_update">Last updated</string>
    <!-- Action to delete (a file) -->
    <string name="delete">Delete</string>
    <!-- Text for application version -->
    <string name="version_text">Version %s</string>
    <!-- User dictionary settings. The title of the dialog to add a new word to the user dictionary. -->
    <string name="user_dict_settings_add_dialog_title">Add to dictionary</string>
    <!-- User dictionary settings. Label to put before the shortcut field (once a shortcut is registered, the user can type the shortcut and get the word it points to in the suggestions). -->
    <string name="user_dict_settings_add_shortcut_option_name">Shortcut:</string>
    <!-- User dictionary settings. Label to put before the weight field -->
    <string name="user_dict_settings_add_weight_value">Weight:</string>
    <!-- User dictionary settings. Label to put before the language field. -->
    <string name="user_dict_settings_add_locale_option_name">Language:</string>
    <!-- User dictionary settings. Hint for the text field to type the word to add to the user dictionary. -->
    <string name="user_dict_settings_add_word_hint">Type a word</string>
    <!-- User dictionary settings. Hint for the text field to type the optional shortcut to add to the user dictionary. -->
    <string name="user_dict_settings_add_shortcut_hint">Optional shortcut</string>
    <!-- User dictionary settings. The title of the dialog to edit an existing word in the user dictionary. -->
    <string name="user_dict_settings_edit_dialog_title">Edit word</string>
    <!-- User dictionary settings. The list item to choose to insert a word into the user dictionary for all languages -->
    <string name="user_dict_settings_all_languages">For all languages</string>
    <!-- User dictionary settings. The text to show for the option that shows the entire list of supported locales to choose one -->
    <string name="user_dict_settings_more_languages">More languages…</string>
    <!-- User dictionary settings. Index of the user dictionary
         This resource is copied from packages/apps/Settings/res/values/strings.xml -->
    <string name="user_dict_fast_scroll_alphabet">\u0020ABCDEFGHIJKLMNOPQRSTUVWXYZ</string>
    <!-- Message in user dictionary dialog -->
    <string name="user_dict_word_already_present">This word is already present in the %s user dictionary. Please type another one.</string>
    <!-- User dictionary settings. Text button to add a word -->
    <string name="user_dict_add_word_button">Add a word</string>
    <!-- Option for choosing theme style -->
    <string name="theme_style">Style</string>
    <!-- Option for choosing icon style (same options as theme_style) -->
    <string name="icon_style">Icon style</string>
    <!-- Style name for Rounded style -->
    <string name="style_name_Rounded" tools:keep="@string/style_name_Rounded">Rounded</string>
    <!-- Option for choosing colors -->
    <string name="theme_colors">Colors</string>
    <!-- Option for choosing colors for night mode -->
    <string name="theme_colors_night">Colors (night)</string>
    <!-- Option for choosing whether we use a theme that provides borders to keys -->
    <string name="key_borders">Key borders</string>
    <!-- Option for choosing auto day/night theme switch -->
    <string name="day_night_mode">Auto day/night mode</string>
    <!-- Description for "day_night_mode" option. -->
    <string name="day_night_mode_summary">Appearance will follow system settings</string>
    <!-- Option for setting navbar to follow keyboard color -->
    <string name="theme_navbar">Color navigation bar</string>
    <!-- Theme name for light theme -->
    <string name="theme_name_light" tools:keep="@string/theme_name_light">Light</string>
    <!-- Theme name for holo white theme -->
    <string name="theme_name_holo_white" tools:keep="@string/theme_name_holo_white">Holo White</string>
    <!-- Theme name for dark theme (based on old no-border dark) -->
    <string name="theme_name_dark" tools:keep="@string/theme_name_dark">Dark</string>
    <!-- Theme name for darker theme (based on old border dark), todo: re-consider that stupid name -->
    <string name="theme_name_darker" tools:keep="@string/theme_name_darker">Darker</string>
    <!-- Theme name for black theme (based on old amoled black) -->
    <string name="theme_name_black" tools:keep="@string/theme_name_black">Black</string>
    <!-- Theme name for dynamic colors light theme -->
    <string name="theme_name_dynamic" tools:keep="@string/theme_name_dynamic">Dynamic colors</string>
    <!-- Theme name for blue-gray theme -->
    <string name="theme_name_blue_gray" tools:keep="@string/theme_name_blue_gray">Blue Gray</string>
    <!-- Theme name for brown theme -->
    <string name="theme_name_brown" tools:keep="@string/theme_name_brown">Brown</string>
    <!-- Theme name for chocolate theme -->
    <string name="theme_name_chocolate" tools:keep="@string/theme_name_chocolate">Chocolate</string>
    <!-- Theme name for cloudy theme -->
    <string name="theme_name_cloudy" tools:keep="@string/theme_name_cloudy">Cloudy</string>
    <!-- Theme name for forest theme -->
    <string name="theme_name_forest" tools:keep="@string/theme_name_forest">Forest</string>
    <!-- Theme name for indigo theme -->
    <string name="theme_name_indigo" tools:keep="@string/theme_name_indigo">Indigo</string>
    <!-- Theme name for ocean theme -->
    <string name="theme_name_ocean" tools:keep="@string/theme_name_ocean">Ocean</string>
    <!-- Theme name for pink theme -->
    <string name="theme_name_pink" tools:keep="@string/theme_name_pink">Pink</string>
    <!-- Theme name for sand theme -->
    <string name="theme_name_sand" tools:keep="@string/theme_name_sand">Sand</string>
    <!-- Theme name for violette theme -->
    <string name="theme_name_violette" tools:keep="@string/theme_name_violette">Violette</string>
    <!-- Theme name for user-defined theme -->
    <string name="theme_name_user" tools:keep="@string/theme_name_user">User-Defined</string>
    <!-- Theme name for user-defined theme night mode theme -->
    <string name="theme_name_user_night" tools:keep="@string/theme_name_user_night">User-Defined (night)</string>
    <!-- Text when determining color automatically -->
    <string name="auto_user_color">Choose color automatically</string>
    <!-- Menu item for showing fewer colors -->
    <string name="main_colors">Show main colors only</string>
    <!-- Menu item for showing more colors -->
    <string name="more_colors">Show more colors</string>
    <!-- Menu item for showing all colors -->
    <string name="all_colors">Show all colors</string>
    <!-- Warning message displayed when showing all colors -->
    <string name="all_colors_warning">This setting exposes all colors that are used internally. The list of colors may change at any time. The default color is random, and the names will not be translated.</string>
    <!-- (currently not used) Description for selection of user-defined colors. -->
    <string name="select_user_colors_summary">Select colors for text and backgrounds</string> <!-- todo: use it or remove it -->
    <!-- Selection: background color. -->
    <string name="select_color_background">Keyboard background</string>
    <!-- Selection: key text color. -->
    <string name="select_color_key">Key text</string>
    <!-- Selection: key hint text color. -->
    <string name="select_color_key_hint">Key hint text</string>
    <!-- Selection: suggestion text color. -->
    <string name="select_color_suggestion">Suggestion strip text</string>
    <!-- Selection: key color. -->
    <string name="select_color_key_background">Key background</string>
    <!-- Selection: functional key color. -->
    <string name="select_color_functional_key_background">Functional key background</string>
    <!-- Selection: space bar color. -->
    <string name="select_color_spacebar_background">Space bar background</string>
    <!-- Selection: space bar text color. -->
    <string name="select_color_spacebar_text">Space bar text</string>
    <!-- Selection: accent color. -->
    <string name="select_color_accent">Accent</string>
    <!-- Selection: gesture color. -->
    <string name="select_color_gesture">Gesture input</string>
    <!-- Message displayed when clicking "load" button in color theme picker. "%s" will be replaced by discussion_section_link -->
    <string name="get_colors_message">"You can find and share colors in the %s."</string>
    <!-- Message displayed when clicking add button for layouts. "%s" will be replaced by discussion_section_link -->
    <string name="get_layouts_message">"You can find and share layouts in the %s."</string>
    <!-- Text to be used in get_colors_message and get_layouts_message -->
    <string name="discussion_section_link">"discussion section"</string>
    <!-- Settings screen title for about-->
    <string name="settings_screen_about">About</string>
    <!-- version for about screen-->
    <string name="version">Version</string>
    <!-- github repo link for about screen-->
    <string name="about_github_link">View on GitHub</string>
    <!-- preference title for saving the log to a file -->
    <string name="save_log">Save log</string>
    <!-- license for about screen-->
    <string name="license">Open-source license</string>
    <!-- license link for about screen-->
    <string name="gnu_gpl">GNU General Public License v3.0</string>
    <!-- Button to close a dialog where neither "ok" nor "cancel" are suitable. Preferably 10 characters or less. -->
    <string name="dialog_close">Close</string>
    <!-- (currently not used) Preference for selecting system locales -->
    <string name="use_system_language_to_select_input_method_subtypes">"Use system languages"</string> <!--todo: use it (again) or remove it -->
    <!-- Hint for users to tap the languages for settings -->
    <string name="text_tap_languages">Tap the language to open settings</string>
    <!-- Title of internal InputMethodPicker, strings should be same as the ones from Android system -->
    <string name="select_input_method">Choose input method</string>
    <!-- Settings screen title for appearance preferences -->
    <string name="settings_screen_appearance">Appearance</string>
    <!-- Settings screen title for toolbar preferences -->
    <string name="settings_screen_toolbar">Toolbar</string>
    <!-- Hidden features title -->
    <string name="hidden_features_title">Description of hidden features</string>
    <!-- Hidden features summary -->
    <string name="hidden_features_summary">Show features that may go unnoticed</string>
    <!-- Title of the link to the web page inserted into messages -->
    <string name="hidden_features_text">device protected storage</string>
    <!-- Hidden features text (might get removed in the future) -->
    <string name="hidden_features_message">► Long-pressing pinned toolbar keys results in additional functionality: &lt;br&gt;
\n\t• clipboard &amp;#65515; paste &lt;br&gt;
\n\t• move left/right &amp;#65515; word left/right &lt;br&gt;
\n\t• move up/down &amp;#65515; page up/down &lt;br&gt;
\n\t• word left/right &amp;#65515; line start/end &lt;br&gt;
\n\t• page up/down &amp;#65515; page start/end &lt;br&gt;
\n\t• copy &amp;#65515; cut &lt;br&gt;
\n\t• select word &amp;#8596; select all &lt;br&gt;
\n\t• undo &amp;#8596; redo &lt;br&gt; &lt;br&gt;
\n► Long-pressing keys in the suggestion strip toolbar pins them to the suggestion strip. &lt;br&gt; &lt;br&gt;
\n► Long-press the Comma-key to access Clipboard View, Emoji View, One-handed Mode, Settings, or Switch Language: &lt;br&gt;
\n\t• Emoji View and Language Switch will disappear if you have the corresponding key enabled; &lt;br&gt;
\n\t• For some layouts it\\\'s not the Comma-key, but the key at the same position (e.g. it\\\'s \\\'q\\\' for Dvorak layout). &lt;br&gt; &lt;br&gt;
\n► When incognito mode is enabled, no words will be learned, and no emojis will be added to recents. &lt;br&gt; &lt;br&gt;
\n► Press the Incognito icon to access the toolbar. &lt;br&gt; &lt;br&gt;
\n► Sliding key input: Swipe from shift to another key to type a single uppercase key: &lt;br&gt;
\n\t• This also works for the \\\'?123\\\' key to type a single symbol from the symbols keyboard, and for related keys. &lt;br&gt; &lt;br&gt;
\n► Hold shift or symbol key, press one or more keys, and then release shift or symbol key to return to the previous keyboard. &lt;br&gt; &lt;br&gt;
\n► Long-press a suggestion in the suggestion strip to show more suggestions, and a delete button to remove this suggestion. &lt;br&gt; &lt;br&gt;
\n► Swipe up from a suggestion to open more suggestions, and release on the suggestion to select it. &lt;br&gt; &lt;br&gt;
\n► Long-press an entry in the clipboard history to pin it (keep it in clipboard until you unpin). &lt;br&gt; &lt;br&gt;
\n► Swipe left in clipboard view to remove an entry (except when it\\\'s pinned) &lt;br&gt; &lt;br&gt;
\n► Select text and press shift to switch between uppercase, lowercase and capitalize words. &lt;br&gt; &lt;br&gt;
\n► You can add dictionaries by opening them in a file explorer: &lt;br&gt;
\n\t• This only works with &lt;i&gt;content-uris&lt;/i&gt; and not with &lt;i&gt;file-uris&lt;/i&gt;, meaning that it may not work with some file explorers. &lt;br&gt; &lt;br&gt;
\n► For users doing manual backups with root access: &lt;br&gt;
\n\t• Starting at Android 7, the shared preferences file is not in the default location, because the app is using %s. This is necessary so the settings can be read before the device is unlocked, e.g. at boot; &lt;br&gt;
\n\t• The file is located in /data/user_de/0/package_id/shared_prefs/ though this may depend on the device and Android version. &lt;br&gt; &lt;br&gt;
\n&lt;i&gt;&lt;b&gt;Debug mode / debug APK&lt;/b&gt;&lt;/i&gt; &lt;br&gt; &lt;br&gt;
\n► Long-press a suggestion to show the source dictionary. &lt;br&gt; &lt;br&gt;
\n► When using debug APK, you can find Debug Settings within the Advanced Preferences,though the usefulness is limited except for dumping dictionaries into the log. &lt;br&gt;
\n\t• For a release APK, you need to tap the version in &lt;i&gt;About&lt;/i&gt; several times, then you can find debug settings in &lt;i&gt;Advanced Preferences&lt;/i&gt;. &lt;br&gt;
\n\t• When enabling &lt;i&gt;Show suggestion infos&lt;/i&gt;, suggestions will have some tiny numbers on top showing some internal score and source dictionary. &lt;br&gt; &lt;br&gt;
\n► In the event of an application crash, you will be prompted whether you want the crash logs when you open the Settings. &lt;br&gt; &lt;br&gt;
\n► When using multilingual typing, space bar will show an confidence value used for determining the currently used language. &lt;br&gt; &lt;br&gt;
\n► Suggestions will have some tiny numbers on top showing some internal score and source dictionary (can be disabled).</string>
    <string name="use_personalized_dicts_summary">Learn from your communications and typed data to improve suggestions</string>
    <!-- Label for soft enter key when it performs GO action.  Must be short to fit on key. 5 chars or less is preferable. -->
    <string name="label_go_key">Go</string>
    <!-- Label for soft enter key when it performs NEXT action.  Must be short to fit on key. 5 chars or less is preferable. -->
    <string name="label_next_key">Next</string>
    <!-- Label for soft enter key when it performs PREVIOUS action.  Must be short to fit on key. 5 chars or less is preferable. -->
    <string name="label_previous_key">Prev</string>
    <!-- Label for soft enter key when it performs DONE action.  Must be short to fit on key. 5 chars or less is preferable. -->
    <string name="label_done_key">Done</string>
    <!-- Label for soft enter key when it performs SEND action.  Must be short to fit on key. 5 chars or less is preferable. -->
    <string name="label_send_key">Send</string>
    <!-- Label for soft enter key when it performs SEARCH action.  Must be short to fit on key. 5 chars or less is preferable. -->
    <string name="label_search_key">Search</string>
    <!-- Label for "Pause" key of phone number keyboard.  Must be short to fit on key. 5 chars or less is preferable. -->
    <string name="label_pause_key" tools:keep="@string/label_pause_key">Pause</string>
    <!-- Label for "Wait" key of phone number keyboard.  Must be short to fit on key. 5 chars or less is preferable. -->
    <string name="label_wait_key" tools:keep="@string/label_wait_key">Wait</string>
    <!-- Label for enter key, currently used only for showing the icon name -->
    <string name="label_enter_key" tools:keep="@string/label_enter_key">Enter</string>
    <!-- Label for tabulator key, currently used only for showing the icon name -->
    <string name="label_tab_key" tools:keep="@string/label_tab_key">Tab</string>
    <!-- Label for delete key, currently used only for showing the icon name -->
    <string name="label_delete_key" tools:keep="@string/label_delete_key">Delete</string>
    <!-- Label for shift key, currently used only for showing the icon name -->
    <string name="label_shift_key" tools:keep="@string/label_shift_key">Shift</string>
    <!-- Label for shift key when active, currently used only for showing the icon name -->
    <string name="label_shift_key_shifted" tools:keep="@string/label_shift_key_shifted">Shift (shifted)</string>
    <!-- Label for shift key when locked (caps lock mode), currently used only for showing the icon name -->
    <string name="label_shift_key_locked" tools:keep="@string/label_shift_key_locked">Caps lock</string>
    <!-- Label for the short space key (in number layouts), currently used only for showing the icon name -->
    <string name="label_space_key_for_number_layout" tools:keep="@string/label_space_key_for_number_layout">Space (number layout)</string>
    <!-- Label for key to stop onehanded mode, currently used only for showing the icon name -->
    <string name="label_stop_onehanded_mode_key" tools:keep="@string/label_stop_onehanded_mode_key">End one-handed mode</string>
    <!-- Label for key to resize onehanded mode, currently used only for showing the icon name -->
    <string name="label_resize_onehanded_key" tools:keep="@string/label_resize_onehanded_key">Resize one-handed mode</string>
    <!-- Label for key to switch side of onehanded mode, currently used only for showing the icon name -->
    <string name="label_switch_onehanded_key" tools:keep="@string/label_switch_onehanded_key">Switch one-handed mode side</string>
    <!-- Label for voice key when disabled, currently used only for showing the icon name -->
    <string name="label_shortcut_key_disabled" tools:keep="@string/label_shortcut_key_disabled">Voice input disabled</string>
    <!-- Label for toolbar key, currently used only for showing the icon name -->
    <string name="label_toolbar_key" tools:keep="@string/label_toolbar_key">Show / hide toolbar</string>
    <!-- Label for language switch key, currently used only for showing the icon name -->
    <string name="label_language_switch_key" tools:keep="@string/label_language_switch_key" translatable="false">@string/show_language_switch_key</string>
    <!-- Label for zero-width joiner key, currently used only for showing the icon name -->
    <string name="label_zwj_key" tools:keep="@string/label_zwj_key">Zero-width joiner</string>
    <!-- Label for zero-width non-joiner key, currently used only for showing the icon name -->
    <string name="label_zwnj_key" tools:keep="@string/label_zwnj_key">Zero-width non-joiner</string>
    <!-- Label for bin (delete) key, currently used only for showing the icon name -->
    <string name="label_bin" tools:keep="@string/label_bin">Bin</string>
    <!-- Title of the setting for horizontal spacebar swipe gesture -->
    <string name="show_horizontal_space_swipe">Horizontal spacebar swipe gesture</string>
    <!-- Title of the setting for vertical spacebar swipe gesture -->
    <string name="show_vertical_space_swipe">Vertical spacebar swipe gesture</string>
    <!-- Option for no action when (currently only used for swiping the spacebar) -->
    <string name="action_none">None</string>
    <!-- Option to move the cursor when swiping the spacebar -->
    <string name="space_swipe_move_cursor_entry">Move Cursor</string>
    <!-- Option to toggle the numpad when swiping the spacebar -->
    <string name="space_swipe_toggle_numpad_entry">Toggle Numpad</string>
    <!-- Title of the setting for variable toolbar direction -->
    <string name="var_toolbar_direction">Variable toolbar direction</string>
    <!-- Description of the variable toolbar direction setting -->
    <string name="var_toolbar_direction_summary">Reverse direction when a right-to-left keyboard subtype is selected</string>
    <!-- Title of the settings for adjusting the language swipe gesture distance -->
    <string name="prefs_language_swipe_distance">Switch language swipe distance</string>
    <!-- Title of the setting to customize toolbar key codes -->
    <string name="customize_toolbar_key_codes">Customize toolbar key codes</string>
    <!-- Confirmation message when resetting all custom toolbar key codes -->
    <string name="customize_toolbar_key_code_reset_message">Really clear all customized key codes?</string>
    <!-- Text for showing / setting key code -->
    <string name="key_code">Key code</string>
    <!-- Text for showing / setting long press code -->
    <string name="long_press_code">Long press code</string>
    <!-- Title of the setting for showing the toolbar automatically -->
    <string name="auto_show_toolbar">Auto show toolbar</string>
    <!-- Description of the setting for showing the toolbar automatically -->
    <string name="auto_show_toolbar_summary">Show the toolbar if input starts or text is selected</string>
    <!-- Title of the setting for hiding the toolbar automatically -->
    <string name="auto_hide_toolbar">Auto hide toolbar</string>
    <!-- Description of the setting for hiding the toolbar automatically -->
    <string name="auto_hide_toolbar_summary">Hide the toolbar when suggestions become available</string>
    <!-- Toast message shown when content is copied to the clipboard -->
    <string name="toast_msg_clipboard_copy">Content copied</string>
    <!-- Title of the setting to customize icons for keyboard and toolbar keys -->
    <string name="customize_icons">Customize icons</string>
    <!-- Confirmation message when resetting all custom icons -->
    <string name="customize_icons_reset_message">Really reset all customized icons?</string>
    <!-- Confirmation message when deleting a something (currently used for custom colors) -->
    <string name="delete_confirmation">Really delete %s?</string>
    <!-- Message when chosen name is invalid (empty or already taken) -->
    <string name="name_invalid">Invalid name</string>
    <!-- Description indicating a subtype in Locales & Layouts has customizations -->
    <string name="custom_subtype">Custom subtype</string>
    <!-- Name for landscape orientation, used in various settings -->
    <string name="landscape">Landscape</string>
</resources><|MERGE_RESOLUTION|>--- conflicted
+++ resolved
@@ -17,17 +17,14 @@
     <string name="vibrate_in_dnd_mode">Vibrate in do not disturb mode</string>
     <!-- Option to play back sound on keypress in soft keyboard -->
     <string name="sound_on_keypress">Sound on keypress</string>
-<<<<<<< HEAD
     <!-- Option to perform inline emoji search -->
     <string name="inline_emoji_search">Focused emoji suggestions</string>
     <!-- Description for option to perform inline emoji search -->
     <string name="inline_emoji_search_summary">Show only emoji suggestions when a word is preceded by a colon</string>
-=======
     <!-- Option to show emoji descriptions on long press -->
     <string name="show_emoji_descriptions">Show emoji description on long press</string>
     <!-- Description for option to show emoji descriptions on long press -->
     <string name="show_emoji_descriptions_summary">Requires an emoji dictionary</string>
->>>>>>> e9e3bdac
     <!-- Option to control whether or not to show a popup with a larger font on each key press. -->
     <string name="popup_on_keypress">Popup on keypress</string>
     <!-- Settings screen title for preferences-->
