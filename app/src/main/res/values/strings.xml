<?xml version="1.0" encoding="utf-8"?>
<!--
    Copyright (C) 2008 The Android Open Source Project
    modified
    SPDX-License-Identifier: Apache-2.0 AND GPL-3.0-only
-->
<resources xmlns:tools="http://schemas.android.com/tools" xmlns:xliff="urn:oasis:names:tc:xliff:document:1.2">
    <string name="english_ime_name" translatable="false">HeliBoard</string>
    <!-- Name of Android spell checker service. The app name should not be translated. -->
    <string name="spell_checker_service_name">HeliBoard Spell Checker</string>
    <!-- Title for IME settings screen. The app name should not be translated. -->
    <string name="ime_settings">HeliBoard Settings</string>
    <!-- Title for the spell checking service settings screen. The app name should not be translated. -->
    <string name="android_spell_checker_settings">HeliBoard Spell Checker Settings</string>
    <!-- Title for the spell checker option to turn on/off contact names lookup [CHAR LIMIT=25] -->
    <string name="use_contacts_for_spellchecking_option_title">Look up contact names</string>
    <!-- Description for the spell checker option to turn on/off contact names lookup. [CHAR LIMIT=65] -->
    <string name="use_contacts_for_spellchecking_option_summary">Spell checker uses entries from your contact list</string>
    <!-- Option to provide vibrate/haptic feedback on keypress -->
    <string name="vibrate_on_keypress">Vibrate on keypress</string>
    <!-- Option to play back sound on keypress in soft keyboard -->
    <string name="sound_on_keypress">Sound on keypress</string>
    <!-- Option to control whether or not to show a popup with a larger font on each key press. -->
    <string name="popup_on_keypress">Popup on keypress</string>
    <!-- Settings screen title for preferences [CHAR LIMIT=33]-->
    <string name="settings_screen_preferences">Preferences</string>
    <!-- Settings screen title for gesture typing preferences [CHAR_LIMIT=33] -->
    <string name="settings_screen_gesture">Gesture Typing</string>
    <!-- Settings screen title for text correction options [CHAR_LIMIT=33] -->
    <string name="settings_screen_correction">Text correction</string>
    <!-- Settings screen title for advanced settings [CHAR LIMIT=33] -->
    <string name="settings_screen_advanced">Advanced</string>
    <!-- Settings screen title for keyboard theme settings [CHAR LIMIT=33] -->
    <string name="settings_screen_theme">Theme</string>
    <!-- Settings category title for Preference/Input settings [CHAR LIMIT=33] -->
    <string name="settings_category_input">Input</string>
    <!-- Settings category title for Preference/Additional keys settings [CHAR LIMIT=33] -->
    <string name="settings_category_additional_keys">Additional keys</string>
    <!-- Settings category title for Preference/Additional keys settings [CHAR LIMIT=33] -->
    <string name="settings_category_clipboard_history">Clipboard history</string>
    <!-- Settings category title for Text correction/Corrections [CHAR LIMIT=33] -->
    <string name="settings_category_correction">Corrections</string>
    <!-- Settings category title for Text correction/Suggestions [CHAR LIMIT=33] -->
    <string name="settings_category_suggestions">Suggestions</string>
    <!-- Settings category title for Advanced/Experimental [CHAR LIMIT=33] -->
    <string name="settings_category_experimental">Experimental</string>
    <!-- Settings category title for Appearance & Layout/Misc [CHAR LIMIT=33] -->
    <string name="settings_category_miscellaneous">Miscellaneous</string>
    <!--  Option for enabling or disabling the split keyboard layout. [CHAR LIMIT=65]-->
    <string name="enable_split_keyboard">Enable split keyboard</string>
    <!--  Option for setting distance for split keyboard -->
    <string name="split_spacer_scale">Split distance</string>
    <!-- Option name for including other IMEs in the language key switch list [CHAR LIMIT=30] -->
    <string name="language_switch_key_switch_input_method">Switch to other input methods</string>
    <!-- Option name for switching language / subtype only [CHAR LIMIT=30] -->
    <string name="switch_language">Switch Language</string>
    <!-- Option name for switching language / subtype and input method [CHAR LIMIT=30] -->
    <string name="language_switch_key_switch_both">Switch both</string>
    <!-- Option to show language switch key [CHAR LIMIT=30] -->
    <string name="show_language_switch_key">Language switch key</string>
    <!-- Option to show shortcut key to emoji palettes -->
    <string name="show_emoji_key">Emoji key</string>
    <!-- Units abbreviation for the duration (milliseconds) [CHAR LIMIT=10] -->
    <string name="abbreviation_unit_milliseconds"><xliff:g id="MILLISECONDS">%s</xliff:g> ms</string>
    <!-- Units abbreviation for the duration (minutes) [CHAR LIMIT=10] -->
    <string name="abbreviation_unit_minutes"><xliff:g id="MINUTES">%s</xliff:g> min</string>
    <!-- The text that represents the current settings value is the system default [CHAR LIMIT=25] -->
    <string name="settings_system_default">System default</string>
    <!-- The text that represents an unlimited delay [CHAR LIMIT=25] -->
    <string name="settings_no_limit">No limit</string>
    <!-- Option name for enabling or disabling the use of names of people in Contacts for suggestion and correction [CHAR LIMIT=25] -->
    <string name="use_contacts_dict">Suggest Contact names</string>
    <!-- Description for option enabling or disabling the use of names of people in Contacts for suggestion and correction [CHAR LIMIT=65] -->
    <string name="use_contacts_dict_summary">Use names from Contacts for suggestions and corrections</string>
    <!-- Option name for enabling the use by the keyboards of sent/received messages, e-mail and typing history to improve suggestion accuracy [CHAR LIMIT=25] -->
    <string name="use_personalized_dicts">Personalized suggestions</string>
    <!-- Dialog message informing that dictionaries will be deleted on changing the setting -->
    <string name="disable_personalized_dicts_message">Warning: Disabling this setting will clear learned data</string>
    <!-- Option name for adding learned words to personal dictionary -->
    <string name="add_to_personal_dictionary">Add words to personal dictionary</string>
    <!-- Description for option to add learned words to system-wide user dictionary -->
    <string name="add_to_personal_dictionary_summary">Use device personal dictionary to store learned words</string>
    <!-- Option name for enabling or disabling the double-space period feature that lets double tap on spacebar insert a period followed by a space [CHAR LIMIT=30] -->
    <string name="use_double_space_period">Double-space period</string>
    <!-- Description for option enabling or disabling the double-space period feature that lets double tap on spacebar insert a period followed by a space [CHAR LIMIT=65] -->
    <string name="use_double_space_period_summary">Double tap on spacebar inserts a period followed by a space</string>
    <!-- Option to enable auto capitalization of sentences -->
    <string name="auto_cap">Auto-capitalization</string>
    <!-- Description for option to enable auto capitalization of sentences -->
    <string name="auto_cap_summary">Capitalize the first word of each sentence</string>
    <!-- Option to edit personal dictionary. [CHAR_LIMIT=30]-->
    <string name="edit_personal_dictionary">Personal dictionary</string>
    <!-- Option to configure dictionaries -->
    <string name="configure_dictionaries_title">Add-on dictionaries</string>
    <!-- Name of the main dictionary, as opposed to auxiliary dictionaries (medical/entertainment/sports...) -->
    <string name="main_dictionary">Main dictionary</string>
    <!-- Option to enable showing suggestions -->
    <string name="prefs_show_suggestions">Show correction suggestions</string>
    <!-- Description for show suggestions -->
    <string name="prefs_show_suggestions_summary">Display suggested words while typing</string>
    <!-- Option to override app flag to not show suggestions -->
    <string name="prefs_always_show_suggestions">Always show suggestions</string>
    <!-- Description for override app flag to not show suggestions -->
    <string name="prefs_always_show_suggestions_summary">Ignore other apps’ request to disable suggestions (may cause issues)</string>
    <!-- Option to block potentially offensive words to be shown [CHAR_LIMIT=30] -->
    <string name="prefs_block_potentially_offensive_title">Block offensive words</string>
    <!-- Summary for option to block potentially offensive words to be shown [CHAR_LIMIT=80 (two lines) or 40 (fits on one line, preferable)] -->
    <string name="prefs_block_potentially_offensive_summary">Do not suggest potentially offensive words</string>
    <!-- Option to enable auto correction [CHAR LIMIT=20] -->
    <string name="autocorrect">Auto-correction</string>
    <!-- Description for auto correction [CHAR LIMIT=65 (two lines) or 30 (fits on one line, preferable)] -->
    <string name="auto_correction_summary">Spacebar and punctuation automatically correct mistyped words</string>
    <!-- Option to enable auto correction for many fields that do not request auto correction -->
    <string name="more_autocorrect">More auto-correction</string>
    <!-- Description for more_autocorrect -->
    <string name="more_autocorrect_summary">Auto-correct even when not explicitly requested by the input field</string>
    <!-- Option to change the confidence level of the auto correction [CHAR LIMIT=20] -->
    <string name="auto_correction_confidence">Auto-correction confidence</string>
    <!-- Option to disable auto correction. [CHAR LIMIT=20] -->
    <string name="auto_correction_threshold_mode_off">Off</string>
    <!-- Option to suggest auto correction suggestions modestly. Auto-corrects only to a word which has small edit distance from typed word. [CHAR LIMIT=20] -->
    <string name="auto_correction_threshold_mode_modest">Modest</string>
    <!-- Option to suggest auto correction suggestions aggressively. Auto-corrects to a word which has even large edit distance from typed word. [CHAR LIMIT=20] -->
    <string name="auto_correction_threshold_mode_aggressive">Aggressive</string>
    <!-- Option to suggest auto correction suggestions very aggressively. Auto-corrects to a word which has even large edit distance from typed word. [CHAR LIMIT=20] -->
    <string name="auto_correction_threshold_mode_very_aggressive">Very aggressive</string>
    <!-- Option to show the text to be entered as the middle middle suggestion -->
    <string name="center_suggestion_text_to_enter">Always use middle suggestion</string>
    <!-- Description for the center text to enter setting -->
    <string name="center_suggestion_text_to_enter_summary">On pressing space or punctuation, the middle suggestion will be entered</string>
    <!-- Option to enable using next word suggestions. After the user types a space, with this option on, the keyboard will try to predict the next word. -->
    <string name="bigram_prediction">Next-word suggestions</string>
    <!-- Description for "next word suggestion" option. This displays suggestions even when there is no input, based on the previous word. -->
    <string name="bigram_prediction_summary">Use the previous word in making suggestions</string>
    <!-- Option to enable gesture input. The user can input a word by tracing the letters of a word without releasing the finger from the screen. [CHAR LIMIT=30]-->
    <string name="gesture_input">Enable gesture typing</string>
    <!-- Description for "gesture_input" option. The user can input a word by tracing the letters of a word without releasing the finger from the screen. [CHAR LIMIT=65]-->
    <string name="gesture_input_summary">Input a word by sliding through the letters</string>
    <!-- Option to enable gesture trail preview. The user can see a trail of the gesture during gesture input. [CHAR LIMIT=30]-->
    <string name="gesture_preview_trail">Show gesture trail</string>
    <!-- Option to enable gesture floating text preview. The user can see a suggested word floating under the moving finger during a gesture input. [CHAR LIMIT=30]-->
    <string name="gesture_floating_preview_text">Dynamic floating preview</string>
    <!-- Description for "gesture_floating_preview_text" option. The user can see a suggested word floating under the moving finger during a gesture input. [CHAR LIMIT=65]-->
    <string name="gesture_floating_preview_text_summary">See the suggested word while gesturing</string>
    <!-- Option to enable space aware gesture input. The user can input multiple words by gliding through the space key during a gesture input. [CHAR LIMIT=30]-->
    <string name="gesture_space_aware">Phrase gesture</string>
    <!-- Description for "gesture_space_aware" option. The user can input multiple words by gliding through the space key during a gesture input.[CHAR LIMIT=65]-->
    <string name="gesture_space_aware_summary">Input spaces during gestures by gliding to the space key</string>
    <!-- Preferences item for enabling clipboard history -->
    <string name="enable_clipboard_history">Enable clipboard history</string>
    <!-- Description for enabling/disabling clipboard history mentioning that if disabled, clipboard content is pasted -->
    <string name="enable_clipboard_history_summary">If disabled, clipboard key will paste clipboard content if any</string>
    <!-- Preferences item for enabling clipboard history -->
    <string name="clipboard_history_retention_time">History retention time</string>
    <!-- Preferences item for enabling swipe deletion -->
    <string name="delete_swipe">Delete swipe</string>
    <!-- Description for "delete_swipe" option. -->
    <string name="delete_swipe_summary">Perform a swipe from the delete key to select and remove bigger portions of text at once</string>
    <!-- Preferences item and dialog title for backup and restore -->
    <string name="backup_restore_title">Backup and restore</string>
    <!-- Message for backup and restore dialog -->
    <string name="backup_restore_message">Save or load from file. Warning: restore will overwrite existing data</string>
    <!-- Error message for backup -->
    <string name="backup_error">Backup error: %s</string>
    <!-- Error message for restore, %s is replaced by the error message -->
    <string name="restore_error">Error restoring the backup: %s</string>
    <!-- backup button -->
    <string name="button_backup">Backup</string>
    <!-- restore button -->
    <string name="button_restore">Restore</string>
    <!-- Preferences item for choosing secondary language -->
    <string name="secondary_locale">Multilingual typing</string>
    <!-- Preferences item for loading an external gesture typing library -->
    <string name="load_gesture_library">Load gesture typing library</string>
    <!-- Description for "load_gesture_library" option -->
    <string name="load_gesture_library_summary">Provide a native library to enable gesture typing</string>
    <!-- Message in load gesture library dialog -->
    <string name="load_gesture_library_message">You will need the library for \'%s\'. Incompatible libraries may crash when using gesture typing.
        \n\nWarning: loading external code can be a security risk. Only use a library from a source you trust.</string>
    <!-- Message when the library checksum doesn't match -->
    <string name="checksum_mismatch_message">Unknown library file. Are you sure you got it from a trusted source and it is for \'%s\'?</string>
    <!-- Button text for loading gesture library -->
    <string name="load_gesture_library_button_load">Load library</string>
    <!-- Button text for deleting gesture library -->
    <string name="load_gesture_library_button_delete">Delete library</string>
    <!-- Preferences item for enabling inserting more spaces key -->
    <string name="autospace_after_punctuation">Autospace after punctuation</string>
    <!-- Description for "insert_more_spaces" option. -->
    <string name="autospace_after_punctuation_summary">Automatically insert space after punctuation when typing a new word</string>
    <!-- Preferences item for showing popup keys in long-press popup -->
    <string name="show_popup_keys_title">Show more letters with diacritics in popup</string>
    <!-- Option for showing only letters defined in the current language file in long-press popup -->
    <string name="show_popup_keys_normal">Show variants defined in keyboard languages (default)</string>
    <!-- Option for showing letters defined in at least two locales -->
    <string name="show_popup_keys_more">Add common variants</string>
    <!-- Option for showing letters defined in any locale -->
    <string name="show_popup_keys_all">Add all available variants</string>
    <!-- Preferences item for enabling URL detection -->
    <string name="url_detection_title">URL detection</string>
    <!-- Description for "url_detection_title" option. -->
    <string name="url_detection_summary">Try to detect URLs and similar as a single word</string>
    <!-- Preferences item for disabling word learning -->
    <string name="incognito">Force incognito mode</string>
    <!-- Description for "prefs_force_incognito_mode" option. -->
    <string name="prefs_force_incognito_mode_summary">Disable learning of new words</string>
    <!-- Content description for "popup keys" suggestions view -->
    <string name="more_keys_strip_description">More keys</string>
    <!-- Title for input language & layout selection screen -->
    <string name="language_and_layouts_title">Languages &amp; Layouts</string>
    <!-- Title of the setting to enable number row -->
    <string name="number_row">Number row</string>
    <!-- Description of the settings to enable number row -->
    <string name="number_row_summary">Always show number row</string>
    <!-- Title of the setting to localize number row -->
    <string name="localized_number_row">Localize number row</string>
    <!-- Description of the settings to localize number row -->
    <string name="localized_number_row_summary">Prefer localized over latin numbers</string>
    <!-- Title of the setting to show key hints -->
    <string name="show_hints">Show key hints</string>
    <!-- Description of the settings to show hints -->
    <string name="show_hints_summary">Show long-press hints</string>
    <!-- Title of the setting to select key hints source -->
    <string name="hint_source">Select hint source</string>
    <!-- Title of the setting to set popup key order -->
    <string name="popup_order">Select popup key order</string>
    <!-- Names of the popup key classes -->
    <string name="popup_keys_number" tools:keep="@string/popup_keys_number">Number row</string>
    <string name="popup_keys_language" tools:keep="@string/popup_keys_language">Language</string>
    <string name="popup_keys_language_priority" tools:keep="@string/popup_keys_language_priority">Language (priority)</string>
    <string name="popup_keys_layout" tools:keep="@string/popup_keys_layout">Layout</string>
    <string name="popup_keys_symbols" tools:keep="@string/popup_keys_symbols">Symbols</string>
    <!-- Title of the setting to set toolbar keys -->
    <string name="toolbar_keys">Select toolbar keys</string>
    <!-- Names of the toolbar keys-->
    <string name="copy" tools:keep="@string/copy" translatable="false">@android:string/copy</string>
    <string name="cut" tools:keep="@string/cut">Cut</string>
    <string name="clipboard" tools:keep="@string/clipboard">Clipboard</string>
    <string name="clear_clipboard" tools:keep="@string/clear_clipboard">Clear clipboard</string>
    <string name="voice" tools:keep="@string/voice">Voice input</string>
    <string name="settings" tools:keep="@string/settings">Settings</string>
    <string name="select_all" tools:keep="@string/select_all" translatable="false">@android:string/selectAll</string>
    <string name="select_word" tools:keep="@string/select_word">Select word</string>
    <string name="one_handed" tools:keep="@string/one_handed">One-handed mode</string>
    <string name="full_left" tools:keep="@string/full_left">Full left</string>
    <string name="full_right" tools:keep="@string/full_right">Full right</string>
    <string name="left" tools:keep="@string/left">Left</string>
    <string name="right" tools:keep="@string/right">Right</string>
    <string name="up" tools:keep="@string/up">Up</string>
    <string name="down" tools:keep="@string/down">Down</string>
    <string name="undo" tools:keep="@string/undo">Undo</string>
    <string name="redo" tools:keep="@string/redo">Redo</string>
    <string name="close_history" tools:keep="@string/close_history">Close clipboard history</string>
    <!-- Title of the setting to set clipboard toolbar keys -->
    <string name="clipboard_toolbar_keys">Select clipboard toolbar keys</string>
    <!-- Title of the setting to set pinned toolbar keys -->
    <string name="pinned_toolbar_keys">Select pinned toolbar keys</string>
    <!-- Title of the setting to quick-pin toolbar keys -->
    <string name="quick_pin_toolbar_keys">Pin toolbar key on long press</string>
    <!-- Description of the setting to quick-pin toolbar keys -->
    <string name="quick_pin_toolbar_keys_summary">This will disable other long press actions for toolbar keys that are not pinned</string>
    <!-- Title of the setting to show "..." as hints for more functionality on long-press -->
    <string name="show_popup_hints">Show functional hints</string>
    <!-- Description of the show_popup_hints setting -->
    <string name="show_popup_hints_summary">Show hints if long-pressing a key triggers additional functionality</string>
    <!-- Title of the setting enabling long press on space key to change IME -->
    <string name="prefs_long_press_keyboard_to_change_lang">Change input method with space key</string>
    <!-- Description of the settings to change IME indicating long press triggers change. -->
    <string name="prefs_long_press_keyboard_to_change_lang_summary">Long pressing space key will prompt input method selection menu</string>
    <!-- Title of the setting enabling long press on symbols key to switch to numpad -->
    <string name="prefs_long_press_symbol_for_numpad">Long press symbols key for numpad</string>
    <!-- Title of the setting for reduced distance between keys -->
    <string name="prefs_narrow_key_gaps">Narrow key gaps</string>
    <!-- Title of the setting for setting keyboard height -->
    <string name="prefs_keyboard_height_scale">Keyboard height scale</string>
    <!-- Title of the setting for setting bottom padding height -->
    <string name="prefs_bottom_padding_scale">Bottom padding scale</string>
    <!-- Description for English (UK) keyboard subtype [CHAR LIMIT=25]
         (UK) should be an abbreviation of United Kingdom to fit in the CHAR LIMIT. -->
    <string name="subtype_en_GB">English (UK)</string>
    <!-- Description for English (US) keyboard subtype [CHAR LIMIT=25]
         (US) should be an abbreviation of United States to fit in the CHAR LIMIT. -->
    <string name="subtype_en_US">English (US)</string>
    <!-- Description for Spanish (US) keyboard subtype [CHAR LIMIT=25]
         (US) should be an abbreviation of United States to fit in the CHAR LIMIT. -->
    <string name="subtype_es_US">Spanish (US)</string>
    <!-- Description for Hinglish (https://en.wikipedia.org/wiki/Hinglish) keyboard subtype [CHAR LIMIT=25] -->
    <string name="subtype_hi_Latn">Hinglish</string>
    <!-- Description for Mansi (https://en.wikipedia.org/wiki/Mansi_languages) keyboard subtype -->
    <string name="subtype_mns">Mansi</string>
    <!-- Description for Kaitag (https://en.wikipedia.org/wiki/Kaitag_language) keyboard subtype [CHAR LIMIT=25] -->
    <string name="subtype_xdq">Kaitag</string>
    <!-- Description for Serbian (Latin) keyboard subtype [CHAR LIMIT=25]
         (Latin) can be an abbreviation to fit in the CHAR LIMIT. -->
    <string name="subtype_sr_Latn">Serbian (Latin)</string>
    <!-- Description for English (UK) keyboard subtype with explicit keyboard layout [CHAR LIMIT=25]
         (UK) should be an abbreviation of United Kingdom to fit in the CHAR LIMIT.
         This should be identical to subtype_en_GB aside from the trailing (%s). -->
    <string name="subtype_with_layout_en_GB" tools:keep="@string/subtype_with_layout_en_GB">English (UK) (<xliff:g id="KEYBOARD_LAYOUT" example="QWERTY">%s</xliff:g>)</string>
    <!-- Description for English (US) keyboard subtype with explicit keyboard layout [CHAR LIMIT=25]
         (US) should be an abbreviation of United States to fit in the CHAR LIMIT.
         This should be identical to subtype_en_US aside from the trailing (%s). -->
    <string name="subtype_with_layout_en_US" tools:keep="@string/subtype_with_layout_en_US">English (US) (<xliff:g id="KEYBOARD_LAYOUT" example="QWERTY">%s</xliff:g>)</string>
    <!-- Description for Spanish (US) keyboard subtype with explicit keyboard layout [CHAR LIMIT=25]
         (US) should be an abbreviation of United Statesn to fit in the CHAR LIMIT.
         This should be identical to subtype_es_US aside from the trailing (%s). -->
    <string name="subtype_with_layout_es_US" tools:keep="@string/subtype_with_layout_es_US">Spanish (US) (<xliff:g id="KEYBOARD_LAYOUT" example="QWERTY">%s</xliff:g>)</string>
    <!-- Description for Hinglish (https://en.wikipedia.org/wiki/Hinglish) keyboard subtype with explicit keyboard layout [CHAR LIMIT=25]
         This should be identical to subtype_hi_ZZ aside from the trailing (%s). -->
    <string name="subtype_with_layout_hi_Latn" tools:keep="@string/subtype_with_layout_hi_Latn">Hinglish (<xliff:g id="KEYBOARD_LAYOUT" example="QWERTY">%s</xliff:g>)</string>
    <!-- Description for "LANGUAGE_NAME" (Extended) keyboard subtype [CHAR LIMIT=25]
         (Extended) can be an abbreviation to fit in the CHAR LIMIT. -->
    <string name="subtype_generic_extended"><xliff:g id="LANGUAGE_NAME" example="Kannada">%s</xliff:g> (Extended)</string>
    <!-- Description for Serbian (Latin) keyboard subtype with explicit keyboard layout [CHAR LIMIT=25]
         This should be identical to subtype_sr_ZZ aside from the trailing (%s). -->
    <string name="subtype_with_layout_mns" tools:keep="@string/subtype_with_layout_mns">Mansi (<xliff:g id="KEYBOARD_LAYOUT" example="QWERTY">%s</xliff:g>)</string>
    <string name="subtype_with_layout_xdq" tools:keep="@string/subtype_with_layout_xdq">Kaitag (<xliff:g id="KEYBOARD_LAYOUT" example="QWERTY">%s</xliff:g>)</string>
    <!-- Description for Serbian (Latin) keyboard subtype with explicit keyboard layout [CHAR LIMIT=25]
         This should be identical to subtype_sr_ZZ aside from the trailing (%s). -->      
    <string name="subtype_with_layout_sr_Latn" tools:keep="@string/subtype_with_layout_sr_Latn">Serbian (<xliff:g id="KEYBOARD_LAYOUT" example="QWERTY">%s</xliff:g>)</string>
    <!-- Description for "LANGUAGE_NAME" (Traditional) keyboard subtype [CHAR LIMIT=25]
         (Traditional) can be an abbreviation to fit in the CHAR LIMIT. -->
    <string name="subtype_generic_traditional"><xliff:g id="LANGUAGE_NAME" example="Nepali">%s</xliff:g> (Traditional)</string>
    <!-- Description for Bengali (Akkhor) keyboard subtype with explicit keyboard layout [CHAR LIMIT=25] -->
    <string name="subtype_with_layout_bn_BD"><xliff:g id="LANGUAGE_NAME" example="Bengali">%s</xliff:g> (Akkhor)</string>
    <!-- Description for Bengali (Probhat) keyboard subtype with explicit keyboard layout [CHAR LIMIT=25] -->
    <string name="subtype_probhat_bn_BD"><xliff:g id="LANGUAGE_NAME" example="Bengali">%s</xliff:g> (Probhat)</string>
    <!-- Description for "LANGUAGE_NAME" (Compact) keyboard subtype [CHAR LIMIT=25]
         (Compact) can be an abbreviation to fit in the CHAR LIMIT. -->
    <string name="subtype_generic_compact"><xliff:g id="LANGUAGE_NAME" example="Hindi">%s</xliff:g> (Compact)</string>
    <!-- Description for "LANGUAGE_NAME" (Sebeolsik 390) keyboard subtype [CHAR LIMIT=25]
         (Sebeolsik 390) can be an abbreviation to fit in the CHAR LIMIT. -->
    <string name="subtype_generic_sebeolsik_390"><xliff:g id="LANGUAGE_NAME" example="Korean">%s</xliff:g> (Sebeolsik 390)</string>
    <!-- Description for "LANGUAGE_NAME" (Sebeolsik Final) keyboard subtype [CHAR LIMIT=25]
         (Sebeolsik Final) can be an abbreviation to fit in the CHAR LIMIT. -->
    <string name="subtype_generic_sebeolsik_final"><xliff:g id="LANGUAGE_NAME" example="Korean">%s</xliff:g> (Sebeolsik Final)</string>
    <!-- Description for "LANGUAGE_NAME" (Student) keyboard subtype [CHAR LIMIT=25]
         (Student) can be an abbreviation to fit in the CHAR LIMIT. -->
    <string name="subtype_generic_student"><xliff:g id="LANGUAGE_NAME" example="Russian">%s</xliff:g> (Student)</string>
    <!-- This string is displayed in a language list that allows to choose a language for
suggestions in a software keyboard. This setting won't give suggestions in any particular
language, hence "No language".
As for the "alphabet" mention, it refers specifically to the Latin alphabet, as opposed to
Cyrillic, Arabic, Hebrew or other scripts. This keyboard offers no suggestions, but it will
be a QWERTY, or AZERTY, or any other disposition that only offers Latin characters, so
you wouldn't be able to type, say, Arabic on it. Please translate it in a way that "alphabet"
would be understood to mean specifically the Latin alphabet, rather than any other
alphabet. [CHAR LIMIT=29] -->
    <string name="subtype_no_language">No language (Alphabet)</string>
    <!-- This string is displayed in the description for a keyboard type. It refers specifically to
the Latin alphabet, as opposed to Cyrillic, Arabic, Hebrew or other scripts.
When the device is configured to use a language using a script other than the Latin alphabet, the
user still needs a keyboard that can input Latin characters for passwords or login names for
example, and a way to switch to this Latin alphabet keyboard. This string is the description for
this keyboard, so users of other scripts should understand when they read this that it represents a
keyboard that is meant for them to be able to enter Latin characters as opposed to the script they
are used to. This keyboard does not provide a dictionary, and it is not tied to any specific
language among those that use the Latin alphabet. This keyboard is laid out in the QWERTY
disposition rather than other common dispositions for Latin languages. [CHAR LIMIT=25] -->
    <string name="subtype_no_language_qwerty">Alphabet (QWERTY)</string>
    <!-- This string is displayed in the description for a keyboard type. It refers specifically to
the Latin alphabet, as opposed to Cyrillic, Arabic, Hebrew or other scripts.
When the device is configured to use a language using a script other than the Latin alphabet, the
user still needs a keyboard that can input Latin characters for passwords or login names for
example, and a way to switch to this Latin alphabet keyboard. This string is the description for
this keyboard, so users of other scripts should understand when they read this that it represents a
keyboard that is meant for them to be able to enter Latin characters as opposed to the script they
are used to. This keyboard does not provide a dictionary, and it is not tied to any specific
language among those that use the Latin alphabet. This keyboard is laid out in the QWERTZ
disposition rather than other common dispositions for Latin languages. [CHAR LIMIT=25] -->
    <string name="subtype_no_language_qwertz" tools:keep="@string/subtype_no_language_qwertz">Alphabet (QWERTZ)</string>
    <!-- This string is displayed in the description for a keyboard type. It refers specifically to
the Latin alphabet, as opposed to Cyrillic, Arabic, Hebrew or other scripts.
When the device is configured to use a language using a script other than the Latin alphabet, the
user still needs a keyboard that can input Latin characters for passwords or login names for
example, and a way to switch to this Latin alphabet keyboard. This string is the description for
this keyboard, so users of other scripts should understand when they read this that it represents a
keyboard that is meant for them to be able to enter Latin characters as opposed to the script they
are used to. This keyboard does not provide a dictionary, and it is not tied to any specific
language among those that use the Latin alphabet. This keyboard is laid out in the AZERTY
disposition rather than other common dispositions for Latin languages. [CHAR LIMIT=25] -->
    <string name="subtype_no_language_azerty" tools:keep="@string/subtype_no_language_azerty">Alphabet (AZERTY)</string>
    <!-- This string is displayed in the description for a keyboard type. It refers specifically to
the Latin alphabet, as opposed to Cyrillic, Arabic, Hebrew or other scripts.
When the device is configured to use a language using a script other than the Latin alphabet, the
user still needs a keyboard that can input Latin characters for passwords or login names for
example, and a way to switch to this Latin alphabet keyboard. This string is the description for
this keyboard, so users of other scripts should understand when they read this that it represents a
keyboard that is meant for them to be able to enter Latin characters as opposed to the script they
are used to. This keyboard does not provide a dictionary, and it is not tied to any specific
language among those that use the Latin alphabet. This keyboard is laid out in the Dvorak
disposition rather than other common dispositions for Latin languages. [CHAR LIMIT=25] -->
    <string name="subtype_no_language_dvorak" tools:keep="@string/subtype_no_language_dvorak">Alphabet (Dvorak)</string>
    <!-- This string is displayed in the description for a keyboard type. It refers specifically to
the Latin alphabet, as opposed to Cyrillic, Arabic, Hebrew or other scripts.
When the device is configured to use a language using a script other than the Latin alphabet, the
user still needs a keyboard that can input Latin characters for passwords or login names for
example, and a way to switch to this Latin alphabet keyboard. This string is the description for
this keyboard, so users of other scripts should understand when they read this that it represents a
keyboard that is meant for them to be able to enter Latin characters as opposed to the script they
are used to. This keyboard does not provide a dictionary, and it is not tied to any specific
language among those that use the Latin alphabet. This keyboard is laid out in the Colemak
disposition rather than other common dispositions for Latin languages. [CHAR LIMIT=25] -->
    <string name="subtype_no_language_colemak" tools:keep="@string/subtype_no_language_colemak">Alphabet (Colemak)</string>
    <!-- This string is displayed in the description for a keyboard type. It refers specifically to
the Latin alphabet, as opposed to Cyrillic, Arabic, Hebrew or other scripts.
When the device is configured to use a language using a script other than the Latin alphabet, the
user still needs a keyboard that can input Latin characters for passwords or login names for
example, and a way to switch to this Latin alphabet keyboard. This string is the description for
this keyboard, so users of other scripts should understand when they read this that it represents a
keyboard that is meant for them to be able to enter Latin characters as opposed to the script they
are used to. This keyboard does not provide a dictionary, and it is not tied to any specific
language among those that use the Latin alphabet. This keyboard is laid out in the QWERTY PC
disposition that offers additional keys, but smaller keys compared to other common dispositions for
mobile devices. [CHAR LIMIT=25] -->
    <string name="subtype_no_language_colemak_dh" tools:keep="@string/subtype_no_language_colemak_dh">Alphabet (Colemak Mod-DH)</string>
    <!-- This string is displayed in the description for a keyboard type. It refers specifically to
the Latin alphabet, as opposed to Cyrillic, Arabic, Hebrew or other scripts.
When the device is configured to use a language using a script other than the Latin alphabet, the
user still needs a keyboard that can input Latin characters for passwords or login names for
example, and a way to switch to this Latin alphabet keyboard. This string is the description for
this keyboard, so users of other scripts should understand when they read this that it represents a
keyboard that is meant for them to be able to enter Latin characters as opposed to the script they
are used to. This keyboard does not provide a dictionary, and it is not tied to any specific
language among those that use the Latin alphabet. This keyboard is laid out in the Workman
disposition rather than other common dispositions for Latin languages. [CHAR LIMIT=25] -->
    <string name="subtype_no_language_workman" tools:keep="@string/subtype_no_language_workman">Alphabet (Workman)</string>
    <!-- This string is displayed in the description for a keyboard type. It refers specifically to
the Latin alphabet, as opposed to Cyrillic, Arabic, Hebrew or other scripts.
When the device is configured to use a language using a script other than the Latin alphabet, the
user still needs a keyboard that can input Latin characters for passwords or login names for
example, and a way to switch to this Latin alphabet keyboard. This string is the description for
this keyboard, so users of other scripts should understand when they read this that it represents a
keyboard that is meant for them to be able to enter Latin characters as opposed to the script they
are used to. This keyboard does not provide a dictionary, and it is not tied to any specific
language among those that use the Latin alphabet. This keyboard is laid out in the Bépo
disposition rather than other common dispositions for Latin languages. [CHAR LIMIT=25] -->
    <string name="subtype_no_language_bepo" tools:keep="@string/subtype_no_language_bepo">Alphabet (Bépo)</string>
    <string name="subtype_no_language_pcqwerty" tools:keep="@string/subtype_no_language_pcqwerty">Alphabet (PC)</string>
    <!-- Description for Emoji keyboard subtype [CHAR LIMIT=25] -->
    <string name="subtype_emoji">Emoji</string>
    <!-- Title of the button to add custom style entry in the settings dialog [CHAR LIMIT=15] -->
    <string name="add">Add</string>
    <!-- Title of the button to remove a custom style entry in the settings dialog [CHAR LIMIT=15] -->
    <string name="remove">Remove</string>
    <!-- Title of the button to save a custom style entry in the settings dialog [CHAR LIMIT=15] -->
    <string name="save">Save</string>
    <!-- Title of the spinner for choosing a language of custom style in the settings dialog [CHAR LIMIT=15] -->
    <string name="subtype_locale">Language</string>
    <!-- Title of the section for choosing a keyboard layout language settings dialog -->
    <string name="keyboard_layout_set">Layout</string>
    <!-- Button text and title for adding a custom layout -->
    <string name="button_title_add_custom_layout">Add custom layout</string>
    <!-- Message text for adding a custom layout, interpreted as HTML -->
    <string name="message_add_custom_layout">Select a file in a compatible format. Information about the formats is available %s.</string>
    <!-- Button text for loading a custom layout or image file -->
    <string name="button_load_custom">Load file</string>
    <!-- Error message when file cannot be read -->
    <string name="file_read_error">Cannot read file</string>
    <!-- Button text for copying an existing layout -->
    <string name="button_copy_existing_layout">Copy existing layout</string>
    <!-- Title text for choosing a layout name -->
    <string name="title_layout_name_select">Set layout name</string>
    <!-- Message when deleting a layouts -->
    <string name="delete_layout">Really delete custom layout %s?</string>
    <!-- Message on layout error -->
    <string name="layout_error">Layout error: %s</string>
    <!-- Text hint for editing layout -->
    <string name="edit_layout">Tap to edit raw layout</string>
    <!-- Title for customizing symbols or number layouts -->
    <string name="customize_symbols_number_layouts">Customize symbols and number layouts</string>
    <!-- Title for customizing functional key layouts -->
    <string name="customize_functional_key_layouts">Customize functional key layouts</string>
    <!-- Name for functional keys layout -->
    <string name="layout_functional_keys" tools:keep="@string/layout_functional_keys">Functional keys</string>
    <!-- Name for functional keys layout when showing symbols layout -->
    <string name="layout_functional_keys_symbols" tools:keep="@string/layout_functional_keys_symbols">Functional keys (Symbols)</string>
    <!-- Name for functional keys layout when showing more symbols layout -->
    <string name="layout_functional_keys_symbols_shifted" tools:keep="@string/layout_functional_keys_symbols_shifted">Functional keys (More symbols)</string>
    <!-- Name for symbols layout -->
    <string name="layout_symbols" tools:keep="@string/layout_symbols">Symbols</string>
    <!-- Name for symbols layout for arabic language -->
    <string name="layout_symbols_arabic" tools:keep="@string/layout_symbols_arabic">Symbols (Arabic)</string>
    <!-- Name for more symbols layout (when pressing shift) -->
    <string name="layout_symbols_shifted" tools:keep="@string/layout_symbols_shifted">More symbols</string>
    <!-- Name for phone layout -->
    <string name="layout_phone" tools:keep="@string/layout_phone">Phone</string>
    <!-- Name for symbols on phone layout -->
    <string name="layout_phone_symbols" tools:keep="@string/layout_phone_symbols">Phone symbols</string>
    <!-- Name for number layout -->
    <string name="layout_number" tools:keep="@string/layout_number">Numbers</string>
    <!-- Name for numpad layout -->
    <string name="layout_numpad" tools:keep="@string/layout_numpad">Numpad</string>
    <!-- Name for numpad layout in landscape mode -->
    <string name="layout_numpad_landscape" tools:keep="@string/layout_numpad_landscape">Numpad (landscape)</string>
    <!-- Title for customizing background image -->
    <string name="customize_background_image">Set background image</string>
    <!-- Message for selecting day or night background image -->
    <string name="day_or_night_image">Set image for day or night mode?</string>
    <!-- Button for selecting day -->
    <string name="day_or_night_day">Day</string>
    <!-- Button for selecting night -->
    <string name="day_or_night_night">Night</string>
    <!-- Title of the setting for keypress vibration duration [CHAR LIMIT=35] -->
    <string name="prefs_keypress_vibration_duration_settings">Keypress vibration duration</string>
    <!-- Title of the setting for keypress sound volume [CHAR LIMIT=35] -->
    <string name="prefs_keypress_sound_volume_settings">Keypress sound volume</string>
    <!-- Title of the setting for key long press delay [CHAR LIMIT=35] -->
    <string name="prefs_key_longpress_timeout_settings">Key long press delay</string>
    <!-- Title of the setting for enabling Emoji palette triggered by the Alt key on physical keyboards [CHAR LIMIT=35] -->
    <string name="prefs_enable_emoji_alt_physical_key">Emoji for physical keyboard</string>
    <!-- Description of the settings for enabling Emoji palette triggered by the Alt key on physical keyboards [CHAR LIMIT=64] -->
    <string name="prefs_enable_emoji_alt_physical_key_summary">Physical Alt key shows the emoji palette</string>
    <!-- Title of the button to revert to the default value of the device in the settings dialog [CHAR LIMIT=15] -->
    <string name="button_default">Default</string>
    <!-- Title of the setup wizard welcome screen. [CHAR LIMT=40] -->
    <string name="setup_welcome_title">"Welcome to <xliff:g id="APPLICATION_NAME" example="Android Keyboard">%s</xliff:g>"</string>
    <!-- Additional title of the setup wizard welcome screen, just below the setup_welcome_title. [CHAR_LIMIT=64] -->
    <string name="setup_welcome_additional_description">with Gesture Typing</string>
    <!-- The label of the button that starts the setup wizard. [CHAR_LIMIT=64] -->
    <string name="setup_start_action">Get started</string>
    <!-- The label of the button that navigates the user to the next step of the setup wizard. [CHAR_LIMIT=64] -->
    <string name="setup_next_action">Next step</string>
    <!-- Title of the setup wizard. [CHAR LIMT=40] -->
    <string name="setup_steps_title">"Setting up <xliff:g id="APPLICATION_NAME" example="Android Keyboard">%s</xliff:g>"</string>
    <!-- Ordinal number of the 1st step in the setup wizard. [CHAR LIMIT=5] -->
    <string name="setup_step1_bullet" translatable="false">1</string>
    <!-- Title of the 1st step in the setup wizard. [CHAR LIMIT=64] -->
    <string name="setup_step1_title">"Enable <xliff:g id="APPLICATION_NAME" example="Android Keyboard">%s</xliff:g>"</string>
    <!-- Detailed instruction of the 1st step in the setup wizard. [CHAR LIMIT=120] -->
    <string name="setup_step1_instruction">"Please check \"<xliff:g id="APPLICATION_NAME" example="Android Keyboard">%s</xliff:g>\" in your Languages &amp; input settings. This will authorize it to run on your device."</string>
    <!-- Detailed instruction of the already finished 1st step in the setup wizard. [CHAR LIMIT=120] -->
    <string name="setup_step1_finished_instruction">"<xliff:g id="APPLICATION_NAME" example="Android Keyboard">%s</xliff:g> is already enabled in your Languages &amp; input settings, so this step is done. On to the next one!"</string>
    <!-- The label of the button that triggers the Languages & input settings in order to enable the keyboard. [CHAR_LIMIT=64] -->
    <string name="setup_step1_action">Enable in Settings</string>
    <!-- Ordinal number of the 2nd step in the setup wizard. [CHAR LIMIT=5] -->
    <string name="setup_step2_bullet" translatable="false">2</string>
    <!-- Title of the 2nd step in the setup wizard. [CHAR LIMIT=64] -->
    <string name="setup_step2_title">"Switch to <xliff:g id="APPLICATION_NAME" example="Android Keyboard">%s</xliff:g>"</string>
    <!-- Detailed instruction of the 2nd step in the setup wizard. [CHAR LIMIT=120] -->
    <string name="setup_step2_instruction">"Next, select \"<xliff:g id="APPLICATION_NAME" example="Android Keyboard">%s</xliff:g>\" as your active text-input method."</string>
    <!-- The label of the button that triggers the choose input method dialog in order to select the keyboard. [CHAR_LIMIT=64] -->
    <string name="setup_step2_action">Switch input methods</string>
    <!-- Ordinal number of the 3rd step in the setup wizard. [CHAR LIMIT=5] -->
    <string name="setup_step3_bullet" translatable="false">3</string>
    <!-- Title of the 3rd step in the setup wizard. [CHAR LIMIT=64] -->
    <string name="setup_step3_title">"Congratulations, you're all set!"</string>
    <!-- Detailed instruction of the 3rd step in the setup wizard. [CHAR LIMIT=120] -->
    <string name="setup_step3_instruction">Now you can type in all your favorite apps with <xliff:g id="APPLICATION_NAME" example="Android Keyboard">%s</xliff:g>.</string>
    <!-- The label of the button that triggers the settings screen for the keyboard. [CHAR_LIMIT=64] -->
    <string name="setup_step3_action">Configure the keyboard</string>
    <!-- The label of the button that finishes the setup wizard. [CHAR_LIMIT=64] -->
    <string name="setup_finish_action">Finished</string>
    <!-- Option to show setup wizard icon. [CHAR LIMIT=30]-->
    <string name="show_setup_wizard_icon">Show app icon</string>
    <!-- Description for the option to show setup wizard application icon of this IME in the laucher. [CHAR_LIMIT=65] -->
    <string name="show_setup_wizard_icon_summary">Display application icon in the launcher</string>
    <!-- Title and summary of the dictionary settings screen -->
    <string name="dictionary_settings_title">Add-on dictionaries</string>
    <!-- Title for the prompt dialog which informs the user that a dictionary is available for the current language and asks to decide whether to download it over 3g -->
    <string name="dictionary_settings_summary">Settings for dictionaries</string>
    <!-- Title for dictionaries preference screen -->
    <string name="dictionary_settings_category">Dictionaries</string>
    <!-- Summary text for built-in dictionary -->
    <string name="internal_dictionary_summary">Internal main dictionary</string>
    <!-- Title for the adding new user dictionary dialog -->
    <string name="add_new_dictionary_title">"Add dictionary from file"</string>
    <!-- Message when opening a dictionary file, showing type and dictionary language, prompting to choose a language to add it to -->
    <string name="add_new_dictionary_ask_locale">"To which language should the dictionary \"%1$s\" for %2$s be added?"</string>
    <!-- Button in dialog for choosing a locale -->
    <string name="button_select_language">"Select language"</string>
    <!-- Button in dialog for adding dictionary to specific locale -->
    <string name="button_add_to_language">"Add to %s"</string>
    <!-- Message for user dictionary replacement dialog -->
    <string name="replace_dictionary_message">"Really replace user-added dictionary \"%1$s\"?\n
Current dictionary:
%2$s\n
New dictionary:
%3$s"</string>
    <!-- Title and confirm button text for user dictionary replacement dialog -->
    <string name="replace_dictionary">"Replace dictionary"</string>
    <!-- Message for user dictionary remove dialog -->
    <string name="remove_dictionary_message">"Really remove user-added dictionary \"%s\"?"</string>
    <!-- Message when no dictionary is available for the selected language, with no_dictionaries_available as title.
     %1$s will be replaced by dictionary_link_text, %2$s by the language code, %3$s by dictionary_link_text again.
     This string will be interpreted as HTML -->
    <string name="no_dictionary_message">"Without a dictionary, you will only get suggestions for text you entered before.&lt;br&gt;
        You can download dictionaries %1$s, or check whether a dictionary for \"%2$s\" can be downloaded directly %3$s."</string>
    <!-- Button to never show the no_dictionary_message when enabling a language that has no dictionary -->
    <string name="no_dictionary_dont_show_again_button">"Don't show again"</string>
    <!-- Message for the user dictionary selection dialog, %s will be replaced by dictionary_link_text. This string will be interpreted as HTML -->
    <string name="add_dictionary">"Select a dictionary to add. Dictionaries in .dict format can be downloaded %s."</string>
    <!-- Title of the link to the download page inserted into messages (add_dictionary and no_dictionary_message) -->
    <string name="dictionary_link_text">"here"</string>
    <!-- Title of an item in the list of available dictionaries when the dictionary is experimental. This string will be interpreted as HTML -->
    <string name="available_dictionary_experimental">"%s (experimental)"</string>
    <!-- Text shown when dictionary file could not be read -->
    <string name="dictionary_file_error">"Error: Selected file is not a valid dictionary file"</string>
    <!-- Text shown when dictionary file is not for the selected locale -->
    <string name="dictionary_file_wrong_locale">"The selected file is for %1$s, but %2$s was expected. Still use it for %2$s?"</string>
    <!-- Text shown when dictionary file is has incompatible script with the keyboard -->
    <string name="dictionary_file_wrong_script">"Error: script not compatible with this keyboard"</string>
    <!-- Button text for confirm / yes to the dictionary_file_wrong_locale message (above) -->
    <string name="dictionary_file_wrong_locale_ok">"Still use"</string>
    <!-- Text shown on other errors when loading dictionary file -->
    <string name="dictionary_load_error">"Error loading dictionary file"</string>
    <!-- Message about some dictionary indicating it can be downloaded, but hasn't been yet -->
    <string name="dictionary_available">Dictionary available</string>
    <!-- Message to display in the dictionaries setting screen when some error prevented us to list installed dictionaries [CHAR LIMIT=20] -->
    <string name="cannot_connect_to_dict_service">Problem connecting to dictionary service</string>
    <!-- Message to display in the dictionaries setting screen when we found that no dictionaries are available [CHAR LIMIT=20]-->
    <string name="no_dictionaries_available">No dictionaries available</string>
    <!-- Hint to tell when the data was last updated. Usage : "Last updated [date]", may contain a : or so. [CHAR LIMIT=45] -->
    <string name="last_update">Last updated</string>
    <!-- String to explain this dictionary is the main dictionary for this language [CHAR_LIMIT=30] -->
    <string name="main_dict_description">Main dictionary</string>
    <!-- Action to delete (a file) [CHAR_LIMIT=15] -->
    <string name="delete">Delete</string>
    <!-- Version text [CHAR LIMIT=30]-->
    <string name="version_text">Version <xliff:g id="VERSION_NUMBER" example="1.0.1864.643521">%1$s</xliff:g></string>
    <!-- User dictionary settings. The title of the menu item to add a new word to the user dictionary. -->
    <string name="user_dict_settings_add_menu_title">Add</string>
    <!-- User dictionary settings. The title of the dialog to add a new word to the user dictionary. [CHAR LIMIT=25] -->
    <string name="user_dict_settings_add_dialog_title">Add to dictionary</string>
    <!-- User dictionary settings. Label to put before the shortcut field (once a shortcut is registered, the user can type the shortcut and get the word it points to in the suggestions). [CHAR LIMIT=20] -->
    <string name="user_dict_settings_add_shortcut_option_name">Shortcut:</string>
    <!-- User dictionary settings. Label to put before the weight field -->
    <string name="user_dict_settings_add_weight_value">Weight:</string>
    <!-- User dictionary settings. Label to put before the language field. [CHAR LIMIT=20] -->
    <string name="user_dict_settings_add_locale_option_name">Language:</string>
    <!-- User dictionary settings. Hint for the text field to type the word to add to the user dictionary. [CHAR LIMIT=35] -->
    <string name="user_dict_settings_add_word_hint">Type a word</string>
    <!-- User dictionary settings. Hint for the text field to type the optional shortcut to add to the user dictionary. [CHAR LIMIT=35] -->
    <string name="user_dict_settings_add_shortcut_hint">Optional shortcut</string>
    <!-- User dictionary settings. The title of the dialog to edit an existing word in the user dictionary. -->
    <string name="user_dict_settings_edit_dialog_title">Edit word</string>
    <!-- User dictionary settings. The text to show when there are no user-defined words in the dictionary  [CHAR LIMIT=200] -->
    <string name="user_dict_settings_empty_text">You don\'t have any words in the user dictionary. To add a word, tap the Add (+) button.</string>
    <!-- User dictionary settings. The list item to choose to insert a word into the user dictionary for all languages -->
    <string name="user_dict_settings_all_languages">For all languages</string>
    <!-- User dictionary settings. The text to show for the option that shows the entire list of supported locales to choose one [CHAR LIMIT=30] -->
    <string name="user_dict_settings_more_languages">More languages…</string>
    <!-- User dictionary settings. Index of the user dictionary [CHAR LIMIT=30]
         This resource is copied from packages/apps/Settings/res/values/strings.xml -->
    <string name="user_dict_fast_scroll_alphabet">\u0020ABCDEFGHIJKLMNOPQRSTUVWXYZ</string>
    <!-- Message in user dictionary dialog -->
    <string name="user_dict_word_already_present">This word is already present in the %s user dictionary. Please type another one.</string>
    <!-- User dictionary settings. Text button to add a word -->
    <string name="user_dict_add_word_button">Add a word</string>
    <!-- Option for choosing theme style [CHAR LIMIT=33] -->
    <string name="theme_style">Style</string>
    <!-- Style name for Rounded style -->
    <string name="style_name_Rounded" tools:keep="@string/style_name_Rounded">Rounded</string>
    <!-- Option for choosing colors [CHAR LIMIT=33] -->
    <string name="theme_colors">Colors</string>
    <!-- Option for choosing colors for night mode [CHAR LIMIT=33] -->
    <string name="theme_colors_night">Colors (night)</string>
    <!-- Option for choosing whether we use a theme that provides borders to keys [CHAR LIMIT=33] -->
    <string name="key_borders">Key borders</string>
    <!-- Option for choosing auto day/night theme switch [CHAR LIMIT=33] -->
    <string name="day_night_mode">Auto day/night mode</string>
    <!-- Description for "day_night_mode" option. -->
    <string name="day_night_mode_summary">Appearance will follow system settings</string>
    <!-- Option for setting navbar to follow keyboard color -->
    <string name="theme_navbar">Color navigation bar</string>
    <!-- Theme name for light theme -->
    <string name="theme_name_light" tools:keep="@string/theme_name_light">Light</string>
    <!-- Theme name for holo white theme -->
    <string name="theme_name_holo_white" tools:keep="@string/theme_name_holo_white">Holo White</string>
    <!-- Theme name for dark theme (based on old no-border dark) -->
    <string name="theme_name_dark" tools:keep="@string/theme_name_dark">Dark</string>
    <!-- Theme name for darker theme (based on old border dark), todo: re-consider that stupid name -->
    <string name="theme_name_darker" tools:keep="@string/theme_name_darker">Darker</string>
    <!-- Theme name for black theme (based on old amoled black) -->
    <string name="theme_name_black" tools:keep="@string/theme_name_black">Black</string>
    <!-- Theme name for dynamic colors light theme -->
    <string name="theme_name_dynamic" tools:keep="@string/theme_name_dynamic">Dynamic colors</string>
    <!-- Theme name for blue-gray theme -->
    <string name="theme_name_blue_gray" tools:keep="@string/theme_name_blue_gray">Blue Gray</string>
    <!-- Theme name for brown theme -->
    <string name="theme_name_brown" tools:keep="@string/theme_name_brown">Brown</string>
    <!-- Theme name for chocolate theme -->
    <string name="theme_name_chocolate" tools:keep="@string/theme_name_chocolate">Chocolate</string>
    <!-- Theme name for cloudy theme -->
    <string name="theme_name_cloudy" tools:keep="@string/theme_name_cloudy">Cloudy</string>
    <!-- Theme name for forest theme -->
    <string name="theme_name_forest" tools:keep="@string/theme_name_forest">Forest</string>
    <!-- Theme name for indigo theme -->
    <string name="theme_name_indigo" tools:keep="@string/theme_name_indigo">Indigo</string>
    <!-- Theme name for ocean theme -->
    <string name="theme_name_ocean" tools:keep="@string/theme_name_ocean">Ocean</string>
    <!-- Theme name for pink theme -->
    <string name="theme_name_pink" tools:keep="@string/theme_name_pink">Pink</string>
    <!-- Theme name for sand theme -->
    <string name="theme_name_sand" tools:keep="@string/theme_name_sand">Sand</string>
    <!-- Theme name for violette theme -->
    <string name="theme_name_violette" tools:keep="@string/theme_name_violette">Violette</string>
    <!-- Theme name for user-defined theme -->
    <string name="theme_name_user" tools:keep="@string/theme_name_user">User-Defined</string>
    <!-- Theme name for user-defined theme night mode theme -->
    <string name="theme_name_user_night" tools:keep="@string/theme_name_user_night">User-Defined (night)</string>
    <!-- Option for selecting custom theme colors -->
    <string name="select_user_colors">Adjust colors</string>
    <!-- Option for selecting custom theme colors for night mode only -->
    <string name="select_user_colors_night">Adjust colors (night)</string>
    <!-- Text when determining color automatically -->
    <string name="auto_user_color">Choose color automatically</string>
    <!-- Menu item for showing fewer colors -->
    <string name="main_colors">Show main colors only</string>
    <!-- Menu item for showing more colors -->
    <string name="more_colors">Show more colors</string>
    <!-- Menu item for showing all colors -->
    <string name="all_colors">Show all colors</string>
    <!-- Warning message displayed when showing all colors -->
    <string name="all_colors_warning">This setting exposes all colors that are used internally. The list of colors may change at any time. There is no default color, and the names will not be translated.</string>
    <!-- Hint for text field just to show keyboard (in color settings) -->
    <string name="hint_show_keyboard">Click for preview</string>
    <!-- Description for selection of user-defined colors. -->
    <string name="select_user_colors_summary">Select colors for text and backgrounds</string>
    <!-- Selection: background color. -->
    <string name="select_color_background">Keyboard background</string>
    <!-- Selection: key text color. -->
    <string name="select_color_key">Key text</string>
    <!-- Selection: key hint text color. -->
    <string name="select_color_key_hint">Key hint text</string>
    <!-- Selection: suggestion text color. -->
    <string name="select_color_suggestion">Suggestion strip text</string>
    <!-- Selection: key color. -->
    <string name="select_color_key_background">Key background</string>
    <!-- Selection: functional key color. -->
    <string name="select_color_functional_key_background">Functional key background</string>
    <!-- Selection: space bar color. -->
    <string name="select_color_spacebar_background">Space bar background</string>
    <!-- Selection: space bar text color. -->
    <string name="select_color_spacebar_text">Space bar text</string>
    <!-- Selection: accent color. -->
    <string name="select_color_accent">Accent</string>
    <!-- Selection: gesture color. -->
    <string name="select_color_gesture">Gesture input</string>
    <!-- Settings screen title for about [CHAR LIMIT=33]-->
    <string name="settings_screen_about">About</string>
    <!-- version for about screen-->
    <string name="version">Version</string>
    <!-- github repo link for about screen-->
    <string name="about_github_link">View on GitHub</string>
    <!-- preference title for saving the log to a file -->
    <string name="save_log">Save log</string>
    <!-- license for about screen-->
    <string name="license">Open-source license</string>
    <!-- license link for about screen-->
    <string name="gnu_gpl">GNU General Public License v3.0</string>
    <!-- Button to close a dialog where neither "ok" nor "cancel" are suitable -->
    <string name="dialog_close">Close</string>
    <!-- Preference for selecting system locales -->
    <string name="use_system_language_to_select_input_method_subtypes">"Use system languages"</string>
    <!-- Hint for users to tap the languages for settings -->
    <string name="text_tap_languages">Tap the language to open settings</string>
    <!-- Title of internal InputMethodPicker, strings should be same as the ones from Android system -->
    <string name="select_input_method">Choose input method</string>
    <!-- Settings screen title for appearance preferences -->
    <string name="settings_screen_appearance">Appearance</string>
    <!-- Settings screen title for toolbar preferences -->
    <string name="settings_screen_toolbar">Toolbar</string>
    <!-- Hidden features title -->
    <string name="hidden_features_title">Description of hidden features</string>
    <!-- Hidden features summary -->
    <string name="hidden_features_summary">Show features that may go unnoticed</string>
    <!-- Title of the link to the web page inserted into messages -->
    <string name="hidden_features_text">device protected storage</string>
    <!-- Hidden features text -->
    <string name="hidden_features_message">► Long-pressing pinned toolbar keys results in additional functionality: &lt;br&gt;
\n\t• clipboard &amp;#65515; paste &lt;br&gt;
\n\t• move left/right &amp;#65515; move full left/right &lt;br&gt;
\n\t• move up/down &amp;#65515; page up/down &lt;br&gt;
\n\t• copy &amp;#65515; copy all &lt;br&gt;
\n\t• select word &amp;#65515; select all &lt;br&gt;
\n\t• undo &amp;#8596; redo &lt;br&gt; &lt;br&gt;
\n► Long-pressing keys in the suggestion strip toolbar pins them to the suggestion strip. &lt;br&gt; &lt;br&gt;
\n► Long-press the Comma-key to access Clipboard View, Emoji View, One-handed Mode, Settings, or Switch Language: &lt;br&gt;
\n\t• Emoji View and Language Switch will disappear if you have the corresponding key enabled; &lt;br&gt;
\n\t• For some layouts it\\\'s not the Comma-key, but the key at the same position (e.g. it\\\'s \\\'q\\\' for Dvorak layout). &lt;br&gt; &lt;br&gt;
\n► When incognito mode is enabled, no words will be learned, and no emojis will be added to recents. &lt;br&gt; &lt;br&gt;
\n► Press the Incognito icon to access the toolbar. &lt;br&gt; &lt;br&gt;
\n► Sliding key input: Swipe from shift to another key to type a single uppercase key: &lt;br&gt;
\n\t• This also works for the \\\'?123\\\' key to type a single symbol from the symbols keyboard, and for related keys. &lt;br&gt; &lt;br&gt;
\n► Hold shift or symbol key, press one or more keys, and then release shift or symbol key to return to the previous keyboard. &lt;br&gt; &lt;br&gt;
\n► Long-press a suggestion in the suggestion strip to show more suggestions, and a delete button to remove this suggestion. &lt;br&gt; &lt;br&gt;
\n► Swipe up from a suggestion to open more suggestions, and release on the suggestion to select it. &lt;br&gt; &lt;br&gt;
\n► Long-press an entry in the clipboard history to pin it (keep it in clipboard until you unpin). &lt;br&gt; &lt;br&gt;
\n► Swipe left in clipboard view to remove an entry (except when it\\\'s pinned) &lt;br&gt; &lt;br&gt;
\n► Select text and press shift to switch between uppercase, lowercase and capitalize words. &lt;br&gt; &lt;br&gt;
\n► You can add dictionaries by opening them in a file explorer: &lt;br&gt;
\n\t• This only works with &lt;i&gt;content-uris&lt;/i&gt; and not with &lt;i&gt;file-uris&lt;/i&gt;, meaning that it may not work with some file explorers. &lt;br&gt; &lt;br&gt;
\n► For users doing manual backups with root access: &lt;br&gt;
\n\t• Starting at Android 7, the shared preferences file is not in the default location, because the app is using %s. This is necessary so the settings can be read before the device is unlocked, e.g. at boot; &lt;br&gt;
\n\t• The file is located in /data/user_de/0/package_id/shared_prefs/ though this may depend on the device and Android version. &lt;br&gt; &lt;br&gt;
\n&lt;i&gt;&lt;b&gt;Debug mode / debug APK&lt;/b&gt;&lt;/i&gt; &lt;br&gt; &lt;br&gt;
\n► Long-press a suggestion to show the source dictionary. &lt;br&gt; &lt;br&gt;
\n► When using debug APK, you can find Debug Settings within the Advanced Preferences,though the usefulness is limited except for dumping dictionaries into the log. &lt;br&gt;
\n\t• For a release APK, you need to tap the version in &lt;i&gt;About&lt;/i&gt; several times, then you can find debug settings in &lt;i&gt;Advanced Preferences&lt;/i&gt;. &lt;br&gt;
\n\t• When enabling &lt;i&gt;Show suggestion infos&lt;/i&gt;, suggestions will have some tiny numbers on top showing some internal score and source dictionary. &lt;br&gt; &lt;br&gt;
\n► In the event of an application crash, you will be prompted whether you want the crash logs when you open the Settings. &lt;br&gt; &lt;br&gt;
\n► When using multilingual typing, space bar will show an confidence value used for determining the currently used language. &lt;br&gt; &lt;br&gt;
\n► Suggestions will have some tiny numbers on top showing some internal score and source dictionary (can be disabled).</string>
    <string name="use_personalized_dicts_summary">Learn from your communications and typed data to improve suggestions</string>
    <!-- Label for soft enter key when it performs GO action.  Must be short to fit on key. 5 chars or less is preferable. [CHAR LIMIT=7] -->
    <string name="label_go_key">Go</string>
    <!-- Label for soft enter key when it performs NEXT action.  Must be short to fit on key. 5 chars or less is preferable.  [CHAR LIMIT=7] -->
    <string name="label_next_key">Next</string>
    <!-- Label for soft enter key when it performs PREVIOUS action.  Must be short to fit on key. 5 chars or less is preferable.  [CHAR LIMIT=7] -->
    <string name="label_previous_key">Prev</string>
    <!-- Label for soft enter key when it performs DONE action.  Must be short to fit on key. 5 chars or less is preferable.  [CHAR LIMIT=7] -->
    <string name="label_done_key">Done</string>
    <!-- Label for soft enter key when it performs SEND action.  Must be short to fit on key. 5 chars or less is preferable.  [CHAR LIMIT=7] -->
    <string name="label_send_key">Send</string>
    <!-- Label for soft enter key when it performs SEARCH action.  Must be short to fit on key. 5 chars or less is preferable.  [CHAR LIMIT=7] -->
    <string name="label_search_key">Search</string>
    <!-- Label for "Pause" key of phone number keyboard.  Must be short to fit on key. 5 chars or less is preferable.  [CHAR LIMIT=7] -->
    <string name="label_pause_key" tools:keep="@string/label_pause_key">Pause</string>
    <!-- Label for "Wait" key of phone number keyboard.  Must be short to fit on key. 5 chars or less is preferable.  [CHAR LIMIT=7]-->
    <string name="label_wait_key" tools:keep="@string/label_wait_key">Wait</string>
    <!-- Title of the setting for horizontal spacebar swipe gesture -->
    <string name="show_horizontal_space_swipe">Horizontal spacebar swipe gesture</string>
    <!-- Title of the setting for vertical spacebar swipe gesture -->
    <string name="show_vertical_space_swipe">Vertical spacebar swipe gesture</string>
    <!-- Option for no action when (currently only used for swiping the spacebar) -->
    <string name="action_none">None</string>
    <!-- Option to move the cursor when swiping the spacebar -->
    <string name="space_swipe_move_cursor_entry">Move Cursor</string>
    <!-- Title of the setting for variable toolbar direction -->
    <string name="var_toolbar_direction">Variable toolbar direction</string>
    <!-- Description of the variable toolbar direction setting -->
    <string name="var_toolbar_direction_summary">Reverse direction when a right-to-left keyboard subtype is selected</string>
<<<<<<< HEAD
    <!-- Title of the setting for showing the toolbar automatically -->
    <string name="auto_show_toolbar">Auto show toolbar</string>
    <!-- Description of the setting for showing the toolbar automatically -->
    <string name="auto_show_toolbar_summary">Show the toolbar if input starts or text is selected</string>
    <!-- Title of the setting for hiding the toolbar automatically -->
    <string name="auto_hide_toolbar">Auto hide toolbar</string>
    <!-- Description of the setting for hiding the toolbar automatically -->
    <string name="auto_hide_toolbar_summary">Hide the toolbar when suggestions become available</string>
=======
    <!-- Toast message shown when content is copied to the clipboard -->
    <string name="toast_msg_clipboard_copy">Content copied</string>
>>>>>>> e357f845
</resources><|MERGE_RESOLUTION|>--- conflicted
+++ resolved
@@ -830,7 +830,6 @@
     <string name="var_toolbar_direction">Variable toolbar direction</string>
     <!-- Description of the variable toolbar direction setting -->
     <string name="var_toolbar_direction_summary">Reverse direction when a right-to-left keyboard subtype is selected</string>
-<<<<<<< HEAD
     <!-- Title of the setting for showing the toolbar automatically -->
     <string name="auto_show_toolbar">Auto show toolbar</string>
     <!-- Description of the setting for showing the toolbar automatically -->
@@ -839,8 +838,6 @@
     <string name="auto_hide_toolbar">Auto hide toolbar</string>
     <!-- Description of the setting for hiding the toolbar automatically -->
     <string name="auto_hide_toolbar_summary">Hide the toolbar when suggestions become available</string>
-=======
     <!-- Toast message shown when content is copied to the clipboard -->
     <string name="toast_msg_clipboard_copy">Content copied</string>
->>>>>>> e357f845
 </resources>