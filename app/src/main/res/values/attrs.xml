--- conflicted
+++ resolved
@@ -223,67 +223,6 @@
         <attr name="verticalGapNarrow" format="fraction" />
         <!-- Popup keys keyboard layout template -->
         <attr name="popupKeysTemplate" format="reference" />
-<<<<<<< HEAD
-        <!-- Icon set for key top and key preview. These should be aligned with
-             {@link helium314.keyboard.keyboard.internal.KeyboardIconsSet#NAMES_AND_ATTR_IDS} -->
-        <attr name="iconShiftKey" format="reference" />
-        <attr name="iconDeleteKey" format="reference" />
-        <attr name="iconSettingsKey" format="reference" />
-        <attr name="iconSpaceKey" format="reference" />
-        <attr name="iconEnterKey" format="reference" />
-        <attr name="iconGoKey" format="reference" />
-        <attr name="iconSearchKey" format="reference" />
-        <attr name="iconSendKey" format="reference" />
-        <attr name="iconNextKey" format="reference" />
-        <attr name="iconDoneKey" format="reference" />
-        <attr name="iconPreviousKey" format="reference" />
-        <attr name="iconTabKey" format="reference" />
-        <attr name="iconShortcutKey" format="reference" />
-        <attr name="iconIncognitoKey" format="reference" />
-        <attr name="iconSpaceKeyForNumberLayout" format="reference" />
-        <attr name="iconShiftKeyShifted" format="reference" />
-        <attr name="iconShiftKeyLocked" format="reference" />
-        <attr name="iconShortcutKeyDisabled" format="reference" />
-        <attr name="iconLanguageSwitchKey" format="reference" />
-        <attr name="iconAutoCorrect" format="reference" />
-        <attr name="iconZwnjKey" format="reference" />
-        <attr name="iconZwjKey" format="reference" />
-        <attr name="iconImeKey" format="reference" />
-        <attr name="iconEmojiActionKey" format="reference" />
-        <attr name="iconEmojiNormalKey" format="reference" />
-        <attr name="iconClipboardActionKey" format="reference" />
-        <attr name="iconClipboardNormalKey" format="reference" />
-        <attr name="iconCopyKey" format="reference" />
-        <attr name="iconCutKey" format="reference" />
-        <attr name="iconPasteKey" format="reference" />
-        <attr name="iconClearClipboardKey" format="reference" />
-        <attr name="iconStartOneHandedMode" format="reference" />
-        <attr name="iconStopOneHandedMode" format="reference" />
-        <attr name="iconSwitchOneHandedMode" format="reference" />
-        <attr name="iconResizeOneHandedMode" format="reference" />
-        <attr name="iconNumpadKey" format="reference" />
-        <attr name="iconToolbarKey" format="reference" />
-        <attr name="iconSelectAll" format="reference" />
-        <attr name="iconArrowLeft" format="reference" />
-        <attr name="iconArrowRight" format="reference" />
-        <attr name="iconArrowUp" format="reference" />
-        <attr name="iconArrowDown" format="reference" />
-        <attr name="iconWordLeft" format="reference" />
-        <attr name="iconWordRight" format="reference" />
-        <attr name="iconPageUp" format="reference" />
-        <attr name="iconPageDown" format="reference" />
-        <attr name="iconFullLeft" format="reference" />
-        <attr name="iconFullRight" format="reference" />
-        <attr name="iconPageStart" format="reference" />
-        <attr name="iconPageEnd" format="reference" />
-        <attr name="iconSelectWord" format="reference" />
-        <attr name="iconBin" format="reference" />
-        <attr name="iconUndo" format="reference" />
-        <attr name="iconRedo" format="reference" />
-        <attr name="iconClose" format="reference" />
-        <attr name="iconOscarAI" format="reference" />"
-=======
->>>>>>> 404f6a57
     </declare-styleable>
 
     <declare-styleable name="Keyboard_Key">
