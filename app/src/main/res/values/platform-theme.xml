<?xml version="1.0" encoding="utf-8"?>
<!--
    Copyright (C) 2014 The Android Open Source Project
    modified
    SPDX-License-Identifier: Apache-2.0 AND GPL-3.0-only
-->

<resources xmlns:android="http://schemas.android.com/apk/res/android">
<<<<<<< HEAD
    <style name="platformActivityTheme" parent="Theme.AppCompat.DayNight" />

    <style name="User_Dictionary_Button" parent="Widget.AppCompat.Button.Colored"/>
=======
    <style name="platformActivityTheme" parent="Theme.AppCompat.DayNight">
        <item name="android:colorAccent">@color/accent</item>
        <item name="colorAccent">@color/accent</item>
    </style>
>>>>>>> 96ad9482
</resources><|MERGE_RESOLUTION|>--- conflicted
+++ resolved
@@ -6,14 +6,10 @@
 -->
 
 <resources xmlns:android="http://schemas.android.com/apk/res/android">
-<<<<<<< HEAD
-    <style name="platformActivityTheme" parent="Theme.AppCompat.DayNight" />
-
-    <style name="User_Dictionary_Button" parent="Widget.AppCompat.Button.Colored"/>
-=======
     <style name="platformActivityTheme" parent="Theme.AppCompat.DayNight">
         <item name="android:colorAccent">@color/accent</item>
         <item name="colorAccent">@color/accent</item>
     </style>
->>>>>>> 96ad9482
+  
+    <style name="User_Dictionary_Button" parent="Widget.AppCompat.Button.Colored"/>
 </resources>