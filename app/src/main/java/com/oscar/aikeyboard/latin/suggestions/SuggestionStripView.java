package com.oscar.aikeyboard.latin.suggestions;

import static com.oscar.aikeyboard.latin.utils.ToolbarUtilsKt.*;

import android.annotation.SuppressLint;
import android.app.KeyguardManager;
import android.content.ClipData;
import android.content.ClipboardManager;
import android.content.Context;
import android.content.Intent;
import android.content.SharedPreferences;
import android.content.res.Resources;
import android.content.res.TypedArray;
import android.graphics.Color;
import android.graphics.PorterDuff;
import android.graphics.drawable.Drawable;
import android.graphics.drawable.GradientDrawable;
import android.graphics.drawable.ShapeDrawable;
import android.graphics.drawable.shapes.OvalShape;
import android.net.ConnectivityManager;
import android.net.Network;
import android.net.NetworkCapabilities;
import android.os.Build;
import android.os.Bundle;
import android.speech.RecognitionListener;
import android.speech.RecognizerIntent;
import android.speech.SpeechRecognizer;
import android.text.TextUtils;
import android.util.AttributeSet;
import android.util.TypedValue;
import android.view.GestureDetector;
import android.view.LayoutInflater;
import android.view.MotionEvent;
import android.view.View;
import android.view.View.OnClickListener;
import android.view.View.OnLongClickListener;
import android.view.ViewGroup;
import android.view.ViewParent;
import android.view.accessibility.AccessibilityEvent;
import android.widget.ImageButton;
import android.widget.ImageView;
import android.widget.LinearLayout;
import android.widget.RelativeLayout;
import android.widget.TextView;
import android.widget.Toast;

import com.google.firebase.FirebaseApp;
import com.google.firebase.crashlytics.FirebaseCrashlytics;
import com.oscar.aikeyboard.AIEngine.AIOutputEvent;
import com.oscar.aikeyboard.AIEngine.OnTextUpdatedListener;
import com.oscar.aikeyboard.AIEngine.SummarizeViewModel;
import com.oscar.aikeyboard.AIEngine.SummarizeViewModelFactory;
import com.oscar.aikeyboard.AIEngine.TextUpdatedEvent;
import com.oscar.aikeyboard.R;
import com.oscar.aikeyboard.accessibility.AccessibilityUtils;
import com.oscar.aikeyboard.gemini.GeminiClient;
import com.oscar.aikeyboard.keyboard.Key;
import com.oscar.aikeyboard.keyboard.Keyboard;
import com.oscar.aikeyboard.keyboard.KeyboardActionListener;
import com.oscar.aikeyboard.keyboard.KeyboardSwitcher;
import com.oscar.aikeyboard.keyboard.MainKeyboardView;
import com.oscar.aikeyboard.keyboard.PopupKeysPanel;
import com.oscar.aikeyboard.keyboard.internal.keyboard_parser.floris.KeyCode;
import com.oscar.aikeyboard.latin.AudioAndHapticFeedbackManager;
import com.oscar.aikeyboard.latin.Dictionary;
import com.oscar.aikeyboard.latin.LatinIME;
import com.oscar.aikeyboard.latin.RichInputConnection;
import com.oscar.aikeyboard.latin.SuggestedWords;
import com.oscar.aikeyboard.latin.SuggestedWords.SuggestedWordInfo;
import com.oscar.aikeyboard.latin.common.ColorType;
import com.oscar.aikeyboard.latin.common.Colors;
import com.oscar.aikeyboard.latin.common.Constants;
import com.oscar.aikeyboard.latin.define.DebugFlags;
import com.oscar.aikeyboard.latin.settings.DebugSettings;
import com.oscar.aikeyboard.latin.settings.Settings;
import com.oscar.aikeyboard.latin.settings.SettingsValues;
import com.oscar.aikeyboard.latin.suggestions.PopupSuggestionsView.MoreSuggestionsListener;
import com.oscar.aikeyboard.latin.utils.DeviceProtectedUtils;
import com.oscar.aikeyboard.latin.utils.Log;
import com.oscar.aikeyboard.latin.utils.ToolbarKey;
import com.oscar.aikeyboard.latin.utils.ToolbarUtilsKt;

import java.io.IOException;
import java.util.ArrayList;
import java.util.Arrays;
import java.util.Locale;
import java.util.concurrent.atomic.AtomicBoolean;

import androidx.annotation.NonNull;
import androidx.annotation.Nullable;

import com.airbnb.lottie.LottieAnimationView;
import com.google.ai.client.generativeai.GenerativeModel;

import org.greenrobot.eventbus.EventBus;
import org.greenrobot.eventbus.Subscribe;


public final class SuggestionStripView extends RelativeLayout implements OnClickListener,
        OnLongClickListener, SummarizeTextProvider, RecognitionListener, OnTextUpdatedListener {

    LatinIME mLatinIME;
    private FirebaseCrashlytics crashlytics;

    private Key mCurrenteKey;

    private SummarizeViewModel mViewModel;

    //private KeyboardView.OnKeyboardActionListener mOnKeyboardActionListener;

    private KeyboardActionListener mKeyboardActionListener = KeyboardActionListener.EMPTY_LISTENER;


    GeminiClient geminiClient = new GeminiClient(); // Assuming you have a way to create a GeminiClient instance
    GenerativeModel generativeModel = geminiClient.getGeminiFlashModel();



    public TextView getAiOutputTextView() {
        return aiOutput;
    }



    @Subscribe
    public void onTextUpdated(TextUpdatedEvent event) {

        // if aiOutput text is not null clear history
        aiOutput.setText(event.getText());
        //log received text
        Log.d("SuggestionStripView", "onTextUpdated: " + event.getText());
          // Copy the text to clipboard
//        ClipboardManager clipboard = (ClipboardManager) getContext().getSystemService(Context.CLIPBOARD_SERVICE);
//        ClipData clip = ClipData.newPlainText("aiOutput", aiOutput.getText().toString());
//        clipboard.setPrimaryClip(clip);
//        mListener.onCodeInput(KeyCode.CLIPBOARD_PASTE, Constants.SUGGESTION_STRIP_COORDINATE, Constants.SUGGESTION_STRIP_COORDINATE, false);

    }

    public void setAiOutputText(String text) {
        aiOutput.setText(text);
    }
    @NonNull
    @Override
    public String getSummarizeText() {
        return "";
    }

    @Override
    public void setSummarizeText(@NonNull String text) {

    }

    @Override
    public void onReadyForSpeech(Bundle params) {
        Log.e("RecognitionListener", "onReadyForSpeech" + params);
    }

    @Override
    public void onBeginningOfSpeech() {
        Log.e("RecognitionListener", "onBeginningOfSpeech");
        lvTextProgress.setVisibility(View.VISIBLE);
    }

    @Override
    public void onRmsChanged(float rmsdB) {
        Log.d("RecognitionListener", "onRmsChanged" + rmsdB);
        //aiOutput = findViewById(R.id.ai_output);
        aiOutput.setVisibility(View.GONE);
    }

    @Override
    public void onBufferReceived(byte[] buffer) {
        Log.e("RecognitionListener", "onBufferReceived" + Arrays.toString(buffer));

    }

    @Override
    public void onEndOfSpeech() {
        Log.e("RecognitionListener", "onEndOfSpeech");
        lvTextProgress.setVisibility(View.GONE);
        aiOutput.setVisibility(View.VISIBLE);
    }


    @Override
    public void onError(int error) {
        speechRecognizer.cancel();

        switch (error) {
            case SpeechRecognizer.ERROR_AUDIO:
                Log.e("RecognitionListener", "Audio recording error");
                break;
            case SpeechRecognizer.ERROR_CLIENT:
                Log.e("RecognitionListener", "Client side error");
                break;
            case SpeechRecognizer.ERROR_INSUFFICIENT_PERMISSIONS:
                Log.e("RecognitionListener", "Insufficient permissions");
                break;
            case SpeechRecognizer.ERROR_NETWORK:
                Log.e("RecognitionListener", "Network error");
                break;
            case SpeechRecognizer.ERROR_NETWORK_TIMEOUT:
                Log.e("RecognitionListener", "Network timeout");
                break;
            case SpeechRecognizer.ERROR_NO_MATCH:
                Log.e("RecognitionListener", "No match");
                break;
            case SpeechRecognizer.ERROR_RECOGNIZER_BUSY:
                Log.e("RecognitionListener", "RecognitionService busy");
                break;
            case SpeechRecognizer.ERROR_SERVER:
                Log.e("RecognitionListener", "Error from server");
                break;
            case SpeechRecognizer.ERROR_SPEECH_TIMEOUT:
                Log.e("RecognitionListener", "No speech input");
                break;
            default:
                Log.e("RecognitionListener", "Didn't understand, please try again.");
                break;
        }
//        if (error == 9 || (error == 5 && !manualStopRecord)) {
//            startRecord();
//        } else {
//            Toast.makeText(getContext(), "Error in speech recognition", Toast.LENGTH_SHORT).show();
//        }
//        Log.e("RecognitionListener", "onError" + error);
    }


    @Override
    public void onResults(Bundle results) {
        try {
        Log.e("RecognitionListener", "onResults " + results);
        stopRecord();
        ArrayList<String> data = results.getStringArrayList(SpeechRecognizer.RESULTS_RECOGNITION);
        String allOutputText = aiOutput.getText().toString();

        if (allOutputText.equals("AI Generated Text Will be here")) {
            allOutputText = "";
        }
        allOutputText += " ";
        allOutputText += data != null ? data.get(0) : "";


        lvTextProgress.setVisibility(View.GONE);

        aiOutput.setVisibility(View.VISIBLE);

        Log.d("RecognitionListener", "onResults" + allOutputText);

        Log.d(TAG, "Generating summary...");
        Toast.makeText(getContext(), "Generating summary...", Toast.LENGTH_SHORT).show();
        GeminiClient geminiClient = new GeminiClient();
        GenerativeModel generativeModel = geminiClient.getGeminiFlashModel();
        SummarizeViewModelFactory factory = new SummarizeViewModelFactory(generativeModel);
        SummarizeViewModel viewModel = factory.create(SummarizeViewModel.class);

        aiOutput.setText(allOutputText);

        Log.d(TAG, "allOutputText" + allOutputText);

        String allOutputTextValue = allOutputText; // Assuming allOutputText is a String
        viewModel.summarizeStreaming(allOutputText);
        Log.d(TAG, "viewModel.summarizeStreaming called with allOutputText: " + allOutputTextValue);


        //todo: implement the summarization logic here
        aiOutput.setOnClickListener(v -> {
            // Get the text from aiOutput
            Toast.makeText(getContext(), "aiOutput" + aiOutput.getText().toString(), Toast.LENGTH_SHORT).show();
            Log.d(TAG, "aiOutput" + aiOutput.getText().toString());
            // Copy the text to clipboard
            ClipboardManager clipboard = (ClipboardManager) getContext().getSystemService(Context.CLIPBOARD_SERVICE);
            ClipData clip = ClipData.newPlainText("aiOutput", aiOutput.getText().toString());
            clipboard.setPrimaryClip(clip);
            mListener.onCodeInput(KeyCode.CLIPBOARD_PASTE, Constants.SUGGESTION_STRIP_COORDINATE, Constants.SUGGESTION_STRIP_COORDINATE, false);
            AIOutputEvent event = new AIOutputEvent(aiOutput.getText().toString());
            EventBus.getDefault().post(event);

        });

<<<<<<< HEAD
        viewModel.setOnTextUpdatedListener(new OnTextUpdatedListener() {
            @Override
            public void onTextUpdated(@NonNull String updatedText) {
                aiOutput.setText(updatedText);

                ClipboardManager clipboard = (ClipboardManager) getContext().getSystemService(Context.CLIPBOARD_SERVICE);
                ClipData clip = ClipData.newPlainText("aiOutput", updatedText);
                clipboard.setPrimaryClip(clip);
                mListener.onCodeInput(KeyCode.CLIPBOARD_PASTE, Constants.SUGGESTION_STRIP_COORDINATE, Constants.SUGGESTION_STRIP_COORDINATE, false);

                AIOutputEvent event = new AIOutputEvent(updatedText);
                EventBus.getDefault().post(event);
            }
        });
=======
        AIOutputEvent event = new AIOutputEvent(allOutputText);
        EventBus.getDefault().post(event);
        } catch (RuntimeException e) {
            Log.e(TAG, "Runtime Error: " + e.getMessage());
            FirebaseCrashlytics.getInstance().recordException(e);
        } catch (Exception e) {
            Log.e(TAG, "Unexpected Error: " + e.getMessage());
            FirebaseCrashlytics.getInstance().recordException(e);
        }
>>>>>>> 2f49accc
    }

    @Override
    public void onPartialResults(Bundle partialResults) {

    }

    @Override
    public void onEvent(int eventType, Bundle params) {

    }

    StringBuilder outputBuilder = new StringBuilder();

    @Override
    public void onTextUpdated(@NonNull String text) {
        try{
        Log.d("SuggestionStripViewOnTextUpdated", "onTextUpdated: " + text);
        aiOutput.setText(text);
        Log.d("SuggestionStripViewOnTextUpdated", "onTextUpdated: " + text);
        }catch (Exception e){
            Log.d(TAG, "Error in starting record: " + e.getMessage());
            crashlytics.recordException(e);
        }
    }

//    private String summarizedText = "";
    //private final SummarizeTextProvider summarizeTextProvider;

//    public SuggestionStripView(Context context, SummarizeTextProvider summarizeTextProvider) {
//        super(context);
//        this.summarizeTextProvider = summarizeTextProvider;
//    }

    public interface Listener {
        void pickSuggestionManually(SuggestedWordInfo word);

        void onCodeInput(int primaryCode, int x, int y, boolean isKeyRepeat);

        void removeSuggestion(final String word);
    }

    public static boolean DEBUG_SUGGESTIONS;
    private static final float DEBUG_INFO_TEXT_SIZE_IN_DIP = 6.5f;
    private static final String TAG = SuggestionStripView.class.getSimpleName();

    private final ViewGroup mSuggestionsStrip;
    private final ImageButton mToolbarExpandKey;
    private final Drawable mIncognitoIcon;
    private final Drawable mToolbarArrowIcon;
    private final Drawable mBinIcon;
    private final ViewGroup mToolbar;
    private final View mToolbarContainer;
    private final ViewGroup mPinnedKeys;
    private final GradientDrawable mEnabledToolKeyBackground = new GradientDrawable();
    private final Drawable mDefaultBackground;
    MainKeyboardView mMainKeyboardView;

    Keyboard mKeyboard;

    private final ImageView mIvOscar;

    public final TextView aiOutput;

    //private final ImageView ivOscarVoiceInput;

    private final ImageView ivDelete;

    private final ImageView ivCopy;

    private final LottieAnimationView lvTextProgress;

    private final LottieAnimationView tvAudioProgress;

    private SpeechRecognizer speechRecognizer;


    private final View mMoreSuggestionsContainer;
    private final PopupSuggestionsView mMoreSuggestionsView;
    private final MoreSuggestions.Builder mMoreSuggestionsBuilder;

    private final ArrayList<TextView> mWordViews = new ArrayList<>();
    private final ArrayList<TextView> mDebugInfoViews = new ArrayList<>();
    private final ArrayList<View> mDividerViews = new ArrayList<>();

    Listener mListener;

    private static KeyboardActionListener sListener = KeyboardActionListener.EMPTY_LISTENER;


    private SuggestedWords mSuggestedWords = SuggestedWords.getEmptyInstance();
    private int mStartIndexOfMoreSuggestions;
    private int mRtl = 1; // 1 if LTR, -1 if RTL

    private final SuggestionStripLayoutHelper mLayoutHelper;
    private final StripVisibilityGroup mStripVisibilityGroup;
    private boolean isExternalSuggestionVisible = false; // Required to disable the more suggestions if other suggestions are visible

    private static class StripVisibilityGroup {
        private final View mSuggestionStripView;
        private final View mSuggestionsStrip;


        public StripVisibilityGroup(final View suggestionStripView,
                                    final ViewGroup suggestionsStrip) {
            mSuggestionStripView = suggestionStripView;
            mSuggestionsStrip = suggestionsStrip;
            showSuggestionsStrip();
        }

        public void setLayoutDirection(final int layoutDirection) {
            mSuggestionStripView.setLayoutDirection(layoutDirection);
            mSuggestionsStrip.setLayoutDirection(layoutDirection);
        }

        public void showSuggestionsStrip() {
            mSuggestionsStrip.setVisibility(VISIBLE);
        }

    }


    /**
     * Construct a {@link SuggestionStripView} for showing suggestions to be picked by the user.
     */
    public SuggestionStripView(final Context context, final AttributeSet attrs) {
        this(context, attrs, R.attr.suggestionStripViewStyle);
    }

    @SuppressLint("InflateParams") // does not seem suitable here
    public SuggestionStripView(final Context context, final AttributeSet attrs, final int defStyle) {
        super(context, attrs, defStyle);

        EventBus.getDefault().register(this);


        final Colors colors = Settings.getInstance().getCurrent().mColors;
        final SharedPreferences prefs = DeviceProtectedUtils.getSharedPreferences(context);
        DEBUG_SUGGESTIONS = prefs.getBoolean(DebugSettings.PREF_SHOW_SUGGESTION_INFOS, false);

        final LayoutInflater inflater = LayoutInflater.from(context);
        inflater.inflate(R.layout.suggestions_strip, this);

        mSuggestionsStrip = findViewById(R.id.suggestions_strip);
        mToolbarExpandKey = findViewById(R.id.suggestions_strip_toolbar_key);
        mStripVisibilityGroup = new StripVisibilityGroup(this, mSuggestionsStrip);
        mPinnedKeys = findViewById(R.id.pinned_keys);
        mToolbar = findViewById(R.id.toolbar);
        mToolbarContainer = findViewById(R.id.toolbar_container);
        mIvOscar = findViewById(R.id.iv_oscar_keyboard_ai);
        aiOutput = findViewById(R.id.ai_output);
        //ivOscarVoiceInput = findViewById(R.id.ivOscarVoiceInput);
        ivDelete = findViewById(R.id.ic_delete);
        ivCopy = findViewById(R.id.ic_copy);
        lvTextProgress = findViewById(R.id.lvTextProgress);
        tvAudioProgress = findViewById(R.id.tvAudioProgress);
        crashlytics = FirebaseCrashlytics.getInstance();
        FirebaseApp.initializeApp(context);

        for (int pos = 0; pos < SuggestedWords.MAX_SUGGESTIONS; pos++) {
            final TextView word = new TextView(context, null, R.attr.suggestionWordStyle);
            word.setContentDescription(getResources().getString(R.string.spoken_empty_suggestion));
            word.setOnClickListener(this);
            word.setOnLongClickListener(this);
            colors.setBackground(word, ColorType.STRIP_BACKGROUND);
            mWordViews.add(word);
            final View divider = inflater.inflate(R.layout.suggestion_divider, null);
            mDividerViews.add(divider);
            final TextView info = new TextView(context, null, R.attr.suggestionWordStyle);
            info.setTextColor(colors.get(ColorType.KEY_TEXT));
            info.setTextSize(TypedValue.COMPLEX_UNIT_DIP, DEBUG_INFO_TEXT_SIZE_IN_DIP);
            mDebugInfoViews.add(info);
        }

        mLayoutHelper = new SuggestionStripLayoutHelper(context, attrs, defStyle, mWordViews, mDividerViews, mDebugInfoViews);

        mMoreSuggestionsContainer = inflater.inflate(R.layout.more_suggestions, null);
        mMoreSuggestionsView = mMoreSuggestionsContainer.findViewById(R.id.more_suggestions_view);
        mMoreSuggestionsBuilder = new MoreSuggestions.Builder(context, mMoreSuggestionsView);

        final Resources res = context.getResources();
        mMoreSuggestionsModalTolerance = res.getDimensionPixelOffset(
                R.dimen.config_more_suggestions_modal_tolerance);
        mMoreSuggestionsSlidingDetector = new GestureDetector(context, mMoreSuggestionsSlidingListener);

        @SuppressLint("CustomViewStyleable") final TypedArray keyboardAttr = context.obtainStyledAttributes(attrs, R.styleable.Keyboard, defStyle, R.style.SuggestionStripView);
        mIncognitoIcon = keyboardAttr.getDrawable(R.styleable.Keyboard_iconIncognitoKey);
        mToolbarArrowIcon = keyboardAttr.getDrawable(R.styleable.Keyboard_iconToolbarKey);
        mBinIcon = keyboardAttr.getDrawable(R.styleable.Keyboard_iconBin);

        final LinearLayout.LayoutParams toolbarKeyLayoutParams = new LinearLayout.LayoutParams(
                getResources().getDimensionPixelSize(R.dimen.config_suggestions_strip_edge_key_width),
                LinearLayout.LayoutParams.MATCH_PARENT
        );
        for (final ToolbarKey key : ToolbarUtilsKt.getEnabledToolbarKeys(prefs)) {
            final ImageButton button = createToolbarKey(context, keyboardAttr, key);
            button.setLayoutParams(toolbarKeyLayoutParams);
            setupKey(button, colors);
            mToolbar.addView(button);
        }

        final int toolbarHeight = Math.min(mToolbarExpandKey.getLayoutParams().height, (int) getResources().getDimension(R.dimen.config_suggestions_strip_height));
        mToolbarExpandKey.getLayoutParams().height = toolbarHeight;
        mToolbarExpandKey.getLayoutParams().width = toolbarHeight; // we want it square
        colors.setBackground(mToolbarExpandKey, ColorType.STRIP_BACKGROUND);
        mDefaultBackground = mToolbarExpandKey.getBackground();
        mEnabledToolKeyBackground.setColors(new int[]{colors.get(ColorType.TOOL_BAR_KEY_ENABLED_BACKGROUND) | 0xFF000000, Color.TRANSPARENT}); // ignore alpha on accent color
        mEnabledToolKeyBackground.setGradientType(GradientDrawable.RADIAL_GRADIENT);
        mEnabledToolKeyBackground.setGradientRadius(mToolbarExpandKey.getLayoutParams().height / 2f); // nothing else has a usable height at this state

        mToolbarExpandKey.setOnClickListener(this);
        mToolbarExpandKey.setImageDrawable(Settings.getInstance().getCurrent().mIncognitoModeEnabled ? mIncognitoIcon : mToolbarArrowIcon);
        colors.setColor(mToolbarExpandKey, ColorType.TOOL_BAR_EXPAND_KEY);
        mToolbarExpandKey.setBackground(new ShapeDrawable(new OvalShape())); // ShapeDrawable color is black, need src_atop filter
        mToolbarExpandKey.getBackground().setColorFilter(colors.get(ColorType.TOOL_BAR_EXPAND_KEY_BACKGROUND), PorterDuff.Mode.SRC_ATOP);
        mToolbarExpandKey.getLayoutParams().height *= 0.82; // shrink the whole key a little (drawable not affected)
        mToolbarExpandKey.getLayoutParams().width *= 0.82;

        for (final ToolbarKey pinnedKey : ToolbarUtilsKt.getPinnedToolbarKeys(prefs)) {
            final ImageButton button = createToolbarKey(context, keyboardAttr, pinnedKey);
            button.setLayoutParams(toolbarKeyLayoutParams);
            setupKey(button, colors);
            mPinnedKeys.addView(button);
            final View pinnedKeyInToolbar = mToolbar.findViewWithTag(pinnedKey);
            if (pinnedKeyInToolbar != null && Settings.getInstance().getCurrent().mQuickPinToolbarKeys)
                pinnedKeyInToolbar.setBackground(mEnabledToolKeyBackground);
        }

        colors.setBackground(this, ColorType.STRIP_BACKGROUND);
        keyboardAttr.recycle();

        mIvOscar.setImageDrawable(getResources().getDrawable(R.drawable.ic_oscar_main));
        mIvOscar.setOnClickListener(this);
        //ivOscarVoiceInput.setOnClickListener(this);
        tvAudioProgress.setOnClickListener(this);
        ivDelete.setOnClickListener(this);
        ivCopy.setOnClickListener(this);
    }

    /**
     * A connection back to the input method.
     */
    public void setListener(final Listener listener, final View inputView) {
        mListener = listener;
        mMainKeyboardView = inputView.findViewById(R.id.keyboard_view);
    }

    private void updateKeys() {
        final SettingsValues currentSettingsValues = Settings.getInstance().getCurrent();
        final View toolbarVoiceKey = mToolbar.findViewWithTag(ToolbarKey.VOICE);
        if (toolbarVoiceKey != null)
            toolbarVoiceKey.setVisibility(currentSettingsValues.mShowsVoiceInputKey ? VISIBLE : GONE);
        final View pinnedVoiceKey = mPinnedKeys.findViewWithTag(ToolbarKey.VOICE);
        if (pinnedVoiceKey != null)
            pinnedVoiceKey.setVisibility(currentSettingsValues.mShowsVoiceInputKey ? VISIBLE : GONE);
        mToolbarExpandKey.setImageDrawable(currentSettingsValues.mIncognitoModeEnabled ? mIncognitoIcon : mToolbarArrowIcon);
        mToolbarExpandKey.setScaleX((mToolbarContainer.getVisibility() != VISIBLE ? 1f : -1f) * mRtl);

        // hide pinned keys if device is locked, and avoid expanding toolbar
        final KeyguardManager km = (KeyguardManager) getContext().getSystemService(Context.KEYGUARD_SERVICE);
        final boolean hideToolbarKeys = Build.VERSION.SDK_INT >= Build.VERSION_CODES.LOLLIPOP_MR1
                ? km.isDeviceLocked()
                : km.isKeyguardLocked();
        mToolbarExpandKey.setOnClickListener(hideToolbarKeys ? null : this);
        mPinnedKeys.setVisibility(hideToolbarKeys ? GONE : mSuggestionsStrip.getVisibility());
        isExternalSuggestionVisible = false;
    }

    public void setRtl(final boolean isRtlLanguage) {
        final int layoutDirection;
        if (!Settings.getInstance().getCurrent().mVarToolbarDirection)
            layoutDirection = View.LAYOUT_DIRECTION_LOCALE;
        else {
            layoutDirection = isRtlLanguage ? View.LAYOUT_DIRECTION_RTL : View.LAYOUT_DIRECTION_LTR;
            mRtl = isRtlLanguage ? -1 : 1;
        }
        mStripVisibilityGroup.setLayoutDirection(layoutDirection);
    }

    public void setSuggestions(final SuggestedWords suggestedWords, final boolean isRtlLanguage) {
        clear();
        setRtl(isRtlLanguage);
        updateKeys();
        mSuggestedWords = suggestedWords;
        mStartIndexOfMoreSuggestions = mLayoutHelper.layoutAndReturnStartIndexOfMoreSuggestions(
                getContext(), mSuggestedWords, mSuggestionsStrip, this);
    }

    public void setExternalSuggestionView(final View view) {
        clear();
        isExternalSuggestionVisible = true;
        mSuggestionsStrip.addView(view);
        if (Settings.getInstance().getCurrent().mAutoHideToolbar)
            setToolbarVisibility(false);
    }

    @Override
    public void onVisibilityChanged(@NonNull final View view, final int visibility) {
        super.onVisibilityChanged(view, visibility);
        if (view == this)
            // workaround for a bug with inline suggestions views that just keep showing up otherwise, https://github.com/Helium314/HeliBoard/pull/386
            mSuggestionsStrip.setVisibility(visibility);
    }

    public void setMoreSuggestionsHeight(final int remainingHeight) {
        mLayoutHelper.setMoreSuggestionsHeight(remainingHeight);
    }

    @SuppressLint("ClickableViewAccessibility") // why would "null" need to call View#performClick?
    private void clear() {
        mSuggestionsStrip.removeAllViews();
        if (DEBUG_SUGGESTIONS)
            removeAllDebugInfoViews();
        if (mToolbarContainer.getVisibility() != VISIBLE)
            mStripVisibilityGroup.showSuggestionsStrip();
        dismissMoreSuggestionsPanel();
        for (final TextView word : mWordViews) {
            word.setOnTouchListener(null);
        }
    }

    private void removeAllDebugInfoViews() {
        // The debug info views may be placed as children views of this {@link SuggestionStripView}.
        for (final View debugInfoView : mDebugInfoViews) {
            final ViewParent parent = debugInfoView.getParent();
            if (parent instanceof ViewGroup) {
                ((ViewGroup) parent).removeView(debugInfoView);
            }
        }
    }

    private final MoreSuggestionsListener mMoreSuggestionsListener = new MoreSuggestionsListener() {
        @Override
        public void onSuggestionSelected(final SuggestedWordInfo wordInfo) {
            mListener.pickSuggestionManually(wordInfo);
            dismissMoreSuggestionsPanel();
        }

        @Override
        public void onCancelInput() {
            dismissMoreSuggestionsPanel();
        }
    };

    private final PopupKeysPanel.Controller mMoreSuggestionsController =
            new PopupKeysPanel.Controller() {
                @Override
                public void onDismissPopupKeysPanel() {
                    mMainKeyboardView.onDismissPopupKeysPanel();
                }

                @Override
                public void onShowPopupKeysPanel(final PopupKeysPanel panel) {
                    mMainKeyboardView.onShowPopupKeysPanel(panel);
                }

                @Override
                public void onCancelPopupKeysPanel() {
                    dismissMoreSuggestionsPanel();
                }
            };

    public boolean isShowingMoreSuggestionPanel() {
        return mMoreSuggestionsView.isShowingInParent();
    }

    public void dismissMoreSuggestionsPanel() {
        mMoreSuggestionsView.dismissPopupKeysPanel();
    }

    @Override
    public boolean onLongClick(final View view) {
        AudioAndHapticFeedbackManager.getInstance().performHapticAndAudioFeedback(Constants.NOT_A_CODE, this);
        if (view.getTag() instanceof ToolbarKey) {
            onLongClickToolKey(view);
            return true;
        }
        if (view instanceof TextView && mWordViews.contains(view)) {
            return onLongClickSuggestion((TextView) view);
        } else return showMoreSuggestions();
    }

    private void onLongClickToolKey(final View view) {
        if (!(view.getTag() instanceof ToolbarKey tag)) return;
        if (view.getParent() == mPinnedKeys || !Settings.getInstance().getCurrent().mQuickPinToolbarKeys) {
            final int longClickCode = getCodeForToolbarKeyLongClick(tag);
            if (longClickCode != KeyCode.UNSPECIFIED) {
                mListener.onCodeInput(longClickCode, Constants.SUGGESTION_STRIP_COORDINATE, Constants.SUGGESTION_STRIP_COORDINATE, false);
            }
        } else if (view.getParent() == mToolbar) {
            final View pinnedKeyView = mPinnedKeys.findViewWithTag(tag);
            if (pinnedKeyView == null) {
                addKeyToPinnedKeys(tag);
                mToolbar.findViewWithTag(tag).setBackground(mEnabledToolKeyBackground);
                ToolbarUtilsKt.addPinnedKey(DeviceProtectedUtils.getSharedPreferences(getContext()), tag);
            } else {
                ToolbarUtilsKt.removePinnedKey(DeviceProtectedUtils.getSharedPreferences(getContext()), tag);
                mToolbar.findViewWithTag(tag).setBackground(mDefaultBackground.getConstantState().newDrawable(getResources()));
                mPinnedKeys.removeView(pinnedKeyView);
            }
        }
    }

    @SuppressLint("ClickableViewAccessibility")
    // no need for View#performClick, we return false mostly anyway
    private boolean onLongClickSuggestion(final TextView wordView) {
        boolean showIcon = true;
        if (wordView.getTag() instanceof Integer) {
            final int index = (int) wordView.getTag();
            if (index < mSuggestedWords.size() && mSuggestedWords.getInfo(index).mSourceDict == Dictionary.DICTIONARY_USER_TYPED)
                showIcon = false;
        }
        if (showIcon) {
            final Drawable icon = mBinIcon;
            Settings.getInstance().getCurrent().mColors.setColor(icon, ColorType.REMOVE_SUGGESTION_ICON);
            int w = icon.getIntrinsicWidth();
            int h = icon.getIntrinsicWidth();
            wordView.setCompoundDrawablesWithIntrinsicBounds(icon, null, null, null);
            wordView.setEllipsize(TextUtils.TruncateAt.END);
            AtomicBoolean downOk = new AtomicBoolean(false);
            wordView.setOnTouchListener((view1, motionEvent) -> {
                if (motionEvent.getAction() == MotionEvent.ACTION_UP) {
                    final float x = motionEvent.getX();
                    final float y = motionEvent.getY();
                    if (0 < x && x < w && 0 < y && y < h) {
                        removeSuggestion(wordView);
                        wordView.cancelLongPress();
                        wordView.setPressed(false);
                        return true;
                    }
                } else if (motionEvent.getAction() == MotionEvent.ACTION_DOWN) {
                    final float x = motionEvent.getX();
                    final float y = motionEvent.getY();
                    if (0 < x && x < w && 0 < y && y < h) {
                        downOk.set(true);
                    }
                }
                return false;
            });
        }
        if (DebugFlags.DEBUG_ENABLED && (isShowingMoreSuggestionPanel() || !showMoreSuggestions())) {
            showSourceDict(wordView);
            return true;
        } else return showMoreSuggestions();
    }

    private void showSourceDict(final TextView wordView) {
        final String word = wordView.getText().toString();
        final int index;
        if (wordView.getTag() instanceof Integer) {
            index = (int) wordView.getTag();
        } else return;
        if (index >= mSuggestedWords.size()) return;
        final SuggestedWordInfo info = mSuggestedWords.getInfo(index);
        if (!info.getWord().equals(word)) return;
        final String text = info.mSourceDict.mDictType + ":" + info.mSourceDict.mLocale;
        if (isShowingMoreSuggestionPanel()) {
            mMoreSuggestionsView.dismissPopupKeysPanel();
        }
        KeyboardSwitcher.getInstance().showToast(text, true);
    }

    private void removeSuggestion(TextView wordView) {
        final String word = wordView.getText().toString();
        mListener.removeSuggestion(word);
        mMoreSuggestionsView.dismissPopupKeysPanel();
        // show suggestions, but without the removed word
        final ArrayList<SuggestedWordInfo> sw = new ArrayList<>();
        for (int i = 0; i < mSuggestedWords.size(); i++) {
            final SuggestedWordInfo info = mSuggestedWords.getInfo(i);
            if (!info.getWord().equals(word))
                sw.add(info);
        }
        ArrayList<SuggestedWordInfo> rs = null;
        if (mSuggestedWords.mRawSuggestions != null) {
            rs = mSuggestedWords.mRawSuggestions;
            for (int i = 0; i < rs.size(); i++) {
                if (rs.get(i).getWord().equals(word)) {
                    rs.remove(i);
                    break;
                }
            }
        }
        // copied code from setSuggestions, but without the Rtl part
        clear();
        mSuggestedWords = new SuggestedWords(sw, rs, mSuggestedWords.getTypedWordInfo(),
                mSuggestedWords.mTypedWordValid, mSuggestedWords.mWillAutoCorrect,
                mSuggestedWords.mIsObsoleteSuggestions, mSuggestedWords.mInputStyle,
                mSuggestedWords.mSequenceNumber);
        mStartIndexOfMoreSuggestions = mLayoutHelper.layoutAndReturnStartIndexOfMoreSuggestions(
                getContext(), mSuggestedWords, mSuggestionsStrip, SuggestionStripView.this);
        mStripVisibilityGroup.showSuggestionsStrip();
        // Show the toolbar if no suggestions are left and the "Auto show toolbar" setting is enabled
        if (mSuggestedWords.isEmpty() && Settings.getInstance().getCurrent().mAutoShowToolbar) {
            setToolbarVisibility(true);
        }
    }

    boolean showMoreSuggestions() {
        final Keyboard parentKeyboard = mMainKeyboardView.getKeyboard();
        if (parentKeyboard == null) {
            return false;
        }
        final SuggestionStripLayoutHelper layoutHelper = mLayoutHelper;
        if (mSuggestedWords.size() <= mStartIndexOfMoreSuggestions) {
            return false;
        }
        final int stripWidth = getWidth();
        final View container = mMoreSuggestionsContainer;
        final int maxWidth = stripWidth - container.getPaddingLeft() - container.getPaddingRight();
        final MoreSuggestions.Builder builder = mMoreSuggestionsBuilder;
        builder.layout(mSuggestedWords, mStartIndexOfMoreSuggestions, maxWidth,
                (int) (maxWidth * layoutHelper.mMinMoreSuggestionsWidth),
                layoutHelper.getMaxMoreSuggestionsRow(), parentKeyboard);
        mMoreSuggestionsView.setKeyboard(builder.build());
        container.measure(ViewGroup.LayoutParams.WRAP_CONTENT, ViewGroup.LayoutParams.WRAP_CONTENT);

        final int pointX = stripWidth / 2;
        final int pointY = -layoutHelper.mMoreSuggestionsBottomGap;
        mMoreSuggestionsView.showPopupKeysPanel(this, mMoreSuggestionsController, pointX, pointY,
                mMoreSuggestionsListener);
        mOriginX = mLastX;
        mOriginY = mLastY;
        for (int i = 0; i < mStartIndexOfMoreSuggestions; i++) {
            mWordViews.get(i).setPressed(false);
        }
        return true;
    }

    // Working variables for {@link onInterceptTouchEvent(MotionEvent)} and
    // {@link onTouchEvent(MotionEvent)}.
    private int mLastX;
    private int mLastY;
    private int mOriginX;
    private int mOriginY;
    private final int mMoreSuggestionsModalTolerance;
    private boolean mNeedsToTransformTouchEventToHoverEvent;
    private boolean mIsDispatchingHoverEventToMoreSuggestions;
    private final GestureDetector mMoreSuggestionsSlidingDetector;
    private final GestureDetector.OnGestureListener mMoreSuggestionsSlidingListener =
            new GestureDetector.SimpleOnGestureListener() {
                @Override
                public boolean onScroll(@Nullable MotionEvent down, @NonNull MotionEvent me, float deltaX, float deltaY) {
                    if (down == null) return false;
                    final float dy = me.getY() - down.getY();
                    if (mToolbarContainer.getVisibility() != VISIBLE && deltaY > 0 && dy < 0) {
                        return showMoreSuggestions();
                    }
                    return false;
                }
            };

    @Override
    public boolean onInterceptTouchEvent(final MotionEvent me) {

        // Disable More Suggestions if inline autofill suggestions is visible
        if (isExternalSuggestionVisible) {
            return false;
        }

        // Detecting sliding up finger to show {@link MoreSuggestionsView}.
        if (!mMoreSuggestionsView.isShowingInParent()) {
            mLastX = (int) me.getX();
            mLastY = (int) me.getY();
            return mMoreSuggestionsSlidingDetector.onTouchEvent(me);
        }
        if (mMoreSuggestionsView.isInModalMode()) {
            return false;
        }

        final int action = me.getAction();
        final int index = me.getActionIndex();
        final int x = (int) me.getX(index);
        final int y = (int) me.getY(index);
        if (Math.abs(x - mOriginX) >= mMoreSuggestionsModalTolerance
                || mOriginY - y >= mMoreSuggestionsModalTolerance) {
            // Decided to be in the sliding suggestion mode only when the touch point has been moved
            // upward. Further {@link MotionEvent}s will be delivered to
            // {@link #onTouchEvent(MotionEvent)}.
            mNeedsToTransformTouchEventToHoverEvent =
                    AccessibilityUtils.Companion.getInstance().isTouchExplorationEnabled();
            mIsDispatchingHoverEventToMoreSuggestions = false;
            return true;
        }

        if (action == MotionEvent.ACTION_UP || action == MotionEvent.ACTION_POINTER_UP) {
            // Decided to be in the modal input mode.
            mMoreSuggestionsView.setModalMode();
        }
        return false;
    }

    @Override
    public boolean dispatchPopulateAccessibilityEvent(final AccessibilityEvent event) {
        // Don't populate accessibility event with suggested words and voice key.
        return true;
    }

    @Override
    @SuppressLint("ClickableViewAccessibility") // ok, perform click again, but why?
    public boolean onTouchEvent(final MotionEvent me) {
        if (!mMoreSuggestionsView.isShowingInParent()) {
            // Ignore any touch event while more suggestions panel hasn't been shown.
            // Detecting sliding up is done at {@link #onInterceptTouchEvent}.
            return true;
        }
        // In the sliding input mode. {@link MotionEvent} should be forwarded to
        // {@link MoreSuggestionsView}.
        final int index = me.getActionIndex();
        final int x = mMoreSuggestionsView.translateX((int) me.getX(index));
        final int y = mMoreSuggestionsView.translateY((int) me.getY(index));
        me.setLocation(x, y);
        if (!mNeedsToTransformTouchEventToHoverEvent) {
            mMoreSuggestionsView.onTouchEvent(me);
            return true;
        }
        // In sliding suggestion mode with accessibility mode on, a touch event should be
        // transformed to a hover event.
        final int width = mMoreSuggestionsView.getWidth();
        final int height = mMoreSuggestionsView.getHeight();
        final boolean onMoreSuggestions = (x >= 0 && x < width && y >= 0 && y < height);
        if (!onMoreSuggestions && !mIsDispatchingHoverEventToMoreSuggestions) {
            // Just drop this touch event because dispatching hover event isn't started yet and
            // the touch event isn't on {@link MoreSuggestionsView}.
            return true;
        }
        final int hoverAction;
        if (onMoreSuggestions && !mIsDispatchingHoverEventToMoreSuggestions) {
            // Transform this touch event to a hover enter event and start dispatching a hover
            // event to {@link MoreSuggestionsView}.
            mIsDispatchingHoverEventToMoreSuggestions = true;
            hoverAction = MotionEvent.ACTION_HOVER_ENTER;
        } else if (me.getActionMasked() == MotionEvent.ACTION_UP) {
            // Transform this touch event to a hover exit event and stop dispatching a hover event
            // after this.
            mIsDispatchingHoverEventToMoreSuggestions = false;
            mNeedsToTransformTouchEventToHoverEvent = false;
            hoverAction = MotionEvent.ACTION_HOVER_EXIT;
        } else {
            // Transform this touch event to a hover move event.
            hoverAction = MotionEvent.ACTION_HOVER_MOVE;
        }
        me.setAction(hoverAction);
        mMoreSuggestionsView.onHoverEvent(me);
        return true;
    }
    @Override
    public void onClick(final View view) {
            AudioAndHapticFeedbackManager.getInstance().performHapticAndAudioFeedback(KeyCode.NOT_SPECIFIED, this);
            final Object tag = view.getTag();
        try {
            if (view == mIvOscar) {
                Log.d(TAG, "Generating summary...");
                Toast.makeText(getContext(), "Generating summary...", Toast.LENGTH_SHORT).show();
                GeminiClient geminiClient = new GeminiClient();
                GenerativeModel generativeModel = geminiClient.getGeminiFlashModel();
                SummarizeViewModelFactory factory = new SummarizeViewModelFactory(generativeModel);
                SummarizeViewModel viewModel = factory.create(SummarizeViewModel.class);

                //viewModel.summarizeStreaming("Pass actual text from RichInputConnection");

                //CharSequence text = inputConnection.getTextBeforeCursor(Integer.MAX_VALUE, 0)


                mLatinIME = new LatinIME();

                RichInputConnection inputConnection = new RichInputConnection(mLatinIME);
                CharSequence text = inputConnection.getTextBeforeCursor(Integer.MAX_VALUE, 0);

                if (text != null) {
                    Log.d(TAG, "Text before cursor: " + text);
                    viewModel.summarizeStreaming(text.toString());
                } else {
                    Log.d(TAG, "Text before cursor is null");
                }


                return;
            }
        }catch (Exception e){
            Log.d(TAG, "Error in generating summary: " + e.getMessage());
            crashlytics.recordException(e);
        }
        if (view == tvAudioProgress) {
//            permissionCheck();
            if (recordStatus) {
                manualStopRecord = true;
                stopRecord();
            }else if (isInternetAvailable()) {
                    manualStopRecord = false;
                    startRecord();
                    aiOutput.setText("");
                } else {
                    Toast.makeText(this.getContext(), "Oops! Internet connection lost.", Toast.LENGTH_SHORT).show();
            }
//            else {
//                manualStopRecord = false;
//                startRecord();
//                aiOutput.setText("");

            return;
        }try {
            if (view == aiOutput) {
                // On Click sent to Keyboard
                mListener.onCodeInput(KeyCode.CLIPBOARD_PASTE, Constants.SUGGESTION_STRIP_COORDINATE, Constants.SUGGESTION_STRIP_COORDINATE, false);
                return;
            }
        }catch (Exception e){
            Log.d(TAG, "Error in generating summary: " + e.getMessage());
            crashlytics.recordException(e);
        }

        if(view == ivDelete){
            mListener.onCodeInput(KeyCode.DELETE, Constants.SUGGESTION_STRIP_COORDINATE, Constants.SUGGESTION_STRIP_COORDINATE, false);
            //clear the text in aiOutput
            aiOutput.setText("");
            //hide visibility of aiOutput
            aiOutput.setVisibility(GONE);
            return;
        }
        if(view == ivCopy) {
            if (aiOutput.getText().toString().isEmpty()) {
                Toast.makeText(getContext(), "You do not have anything to copy", Toast.LENGTH_SHORT).show();
                return;
            } else {
                Toast.makeText(getContext(), "Text copied to clipboard", Toast.LENGTH_SHORT).show();
                ClipboardManager clipboard = (ClipboardManager) getContext().getSystemService(Context.CLIPBOARD_SERVICE);
                ClipData clip = ClipData.newPlainText("aiOutput", aiOutput.getText().toString());
                clipboard.setPrimaryClip(clip);
                mListener.onCodeInput(KeyCode.CLIPBOARD_COPY, Constants.SUGGESTION_STRIP_COORDINATE, Constants.SUGGESTION_STRIP_COORDINATE, false);
                //if clipoard is empty show toast you do not have anything to copy or show clipboard has been copy once there been data
                aiOutput.setVisibility(VISIBLE);
            }
        }
        if (tag instanceof ToolbarKey) {
            final int code = getCodeForToolbarKey((ToolbarKey) tag);
            if (code != KeyCode.UNSPECIFIED) {
                Log.d(TAG, "click toolbar key " + tag);
                mListener.onCodeInput(code, Constants.SUGGESTION_STRIP_COORDINATE, Constants.SUGGESTION_STRIP_COORDINATE, false);
                if (tag == ToolbarKey.INCOGNITO || tag == ToolbarKey.AUTOCORRECT || tag == ToolbarKey.ONE_HANDED) {
                    if (tag == ToolbarKey.INCOGNITO)
                        updateKeys(); // update icon
                    view.setActivated(!view.isActivated());
                }
                return;
            }
        }
        if (view == mToolbarExpandKey) {
            setToolbarVisibility(mToolbarContainer.getVisibility() != VISIBLE);
        }


        // {@link Integer} tag is set at
        // {@link SuggestionStripLayoutHelper#setupWordViewsTextAndColor(SuggestedWords,int)} and
        // {@link SuggestionStripLayoutHelper#layoutPunctuationSuggestions(SuggestedWords,ViewGroup}
        if (tag instanceof Integer) {
            final int index = (Integer) tag;
            if (index >= mSuggestedWords.size()) {
                return;
            }
            final SuggestedWordInfo wordInfo = mSuggestedWords.getInfo(index);
            mListener.pickSuggestionManually(wordInfo);
        }
    }


    private boolean recordStatus = false;
    private boolean manualStopRecord = false;


    private void stopRecord() {
        try {
            tvAudioProgress.pauseAnimation();
            Toast.makeText(getContext(), "Recording stopped", Toast.LENGTH_SHORT).show();
            //ivOscarVoiceInput.setImageDrawable(getResources().getDrawable(R.drawable.baseline_mic_off_24));
            recordStatus = false;
            speechRecognizer.stopListening();
        } catch (Exception e) {
            Log.d(TAG, "Error in starting record: " + e.getMessage());
            crashlytics.recordException(e);
        }
    }



    private void startRecord() {
        try {
            tvAudioProgress.playAnimation();
            speechRecognizer = SpeechRecognizer.createSpeechRecognizer(getContext());
            speechRecognizer.setRecognitionListener(this);
            Log.d(TAG, "Recording started");

            Toast.makeText(getContext(), "Recording started", Toast.LENGTH_SHORT).show();

            Intent intent = new Intent(RecognizerIntent.ACTION_RECOGNIZE_SPEECH);
            intent.putExtra(RecognizerIntent.EXTRA_LANGUAGE_MODEL, RecognizerIntent.LANGUAGE_MODEL_FREE_FORM);

            intent.putExtra(RecognizerIntent.EXTRA_LANGUAGE, Locale.US);
            intent.putExtra(RecognizerIntent.EXTRA_SPEECH_INPUT_POSSIBLY_COMPLETE_SILENCE_LENGTH_MILLIS, 30000);
            speechRecognizer.startListening(intent);

            //ivOscarVoiceInput.setImageDrawable(getResources().getDrawable(R.drawable.sym_keyboard_voice_holo));

            recordStatus = true;
        }catch (Exception e){
            Log.d(TAG, "Error in starting record: " + e.getMessage());
                crashlytics.recordException(e);
        }

    }

    @Override
    protected void onDetachedFromWindow() {
        super.onDetachedFromWindow();
        dismissMoreSuggestionsPanel();
    }

    @Override
    protected void onSizeChanged(final int w, final int h, final int oldw, final int oldh) {
        // Called by the framework when the size is known. Show the important notice if applicable.
        // This may be overriden by showing suggestions later, if applicable.
    }

    public void setToolbarVisibility(final boolean visible) {
        final KeyguardManager km = (KeyguardManager) getContext().getSystemService(Context.KEYGUARD_SERVICE);
        final boolean locked = Build.VERSION.SDK_INT >= Build.VERSION_CODES.LOLLIPOP_MR1
                ? km.isDeviceLocked()
                : km.isKeyguardLocked();
        if (locked) {
            mPinnedKeys.setVisibility(GONE);
            mSuggestionsStrip.setVisibility(VISIBLE);
            mToolbarContainer.setVisibility(GONE);
        } else if (visible) {
            mPinnedKeys.setVisibility(GONE);
            mSuggestionsStrip.setVisibility(GONE);
            mToolbarContainer.setVisibility(VISIBLE);
        } else {
            mToolbarContainer.setVisibility(GONE);
            mSuggestionsStrip.setVisibility(VISIBLE);
            mPinnedKeys.setVisibility(VISIBLE);
        }
        mToolbarExpandKey.setScaleX((visible && !locked ? -1f : 1f) * mRtl);
    }

    private void addKeyToPinnedKeys(final ToolbarKey pinnedKey) {
        final ImageButton original = mToolbar.findViewWithTag(pinnedKey);
        if (original == null) return;
        final ImageButton copy = new ImageButton(getContext(), null, R.attr.suggestionWordStyle);
        copy.setTag(pinnedKey);
        copy.setScaleType(original.getScaleType());
        copy.setScaleX(original.getScaleX());
        copy.setScaleY(original.getScaleY());
        copy.setContentDescription(original.getContentDescription());
        copy.setImageDrawable(original.getDrawable());
        copy.setLayoutParams(original.getLayoutParams());
        copy.setActivated(original.isActivated());
        setupKey(copy, Settings.getInstance().getCurrent().mColors);
        mPinnedKeys.addView(copy);
    }

    private void setupKey(final ImageButton view, final Colors colors) {
        view.setOnClickListener(this);
        view.setOnLongClickListener(this);
        colors.setColor(view, ColorType.TOOL_BAR_KEY);
        colors.setBackground(view, ColorType.STRIP_BACKGROUND);
    }
    private boolean isInternetAvailable() {
        Context context = getContext();
        if (context == null) {
            return false;
        }
        ConnectivityManager connectivityManager =
                (ConnectivityManager) context.getSystemService(Context.CONNECTIVITY_SERVICE);
        if (connectivityManager != null) {
            Network network = null;
            if (android.os.Build.VERSION.SDK_INT >= android.os.Build.VERSION_CODES.M) {
                network = connectivityManager.getActiveNetwork();
            }
            NetworkCapabilities networkCapabilities = connectivityManager.getNetworkCapabilities(network);
            return networkCapabilities != null &&
                    networkCapabilities.hasCapability(NetworkCapabilities.NET_CAPABILITY_INTERNET);
        }
        return false;
    }

}<|MERGE_RESOLUTION|>--- conflicted
+++ resolved
@@ -230,7 +230,7 @@
 
     @Override
     public void onResults(Bundle results) {
-        try {
+
         Log.e("RecognitionListener", "onResults " + results);
         stopRecord();
         ArrayList<String> data = results.getStringArrayList(SpeechRecognizer.RESULTS_RECOGNITION);
@@ -280,7 +280,6 @@
 
         });
 
-<<<<<<< HEAD
         viewModel.setOnTextUpdatedListener(new OnTextUpdatedListener() {
             @Override
             public void onTextUpdated(@NonNull String updatedText) {
@@ -295,17 +294,6 @@
                 EventBus.getDefault().post(event);
             }
         });
-=======
-        AIOutputEvent event = new AIOutputEvent(allOutputText);
-        EventBus.getDefault().post(event);
-        } catch (RuntimeException e) {
-            Log.e(TAG, "Runtime Error: " + e.getMessage());
-            FirebaseCrashlytics.getInstance().recordException(e);
-        } catch (Exception e) {
-            Log.e(TAG, "Unexpected Error: " + e.getMessage());
-            FirebaseCrashlytics.getInstance().recordException(e);
-        }
->>>>>>> 2f49accc
     }
 
     @Override
