/*
 * Copyright (C) 2021 Patrick Goldinger
 * modified
 * SPDX-License-Identifier: Apache-2.0
 */
package helium314.keyboard.keyboard.internal.keyboard_parser.floris

import android.view.KeyEvent

// taken from FlorisBoard and modified
object KeyCode {
    object Spec {
        const val CHARACTERS_MIN = 1
        const val CHARACTERS_MAX = 65535
        val CHARACTERS = CHARACTERS_MIN..CHARACTERS_MAX

        const val INTERNAL_FLORIS_MIN = -9999
        const val INTERNAL_FLORIS_MAX = -1
        val INTERNAL_FLORIS = INTERNAL_FLORIS_MIN..INTERNAL_FLORIS_MAX // do NOT add key codes in this range
        val INTERNAL_HELI = -19999..-10000 // for keys exclusive to this app
        val CURRENCY = CURRENCY_SLOT_6..CURRENCY_SLOT_1
    }

    const val UNSPECIFIED =                    0

    const val CTRL =                          -1
    const val CTRL_LOCK =                     -2
    const val ALT =                           -3
    const val ALT_LOCK =                      -4
    const val FN =                            -5
    const val FN_LOCK =                       -6
    const val DELETE =                        -7
    const val DELETE_WORD =                   -8
    const val FORWARD_DELETE =                -9
    const val FORWARD_DELETE_WORD =          -10
    const val SHIFT =                        -11
    const val CAPS_LOCK =                    -13

    const val ARROW_LEFT =                   -21
    const val ARROW_RIGHT =                  -22
    const val ARROW_UP =                     -23
    const val ARROW_DOWN =                   -24
    const val MOVE_START_OF_PAGE =           -25
    const val MOVE_END_OF_PAGE =             -26
    const val MOVE_START_OF_LINE =           -27
    const val MOVE_END_OF_LINE =             -28

    const val CLIPBOARD_COPY =               -31
    const val CLIPBOARD_CUT =                -32
    const val CLIPBOARD_PASTE =              -33
    const val CLIPBOARD_SELECT_WORD =        -34 // CLIPBOARD_SELECT
    const val CLIPBOARD_SELECT_ALL =         -35
    const val CLIPBOARD_CLEAR_HISTORY =      -36
    const val CLIPBOARD_CLEAR_FULL_HISTORY = -37
    const val CLIPBOARD_CLEAR_PRIMARY_CLIP = -38

    const val COMPACT_LAYOUT_TO_LEFT =      -111
    const val COMPACT_LAYOUT_TO_RIGHT =     -112
    const val SPLIT_LAYOUT =                -113
    const val MERGE_LAYOUT =                -114

    const val UNDO =                        -131
    const val REDO =                        -132

    const val ALPHA =                       -201 // VIEW_CHARACTERS
    const val SYMBOL =                      -202 // VIEW_SYMBOLS
    const val VIEW_SYMBOLS2 =               -203
    const val VIEW_NUMERIC =                -204
    const val NUMPAD =                      -205 // VIEW_NUMERIC_ADVANCED
    const val VIEW_PHONE =                  -206
    const val VIEW_PHONE2 =                 -207

    const val IME_UI_MODE_TEXT =            -211
    const val EMOJI =                       -212 // IME_UI_MODE_MEDIA
    const val CLIPBOARD =                   -213 // IME_UI_MODE_CLIPBOARD

    const val SYSTEM_INPUT_METHOD_PICKER =  -221
    const val SYSTEM_PREV_INPUT_METHOD =    -222
    const val SYSTEM_NEXT_INPUT_METHOD =    -223
    const val IME_SUBTYPE_PICKER =          -224
    const val IME_PREV_SUBTYPE =            -225
    const val IME_NEXT_SUBTYPE =            -226
    const val LANGUAGE_SWITCH =             -227

    const val IME_SHOW_UI =                 -231
    const val IME_HIDE_UI =                 -232
    const val VOICE_INPUT =                 -233

    const val TOGGLE_SMARTBAR_VISIBILITY =  -241
    const val TOGGLE_ACTIONS_OVERFLOW =     -242
    const val TOGGLE_ACTIONS_EDITOR =       -243
    const val TOGGLE_INCOGNITO_MODE =       -244
    const val TOGGLE_AUTOCORRECT =          -245

    const val URI_COMPONENT_TLD =           -255

    const val SETTINGS =                    -301

    const val CURRENCY_SLOT_1 =             -801
    const val CURRENCY_SLOT_2 =             -802
    const val CURRENCY_SLOT_3 =             -803
    const val CURRENCY_SLOT_4 =             -804
    const val CURRENCY_SLOT_5 =             -805
    const val CURRENCY_SLOT_6 =             -806

    const val MULTIPLE_CODE_POINTS =        -902
    const val DRAG_MARKER =                 -991
    const val NOOP =                        -999

    const val CHAR_WIDTH_SWITCHER =        -9701
    const val CHAR_WIDTH_FULL =            -9702
    const val CHAR_WIDTH_HALF =            -9703

    const val KANA_SMALL =                 12307
    const val KANA_SWITCHER =              -9710
    const val KANA_HIRA =                  -9711
    const val KANA_KATA =                  -9712
    const val KANA_HALF_KATA =             -9713

    const val KESHIDA =                     1600
    const val ZWNJ =                        8204 // 0x200C, named HALF_SPACE in FlorisBoard
    const val ZWJ =                         8205 // 0x200D

    const val CJK_SPACE =                  12288

    // heliboard only codes
    const val SYMBOL_ALPHA =              -10001
    const val TOGGLE_ONE_HANDED_MODE =    -10002
    const val TOGGLE_ONE_HANDED_MODE_2 =  -10003 // does the same as TOGGLE_ONE_HANDED_MODE (used to be start & stop)
    const val SWITCH_ONE_HANDED_MODE =    -10004
    const val SHIFT_ENTER =               -10005
    const val ACTION_NEXT =               -10006
    const val ACTION_PREVIOUS =           -10007
    // Code value representing the code is not specified.
    const val NOT_SPECIFIED =             -10008 // todo: not sure if there is need to have the "old" unspecified keyCode different, just test it and maybe merge
    const val CLIPBOARD_COPY_ALL =        -10009
    const val PAGE_UP =                   -10010
    const val PAGE_DOWN =                 -10011
    const val META =                      -10012
    const val META_LOCK =                 -10013 // to be consistent with the CTRL/ALT/FN LOCK codes, not sure whether this will be used
    const val TAB =                       -10014
    const val WORD_LEFT =                 -10015
    const val WORD_RIGHT =                -10016
    const val ESCAPE =                    -10017
    const val INSERT =                    -10018
    const val SLEEP =                     -10019
    const val MEDIA_PLAY =                -10020
    const val MEDIA_PAUSE =               -10021
    const val MEDIA_PLAY_PAUSE =          -10022
    const val MEDIA_NEXT =                -10023
    const val MEDIA_PREVIOUS =            -10024
    const val VOL_UP =                    -10025
    const val VOL_DOWN =                  -10026
    const val MUTE =                      -10027
    const val F1 =                        -10028
    const val F2 =                        -10029
    const val F3 =                        -10030
    const val F4 =                        -10031
    const val F5 =                        -10032
    const val F6 =                        -10033
    const val F7 =                        -10034
    const val F8 =                        -10035
    const val F9 =                        -10036
    const val F10 =                       -10037
    const val F11 =                       -10038
    const val F12 =                       -10039
    const val BACK =                      -10040
    const val SELECT_LEFT =               -10041
    const val SELECT_RIGHT =              -10042

    /** to make sure a FlorisBoard code works when reading a JSON layout */
    fun Int.checkAndConvertCode(): Int = if (this > 0) this else when (this) {
        // working
        CURRENCY_SLOT_1, CURRENCY_SLOT_2, CURRENCY_SLOT_3, CURRENCY_SLOT_4, CURRENCY_SLOT_5, CURRENCY_SLOT_6,
        VOICE_INPUT, LANGUAGE_SWITCH, SETTINGS, DELETE, ALPHA, SYMBOL, EMOJI, CLIPBOARD, CLIPBOARD_CUT, UNDO,
        REDO, ARROW_DOWN, ARROW_UP, ARROW_RIGHT, ARROW_LEFT, CLIPBOARD_COPY, CLIPBOARD_PASTE, CLIPBOARD_SELECT_ALL,
        CLIPBOARD_SELECT_WORD, TOGGLE_INCOGNITO_MODE, TOGGLE_AUTOCORRECT, MOVE_START_OF_LINE, MOVE_END_OF_LINE,
        MOVE_START_OF_PAGE, MOVE_END_OF_PAGE, SHIFT, CAPS_LOCK, MULTIPLE_CODE_POINTS, UNSPECIFIED, CTRL, ALT,
        FN, CLIPBOARD_CLEAR_HISTORY, NUMPAD,

        // heliboard only
<<<<<<< HEAD
        SYMBOL_ALPHA, START_ONE_HANDED_MODE, STOP_ONE_HANDED_MODE, SWITCH_ONE_HANDED_MODE, SPLIT_LAYOUT, SHIFT_ENTER,
=======
        SYMBOL_ALPHA, TOGGLE_ONE_HANDED_MODE, SWITCH_ONE_HANDED_MODE, SHIFT_ENTER,
>>>>>>> c0b3e767
        ACTION_NEXT, ACTION_PREVIOUS, NOT_SPECIFIED, CLIPBOARD_COPY_ALL, WORD_LEFT, WORD_RIGHT, PAGE_UP,
        PAGE_DOWN, META, TAB, ESCAPE, INSERT, SLEEP, MEDIA_PLAY, MEDIA_PAUSE, MEDIA_PLAY_PAUSE, MEDIA_NEXT,
        MEDIA_PREVIOUS, VOL_UP, VOL_DOWN, MUTE, F1, F2, F3, F4, F5, F6, F7, F8, F9, F10, F11, F12, BACK
        -> this

        // conversion
        IME_UI_MODE_TEXT -> ALPHA
        VIEW_PHONE -> ALPHA // phone keyboard is treated like alphabet, just with different layout
        VIEW_PHONE2 -> SYMBOL
        TOGGLE_ONE_HANDED_MODE_2 -> TOGGLE_ONE_HANDED_MODE

        else -> throw IllegalStateException("key code $this not yet supported")
    }

    // todo: three are many more keys, see near https://developer.android.com/reference/android/view/KeyEvent#KEYCODE_0
    /** convert a keyCode / codePoint to a KeyEvent.KEYCODE_<xxx>, fallback to KeyEvent.KEYCODE_UNKNOWN */
    fun Int.toKeyEventCode(): Int = if (this > 0)
        when (this.toChar().uppercaseChar()) {
            '/' -> KeyEvent.KEYCODE_SLASH
            '\\' -> KeyEvent.KEYCODE_BACKSLASH
            ';' -> KeyEvent.KEYCODE_SEMICOLON
            ',' -> KeyEvent.KEYCODE_COMMA
            '.' -> KeyEvent.KEYCODE_PERIOD
            '\'' -> KeyEvent.KEYCODE_APOSTROPHE
            '`' -> KeyEvent.KEYCODE_GRAVE
            '*' -> KeyEvent.KEYCODE_STAR
            ']' -> KeyEvent.KEYCODE_RIGHT_BRACKET
            '[' -> KeyEvent.KEYCODE_LEFT_BRACKET
            '+' -> KeyEvent.KEYCODE_PLUS
            '-' -> KeyEvent.KEYCODE_MINUS
            '=' -> KeyEvent.KEYCODE_EQUALS
            '\n' -> KeyEvent.KEYCODE_ENTER
            '\t' -> KeyEvent.KEYCODE_TAB
            '0' -> KeyEvent.KEYCODE_0
            '1' -> KeyEvent.KEYCODE_1
            '2' -> KeyEvent.KEYCODE_2
            '3' -> KeyEvent.KEYCODE_3
            '4' -> KeyEvent.KEYCODE_4
            '5' -> KeyEvent.KEYCODE_5
            '6' -> KeyEvent.KEYCODE_6
            '7' -> KeyEvent.KEYCODE_7
            '8' -> KeyEvent.KEYCODE_8
            '9' -> KeyEvent.KEYCODE_9
            'A' -> KeyEvent.KEYCODE_A
            'B' -> KeyEvent.KEYCODE_B
            'C' -> KeyEvent.KEYCODE_C
            'D' -> KeyEvent.KEYCODE_D
            'E' -> KeyEvent.KEYCODE_E
            'F' -> KeyEvent.KEYCODE_F
            'G' -> KeyEvent.KEYCODE_G
            'H' -> KeyEvent.KEYCODE_H
            'I' -> KeyEvent.KEYCODE_I
            'J' -> KeyEvent.KEYCODE_J
            'K' -> KeyEvent.KEYCODE_K
            'L' -> KeyEvent.KEYCODE_L
            'M' -> KeyEvent.KEYCODE_M
            'N' -> KeyEvent.KEYCODE_N
            'O' -> KeyEvent.KEYCODE_O
            'P' -> KeyEvent.KEYCODE_P
            'Q' -> KeyEvent.KEYCODE_Q
            'R' -> KeyEvent.KEYCODE_R
            'S' -> KeyEvent.KEYCODE_S
            'T' -> KeyEvent.KEYCODE_T
            'U' -> KeyEvent.KEYCODE_U
            'V' -> KeyEvent.KEYCODE_V
            'W' -> KeyEvent.KEYCODE_W
            'X' -> KeyEvent.KEYCODE_X
            'Y' -> KeyEvent.KEYCODE_Y
            'Z' -> KeyEvent.KEYCODE_Z
            else -> KeyEvent.KEYCODE_UNKNOWN
        }
    else when (this) {
        ARROW_UP -> KeyEvent.KEYCODE_DPAD_UP
        ARROW_RIGHT -> KeyEvent.KEYCODE_DPAD_RIGHT
        ARROW_DOWN -> KeyEvent.KEYCODE_DPAD_DOWN
        ARROW_LEFT -> KeyEvent.KEYCODE_DPAD_LEFT
        MOVE_START_OF_LINE -> KeyEvent.KEYCODE_MOVE_HOME
        MOVE_END_OF_LINE -> KeyEvent.KEYCODE_MOVE_END
        TAB -> KeyEvent.KEYCODE_TAB
        PAGE_UP -> KeyEvent.KEYCODE_PAGE_UP
        PAGE_DOWN -> KeyEvent.KEYCODE_PAGE_DOWN
        ESCAPE -> KeyEvent.KEYCODE_ESCAPE
        INSERT -> KeyEvent.KEYCODE_INSERT
        SLEEP -> KeyEvent.KEYCODE_SLEEP
        MEDIA_PLAY -> KeyEvent.KEYCODE_MEDIA_PLAY
        MEDIA_PAUSE -> KeyEvent.KEYCODE_MEDIA_PAUSE
        MEDIA_PLAY_PAUSE -> KeyEvent.KEYCODE_MEDIA_PLAY_PAUSE
        MEDIA_NEXT -> KeyEvent.KEYCODE_MEDIA_NEXT
        MEDIA_PREVIOUS -> KeyEvent.KEYCODE_MEDIA_PREVIOUS
        VOL_UP -> KeyEvent.KEYCODE_VOLUME_UP
        VOL_DOWN -> KeyEvent.KEYCODE_VOLUME_DOWN
        MUTE -> KeyEvent.KEYCODE_VOLUME_MUTE
        BACK -> KeyEvent.KEYCODE_BACK
        F1 -> KeyEvent.KEYCODE_F1
        F2 -> KeyEvent.KEYCODE_F2
        F3 -> KeyEvent.KEYCODE_F3
        F4 -> KeyEvent.KEYCODE_F4
        F5 -> KeyEvent.KEYCODE_F5
        F6 -> KeyEvent.KEYCODE_F6
        F7 -> KeyEvent.KEYCODE_F7
        F8 -> KeyEvent.KEYCODE_F8
        F9 -> KeyEvent.KEYCODE_F9
        F10 -> KeyEvent.KEYCODE_F10
        F11 -> KeyEvent.KEYCODE_F11
        F12 -> KeyEvent.KEYCODE_F12
        else -> KeyEvent.KEYCODE_UNKNOWN
    }
}<|MERGE_RESOLUTION|>--- conflicted
+++ resolved
@@ -179,11 +179,7 @@
         FN, CLIPBOARD_CLEAR_HISTORY, NUMPAD,
 
         // heliboard only
-<<<<<<< HEAD
-        SYMBOL_ALPHA, START_ONE_HANDED_MODE, STOP_ONE_HANDED_MODE, SWITCH_ONE_HANDED_MODE, SPLIT_LAYOUT, SHIFT_ENTER,
-=======
-        SYMBOL_ALPHA, TOGGLE_ONE_HANDED_MODE, SWITCH_ONE_HANDED_MODE, SHIFT_ENTER,
->>>>>>> c0b3e767
+        SYMBOL_ALPHA, TOGGLE_ONE_HANDED_MODE, SWITCH_ONE_HANDED_MODE, SPLIT_LAYOUT, SHIFT_ENTER,
         ACTION_NEXT, ACTION_PREVIOUS, NOT_SPECIFIED, CLIPBOARD_COPY_ALL, WORD_LEFT, WORD_RIGHT, PAGE_UP,
         PAGE_DOWN, META, TAB, ESCAPE, INSERT, SLEEP, MEDIA_PLAY, MEDIA_PAUSE, MEDIA_PLAY_PAUSE, MEDIA_NEXT,
         MEDIA_PREVIOUS, VOL_UP, VOL_DOWN, MUTE, F1, F2, F3, F4, F5, F6, F7, F8, F9, F10, F11, F12, BACK
