--- conflicted
+++ resolved
@@ -146,15 +146,11 @@
         VOICE_INPUT, LANGUAGE_SWITCH, SETTINGS, DELETE, ALPHA, SYMBOL, EMOJI, CLIPBOARD,
         UNDO, REDO, ARROW_DOWN, ARROW_UP, ARROW_RIGHT, ARROW_LEFT, CLIPBOARD_COPY, CLIPBOARD_SELECT_ALL,
         CLIPBOARD_SELECT_WORD, TOGGLE_INCOGNITO_MODE, TOGGLE_AUTOCORRECT, MOVE_START_OF_LINE, MOVE_END_OF_LINE,
-<<<<<<< HEAD
-        SHIFT, CAPS_LOCK, MULTIPLE_CODE_POINTS, UNSPECIFIED, CLIPBOARD_CLEAR_HISTORY
-=======
-        SHIFT, CAPS_LOCK, MULTIPLE_CODE_POINTS, UNSPECIFIED, CTRL, ALT, FN, META,
->>>>>>> c98d6d0c
+        SHIFT, CAPS_LOCK, MULTIPLE_CODE_POINTS, UNSPECIFIED, CTRL, ALT, FN, CLIPBOARD_CLEAR_HISTORY,
 
         // heliboard only
         SYMBOL_ALPHA, START_ONE_HANDED_MODE, STOP_ONE_HANDED_MODE, SWITCH_ONE_HANDED_MODE, SHIFT_ENTER,
-        ACTION_NEXT, ACTION_PREVIOUS, NOT_SPECIFIED, CLIPBOARD_COPY_ALL, PAGE_UP, PAGE_DOWN
+        ACTION_NEXT, ACTION_PREVIOUS, NOT_SPECIFIED, CLIPBOARD_COPY_ALL, PAGE_UP, PAGE_DOWN, META
         -> this
 
         // conversion
