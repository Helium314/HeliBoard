/*
 * Copyright (C) 2021 Patrick Goldinger
 * modified
 * SPDX-License-Identifier: Apache-2.0
 */
package helium314.keyboard.keyboard.internal.keyboard_parser.floris

import android.view.KeyEvent

// taken from FlorisBoard and modified
object KeyCode {
    object Spec {
        const val CHARACTERS_MIN = 1
        const val CHARACTERS_MAX = 65535
        val CHARACTERS = CHARACTERS_MIN..CHARACTERS_MAX

        const val INTERNAL_FLORIS_MIN = -9999
        const val INTERNAL_FLORIS_MAX = -1
        val INTERNAL_FLORIS = INTERNAL_FLORIS_MIN..INTERNAL_FLORIS_MAX // do NOT add key codes in this range
        val INTERNAL_HELI = -19999..-10000 // for keys exclusive to this app
        val CURRENCY = CURRENCY_SLOT_6..CURRENCY_SLOT_1
    }

    const val UNSPECIFIED =                    0

    const val CTRL =                          -1
    //const val CTRL_LOCK =                     -2
    const val ALT =                           -3
    //const val ALT_LOCK =                      -4
    const val FN =                            -5
    //const val FN_LOCK =                       -6
    const val DELETE =                        -7
    //const val DELETE_WORD =                   -8
    //const val FORWARD_DELETE =                -9
    //const val FORWARD_DELETE_WORD =          -10
    const val SHIFT =                        -11
    const val CAPS_LOCK =                    -13

    const val ARROW_LEFT =                   -21
    const val ARROW_RIGHT =                  -22
    const val ARROW_UP =                     -23
    const val ARROW_DOWN =                   -24
    const val MOVE_START_OF_PAGE =           -25
    const val MOVE_END_OF_PAGE =             -26
    const val MOVE_START_OF_LINE =           -27
    const val MOVE_END_OF_LINE =             -28

    const val CLIPBOARD_COPY =               -31
    const val CLIPBOARD_CUT =                -32
    const val CLIPBOARD_PASTE =              -33
    const val CLIPBOARD_SELECT_WORD =        -34 // CLIPBOARD_SELECT
    const val CLIPBOARD_SELECT_ALL =         -35
    const val CLIPBOARD_CLEAR_HISTORY =      -36
    //const val CLIPBOARD_CLEAR_FULL_HISTORY = -37
    //const val CLIPBOARD_CLEAR_PRIMARY_CLIP = -38

    //const val COMPACT_LAYOUT_TO_LEFT =      -111
    //const val COMPACT_LAYOUT_TO_RIGHT =     -112
    const val SPLIT_LAYOUT =                -113
    //const val MERGE_LAYOUT =                -114

    const val UNDO =                        -131
    const val REDO =                        -132

    const val ALPHA =                       -201 // VIEW_CHARACTERS
    const val SYMBOL =                      -202 // VIEW_SYMBOLS
    //const val VIEW_SYMBOLS2 =               -203
    //const val VIEW_NUMERIC =                -204
    const val NUMPAD =                      -205 // VIEW_NUMERIC_ADVANCED
    const val VIEW_PHONE =                  -206
    const val VIEW_PHONE2 =                 -207

    const val IME_UI_MODE_TEXT =            -211
    const val EMOJI =                       -212 // IME_UI_MODE_MEDIA
    const val CLIPBOARD =                   -213 // IME_UI_MODE_CLIPBOARD

    //const val SYSTEM_INPUT_METHOD_PICKER =  -221
    //const val SYSTEM_PREV_INPUT_METHOD =    -222
    //const val SYSTEM_NEXT_INPUT_METHOD =    -223
    //const val IME_SUBTYPE_PICKER =          -224
    //const val IME_PREV_SUBTYPE =            -225
    //const val IME_NEXT_SUBTYPE =            -226
    const val LANGUAGE_SWITCH =             -227

    //const val IME_SHOW_UI =                 -231
    const val IME_HIDE_UI =                 -232
    const val VOICE_INPUT =                 -233

    //const val TOGGLE_SMARTBAR_VISIBILITY =  -241
    //const val TOGGLE_ACTIONS_OVERFLOW =     -242
    //const val TOGGLE_ACTIONS_EDITOR =       -243
    const val TOGGLE_INCOGNITO_MODE =       -244
    const val TOGGLE_AUTOCORRECT =          -245

    const val URI_COMPONENT_TLD =           -255

    const val SETTINGS =                    -301

    const val CURRENCY_SLOT_1 =             -801
    const val CURRENCY_SLOT_2 =             -802
    const val CURRENCY_SLOT_3 =             -803
    const val CURRENCY_SLOT_4 =             -804
    const val CURRENCY_SLOT_5 =             -805
    const val CURRENCY_SLOT_6 =             -806

    const val MULTIPLE_CODE_POINTS =        -902
    //const val DRAG_MARKER =                 -991
    //const val NOOP =                        -999

    //const val CHAR_WIDTH_SWITCHER =        -9701
    //const val CHAR_WIDTH_FULL =            -9702
    //const val CHAR_WIDTH_HALF =            -9703

    //const val KANA_SMALL =                 12307
    //const val KANA_SWITCHER =              -9710
    //const val KANA_HIRA =                  -9711
    //const val KANA_KATA =                  -9712
    //const val KANA_HALF_KATA =             -9713

    const val KESHIDA =                     1600
    const val ZWNJ =                        8204 // 0x200C, named HALF_SPACE in FlorisBoard
    const val ZWJ =                         8205 // 0x200D

    const val CJK_SPACE =                  12288

    // heliboard only codes
    const val SYMBOL_ALPHA =              -10001
    const val TOGGLE_ONE_HANDED_MODE =    -10002
    const val TOGGLE_ONE_HANDED_MODE_2 =  -10003 // does the same as TOGGLE_ONE_HANDED_MODE (used to be start & stop)
    const val SWITCH_ONE_HANDED_MODE =    -10004
    const val SHIFT_ENTER =               -10005
    const val ACTION_NEXT =               -10006
    const val ACTION_PREVIOUS =           -10007
    // Code value representing the code is not specified.
    const val NOT_SPECIFIED =             -10008 // todo: not sure if there is need to have the "old" unspecified keyCode different, just test it and maybe merge
    const val CLIPBOARD_COPY_ALL =        -10009
    const val PAGE_UP =                   -10010
    const val PAGE_DOWN =                 -10011
    const val META =                      -10012
    //const val META_LOCK =                 -10013 // to be consistent with the CTRL/ALT/FN LOCK codes, not sure whether this will be used
    const val TAB =                       -10014
    const val WORD_LEFT =                 -10015
    const val WORD_RIGHT =                -10016
    const val ESCAPE =                    -10017
    const val INSERT =                    -10018
    const val SLEEP =                     -10019
    const val MEDIA_PLAY =                -10020
    const val MEDIA_PAUSE =               -10021
    const val MEDIA_PLAY_PAUSE =          -10022
    const val MEDIA_NEXT =                -10023
    const val MEDIA_PREVIOUS =            -10024
    const val VOL_UP =                    -10025
    const val VOL_DOWN =                  -10026
    const val MUTE =                      -10027
    const val F1 =                        -10028
    const val F2 =                        -10029
    const val F3 =                        -10030
    const val F4 =                        -10031
    const val F5 =                        -10032
    const val F6 =                        -10033
    const val F7 =                        -10034
    const val F8 =                        -10035
    const val F9 =                        -10036
    const val F10 =                       -10037
    const val F11 =                       -10038
    const val F12 =                       -10039
    const val BACK =                      -10040
    //const val SELECT_LEFT =               -10041
    //const val SELECT_RIGHT =              -10042
    const val TIMESTAMP =                 -10043
    const val CTRL_LEFT =                 -10044
    const val CTRL_RIGHT =                -10045
    const val ALT_LEFT =                  -10046
    const val ALT_RIGHT =                 -10047
    const val META_LEFT =                 -10048
    const val META_RIGHT =                -10049
<<<<<<< HEAD
    const val SEARCH =                    -10050
=======
    const val INLINE_EMOJI_SEARCH_DONE =  -10051
>>>>>>> 46d97004


    // Intents
    const val SEND_INTENT_ONE =            -20000
    const val SEND_INTENT_TWO =            -20001
    const val SEND_INTENT_THREE =          -20002

    /** to make sure a FlorisBoard code works when reading a JSON layout */
    fun Int.checkAndConvertCode(): Int = if (this > 0) this else when (this) {
        // working
        CURRENCY_SLOT_1, CURRENCY_SLOT_2, CURRENCY_SLOT_3, CURRENCY_SLOT_4, CURRENCY_SLOT_5, CURRENCY_SLOT_6,
        VOICE_INPUT, LANGUAGE_SWITCH, SETTINGS, DELETE, ALPHA, SYMBOL, EMOJI, CLIPBOARD, CLIPBOARD_CUT, UNDO,
        REDO, ARROW_DOWN, ARROW_UP, ARROW_RIGHT, ARROW_LEFT, CLIPBOARD_COPY, CLIPBOARD_PASTE, CLIPBOARD_SELECT_ALL,
        CLIPBOARD_SELECT_WORD, TOGGLE_INCOGNITO_MODE, TOGGLE_AUTOCORRECT, MOVE_START_OF_LINE, MOVE_END_OF_LINE,
        MOVE_START_OF_PAGE, MOVE_END_OF_PAGE, SHIFT, CAPS_LOCK, MULTIPLE_CODE_POINTS, UNSPECIFIED, CTRL, ALT,
        FN, CLIPBOARD_CLEAR_HISTORY, NUMPAD, IME_HIDE_UI,

        // heliboard only
        SYMBOL_ALPHA, TOGGLE_ONE_HANDED_MODE, SWITCH_ONE_HANDED_MODE, SPLIT_LAYOUT, SHIFT_ENTER,
        ACTION_NEXT, ACTION_PREVIOUS, NOT_SPECIFIED, CLIPBOARD_COPY_ALL, WORD_LEFT, WORD_RIGHT, PAGE_UP,
        PAGE_DOWN, META, TAB, ESCAPE, INSERT, SLEEP, MEDIA_PLAY, MEDIA_PAUSE, MEDIA_PLAY_PAUSE, MEDIA_NEXT,
        MEDIA_PREVIOUS, VOL_UP, VOL_DOWN, MUTE, F1, F2, F3, F4, F5, F6, F7, F8, F9, F10, F11, F12, BACK,
        TIMESTAMP, CTRL_LEFT, CTRL_RIGHT, ALT_LEFT, ALT_RIGHT, META_LEFT, META_RIGHT, SEND_INTENT_ONE, SEND_INTENT_TWO,
<<<<<<< HEAD
        SEND_INTENT_THREE, SEARCH
=======
        SEND_INTENT_THREE,INLINE_EMOJI_SEARCH_DONE
>>>>>>> 46d97004
        -> this

        // conversion
        IME_UI_MODE_TEXT -> ALPHA
        VIEW_PHONE -> ALPHA // phone keyboard is treated like alphabet, just with different layout
        VIEW_PHONE2 -> SYMBOL
        TOGGLE_ONE_HANDED_MODE_2 -> TOGGLE_ONE_HANDED_MODE

        else -> throw IllegalStateException("key code $this not yet supported")
    }

    fun Int.isModifier() = when (this) {
        SHIFT, SYMBOL_ALPHA, ALPHA, SYMBOL, NUMPAD, FN, CTRL, CTRL_LEFT, CTRL_RIGHT, ALT, ALT_LEFT, ALT_RIGHT,
        META, META_LEFT, META_RIGHT -> true
        else -> false
    }

    // todo: there are many more keys, see near https://developer.android.com/reference/android/view/KeyEvent#KEYCODE_0
    /**
     *  Convert an internal keyCode to a KeyEvent.KEYCODE_<xxx>.
     *  Positive codes are passed through, unknown negative codes result in KeyEvent.KEYCODE_UNKNOWN.
     *  To be uses for fake hardware key press.
     */
    @JvmStatic fun keyCodeToKeyEventCode(keyCode: Int) = when (keyCode) {
        ARROW_UP -> KeyEvent.KEYCODE_DPAD_UP
        ARROW_RIGHT -> KeyEvent.KEYCODE_DPAD_RIGHT
        ARROW_DOWN -> KeyEvent.KEYCODE_DPAD_DOWN
        ARROW_LEFT -> KeyEvent.KEYCODE_DPAD_LEFT
        MOVE_START_OF_LINE -> KeyEvent.KEYCODE_MOVE_HOME
        MOVE_END_OF_LINE -> KeyEvent.KEYCODE_MOVE_END
        TAB -> KeyEvent.KEYCODE_TAB
        PAGE_UP -> KeyEvent.KEYCODE_PAGE_UP
        PAGE_DOWN -> KeyEvent.KEYCODE_PAGE_DOWN
        ESCAPE -> KeyEvent.KEYCODE_ESCAPE
        INSERT -> KeyEvent.KEYCODE_INSERT
        SLEEP -> KeyEvent.KEYCODE_SLEEP
        MEDIA_PLAY -> KeyEvent.KEYCODE_MEDIA_PLAY
        MEDIA_PAUSE -> KeyEvent.KEYCODE_MEDIA_PAUSE
        MEDIA_PLAY_PAUSE -> KeyEvent.KEYCODE_MEDIA_PLAY_PAUSE
        MEDIA_NEXT -> KeyEvent.KEYCODE_MEDIA_NEXT
        MEDIA_PREVIOUS -> KeyEvent.KEYCODE_MEDIA_PREVIOUS
        VOL_UP -> KeyEvent.KEYCODE_VOLUME_UP
        VOL_DOWN -> KeyEvent.KEYCODE_VOLUME_DOWN
        MUTE -> KeyEvent.KEYCODE_VOLUME_MUTE
        BACK -> KeyEvent.KEYCODE_BACK
        F1 -> KeyEvent.KEYCODE_F1
        F2 -> KeyEvent.KEYCODE_F2
        F3 -> KeyEvent.KEYCODE_F3
        F4 -> KeyEvent.KEYCODE_F4
        F5 -> KeyEvent.KEYCODE_F5
        F6 -> KeyEvent.KEYCODE_F6
        F7 -> KeyEvent.KEYCODE_F7
        F8 -> KeyEvent.KEYCODE_F8
        F9 -> KeyEvent.KEYCODE_F9
        F10 -> KeyEvent.KEYCODE_F10
        F11 -> KeyEvent.KEYCODE_F11
        F12 -> KeyEvent.KEYCODE_F12
        else -> if (keyCode < 0) KeyEvent.KEYCODE_UNKNOWN else keyCode
    }

    // todo: there are many more keys, see near https://developer.android.com/reference/android/view/KeyEvent#KEYCODE_0
    /**
     *  Convert a codePoint to a KeyEvent.KEYCODE_<xxx>.
     *  Fallback to KeyEvent.KEYCODE_UNKNOWN.
     *  To be uses for fake hardware key press.
     */
    @JvmStatic fun codePointToKeyEventCode(codePoint: Int): Int = when (codePoint.toChar().uppercaseChar()) {
        '/' -> KeyEvent.KEYCODE_SLASH
        '\\' -> KeyEvent.KEYCODE_BACKSLASH
        ';' -> KeyEvent.KEYCODE_SEMICOLON
        ',' -> KeyEvent.KEYCODE_COMMA
        '.' -> KeyEvent.KEYCODE_PERIOD
        '\'' -> KeyEvent.KEYCODE_APOSTROPHE
        '`' -> KeyEvent.KEYCODE_GRAVE
        '*' -> KeyEvent.KEYCODE_STAR
        ']' -> KeyEvent.KEYCODE_RIGHT_BRACKET
        '[' -> KeyEvent.KEYCODE_LEFT_BRACKET
        '+' -> KeyEvent.KEYCODE_PLUS
        '-' -> KeyEvent.KEYCODE_MINUS
        '=' -> KeyEvent.KEYCODE_EQUALS
        '\n' -> KeyEvent.KEYCODE_ENTER
        '\t' -> KeyEvent.KEYCODE_TAB
        '0' -> KeyEvent.KEYCODE_0
        '1' -> KeyEvent.KEYCODE_1
        '2' -> KeyEvent.KEYCODE_2
        '3' -> KeyEvent.KEYCODE_3
        '4' -> KeyEvent.KEYCODE_4
        '5' -> KeyEvent.KEYCODE_5
        '6' -> KeyEvent.KEYCODE_6
        '7' -> KeyEvent.KEYCODE_7
        '8' -> KeyEvent.KEYCODE_8
        '9' -> KeyEvent.KEYCODE_9
        'A' -> KeyEvent.KEYCODE_A
        'B' -> KeyEvent.KEYCODE_B
        'C' -> KeyEvent.KEYCODE_C
        'D' -> KeyEvent.KEYCODE_D
        'E' -> KeyEvent.KEYCODE_E
        'F' -> KeyEvent.KEYCODE_F
        'G' -> KeyEvent.KEYCODE_G
        'H' -> KeyEvent.KEYCODE_H
        'I' -> KeyEvent.KEYCODE_I
        'J' -> KeyEvent.KEYCODE_J
        'K' -> KeyEvent.KEYCODE_K
        'L' -> KeyEvent.KEYCODE_L
        'M' -> KeyEvent.KEYCODE_M
        'N' -> KeyEvent.KEYCODE_N
        'O' -> KeyEvent.KEYCODE_O
        'P' -> KeyEvent.KEYCODE_P
        'Q' -> KeyEvent.KEYCODE_Q
        'R' -> KeyEvent.KEYCODE_R
        'S' -> KeyEvent.KEYCODE_S
        'T' -> KeyEvent.KEYCODE_T
        'U' -> KeyEvent.KEYCODE_U
        'V' -> KeyEvent.KEYCODE_V
        'W' -> KeyEvent.KEYCODE_W
        'X' -> KeyEvent.KEYCODE_X
        'Y' -> KeyEvent.KEYCODE_Y
        'Z' -> KeyEvent.KEYCODE_Z
        else -> KeyEvent.KEYCODE_UNKNOWN
    }
}<|MERGE_RESOLUTION|>--- conflicted
+++ resolved
@@ -174,11 +174,8 @@
     const val ALT_RIGHT =                 -10047
     const val META_LEFT =                 -10048
     const val META_RIGHT =                -10049
-<<<<<<< HEAD
     const val SEARCH =                    -10050
-=======
     const val INLINE_EMOJI_SEARCH_DONE =  -10051
->>>>>>> 46d97004
 
 
     // Intents
@@ -202,11 +199,7 @@
         PAGE_DOWN, META, TAB, ESCAPE, INSERT, SLEEP, MEDIA_PLAY, MEDIA_PAUSE, MEDIA_PLAY_PAUSE, MEDIA_NEXT,
         MEDIA_PREVIOUS, VOL_UP, VOL_DOWN, MUTE, F1, F2, F3, F4, F5, F6, F7, F8, F9, F10, F11, F12, BACK,
         TIMESTAMP, CTRL_LEFT, CTRL_RIGHT, ALT_LEFT, ALT_RIGHT, META_LEFT, META_RIGHT, SEND_INTENT_ONE, SEND_INTENT_TWO,
-<<<<<<< HEAD
-        SEND_INTENT_THREE, SEARCH
-=======
-        SEND_INTENT_THREE,INLINE_EMOJI_SEARCH_DONE
->>>>>>> 46d97004
+        SEND_INTENT_THREE, SEARCH, INLINE_EMOJI_SEARCH_DONE
         -> this
 
         // conversion
