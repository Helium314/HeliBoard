/*
 * Copyright (C) 2021 Patrick Goldinger
 * modified
 * SPDX-License-Identifier: Apache-2.0
 */
package helium314.keyboard.keyboard.internal.keyboard_parser.floris

import android.view.KeyEvent

// taken from FlorisBoard and modified
object KeyCode {
    object Spec {
        const val CHARACTERS_MIN = 1
        const val CHARACTERS_MAX = 65535
        val CHARACTERS = CHARACTERS_MIN..CHARACTERS_MAX

        const val INTERNAL_FLORIS_MIN = -9999
        const val INTERNAL_FLORIS_MAX = -1
        val INTERNAL_FLORIS = INTERNAL_FLORIS_MIN..INTERNAL_FLORIS_MAX // do NOT add key codes in this range
        val INTERNAL_HELI = -19999..-10000 // for keys exclusive to this app
        val CURRENCY = CURRENCY_SLOT_6..CURRENCY_SLOT_1
    }

    const val UNSPECIFIED =                    0

    const val CTRL =                          -1
    const val CTRL_LOCK =                     -2
    const val ALT =                           -3
    const val ALT_LOCK =                      -4
    const val FN =                            -5
    const val FN_LOCK =                       -6
    const val DELETE =                        -7
    //const val DELETE_WORD =                   -8
    //const val FORWARD_DELETE =                -9
    //const val FORWARD_DELETE_WORD =          -10
    const val SHIFT =                        -11
    const val CAPS_LOCK =                    -13

    const val ARROW_LEFT =                   -21
    const val ARROW_RIGHT =                  -22
    const val ARROW_UP =                     -23
    const val ARROW_DOWN =                   -24
    const val MOVE_START_OF_PAGE =           -25
    const val MOVE_END_OF_PAGE =             -26
    const val MOVE_START_OF_LINE =           -27
    const val MOVE_END_OF_LINE =             -28

    const val CLIPBOARD_COPY =               -31
    const val CLIPBOARD_CUT =                -32
    const val CLIPBOARD_PASTE =              -33
    const val CLIPBOARD_SELECT_WORD =        -34 // CLIPBOARD_SELECT
    const val CLIPBOARD_SELECT_ALL =         -35
    const val CLIPBOARD_CLEAR_HISTORY =      -36
    //const val CLIPBOARD_CLEAR_FULL_HISTORY = -37
    //const val CLIPBOARD_CLEAR_PRIMARY_CLIP = -38

    //const val COMPACT_LAYOUT_TO_LEFT =      -111
    //const val COMPACT_LAYOUT_TO_RIGHT =     -112
    const val SPLIT_LAYOUT =                -113
    //const val MERGE_LAYOUT =                -114

    const val UNDO =                        -131
    const val REDO =                        -132

    const val ALPHA =                       -201 // VIEW_CHARACTERS
    const val SYMBOL =                      -202 // VIEW_SYMBOLS
    //const val VIEW_SYMBOLS2 =               -203
    //const val VIEW_NUMERIC =                -204
    const val NUMPAD =                      -205 // VIEW_NUMERIC_ADVANCED
    const val VIEW_PHONE =                  -206
    const val VIEW_PHONE2 =                 -207

    const val IME_UI_MODE_TEXT =            -211
    const val EMOJI =                       -212 // IME_UI_MODE_MEDIA
    const val CLIPBOARD =                   -213 // IME_UI_MODE_CLIPBOARD

    //const val SYSTEM_INPUT_METHOD_PICKER =  -221
    //const val SYSTEM_PREV_INPUT_METHOD =    -222
    //const val SYSTEM_NEXT_INPUT_METHOD =    -223
    //const val IME_SUBTYPE_PICKER =          -224
    //const val IME_PREV_SUBTYPE =            -225
    //const val IME_NEXT_SUBTYPE =            -226
    const val LANGUAGE_SWITCH =             -227

    //const val IME_SHOW_UI =                 -231
    const val IME_HIDE_UI =                 -232
    const val VOICE_INPUT =                 -233

    //const val TOGGLE_SMARTBAR_VISIBILITY =  -241
    //const val TOGGLE_ACTIONS_OVERFLOW =     -242
    //const val TOGGLE_ACTIONS_EDITOR =       -243
    const val TOGGLE_INCOGNITO_MODE =       -244
    const val TOGGLE_AUTOCORRECT =          -245

    const val URI_COMPONENT_TLD =           -255

    const val SETTINGS =                    -301

    const val CURRENCY_SLOT_1 =             -801
    const val CURRENCY_SLOT_2 =             -802
    const val CURRENCY_SLOT_3 =             -803
    const val CURRENCY_SLOT_4 =             -804
    const val CURRENCY_SLOT_5 =             -805
    const val CURRENCY_SLOT_6 =             -806

    const val MULTIPLE_CODE_POINTS =        -902
    //const val DRAG_MARKER =                 -991
    //const val NOOP =                        -999

    //const val CHAR_WIDTH_SWITCHER =        -9701
    //const val CHAR_WIDTH_FULL =            -9702
    //const val CHAR_WIDTH_HALF =            -9703

    //const val KANA_SMALL =                 12307
    //const val KANA_SWITCHER =              -9710
    //const val KANA_HIRA =                  -9711
    //const val KANA_KATA =                  -9712
    //const val KANA_HALF_KATA =             -9713

    const val KESHIDA =                     1600
    const val ZWNJ =                        8204 // 0x200C, named HALF_SPACE in FlorisBoard
    const val ZWJ =                         8205 // 0x200D

    const val CJK_SPACE =                  12288

    // heliboard only codes
    const val SYMBOL_ALPHA =              -10001
    const val TOGGLE_ONE_HANDED_MODE =    -10002
    const val TOGGLE_ONE_HANDED_MODE_2 =  -10003 // does the same as TOGGLE_ONE_HANDED_MODE (used to be start & stop)
    const val SWITCH_ONE_HANDED_MODE =    -10004
    const val SHIFT_ENTER =               -10005
    const val ACTION_NEXT =               -10006
    const val ACTION_PREVIOUS =           -10007
    // Code value representing the code is not specified. This is "old", and treated different than UNSPECIFIED.
    // A main difference is that such a NOT_SPECIFIED code results in the key being disabled (see Key.mEnabled).
    // Used for Key.Spacer and Key.OptionalAttributes and as dummy KeyCode in some places
    const val NOT_SPECIFIED =             -10008
    const val CLIPBOARD_COPY_ALL =        -10009
    const val PAGE_UP =                   -10010
    const val PAGE_DOWN =                 -10011
    const val META =                      -10012
    const val META_LOCK =                 -10013
    const val TAB =                       -10014
    const val WORD_LEFT =                 -10015
    const val WORD_RIGHT =                -10016
    const val ESCAPE =                    -10017
    const val INSERT =                    -10018
    const val SLEEP =                     -10019
    const val MEDIA_PLAY =                -10020
    const val MEDIA_PAUSE =               -10021
    const val MEDIA_PLAY_PAUSE =          -10022
    const val MEDIA_NEXT =                -10023
    const val MEDIA_PREVIOUS =            -10024
    const val VOL_UP =                    -10025
    const val VOL_DOWN =                  -10026
    const val MUTE =                      -10027
    const val F1 =                        -10028
    const val F2 =                        -10029
    const val F3 =                        -10030
    const val F4 =                        -10031
    const val F5 =                        -10032
    const val F6 =                        -10033
    const val F7 =                        -10034
    const val F8 =                        -10035
    const val F9 =                        -10036
    const val F10 =                       -10037
    const val F11 =                       -10038
    const val F12 =                       -10039
    const val BACK =                      -10040
    //const val SELECT_LEFT =               -10041
    //const val SELECT_RIGHT =              -10042
    const val TIMESTAMP =                 -10043
    const val CTRL_LEFT =                 -10044
    const val CTRL_RIGHT =                -10045
    const val ALT_LEFT =                  -10046
    const val ALT_RIGHT =                 -10047
    const val META_LEFT =                 -10048
    const val META_RIGHT =                -10049
    const val SEARCH =                    -10050
    const val INLINE_EMOJI_SEARCH_DONE =  -10051


    // Intents
    const val SEND_INTENT_ONE =            -20000
    const val SEND_INTENT_TWO =            -20001
    const val SEND_INTENT_THREE =          -20002

    /** to make sure a FlorisBoard code works when reading a JSON layout */
    fun Int.checkAndConvertCode(): Int = if (this > 0) this else when (this) {
        // working
        CURRENCY_SLOT_1, CURRENCY_SLOT_2, CURRENCY_SLOT_3, CURRENCY_SLOT_4, CURRENCY_SLOT_5, CURRENCY_SLOT_6,
        VOICE_INPUT, LANGUAGE_SWITCH, SETTINGS, DELETE, ALPHA, SYMBOL, EMOJI, CLIPBOARD, CLIPBOARD_CUT, UNDO,
        REDO, ARROW_DOWN, ARROW_UP, ARROW_RIGHT, ARROW_LEFT, CLIPBOARD_COPY, CLIPBOARD_PASTE, CLIPBOARD_SELECT_ALL,
        CLIPBOARD_SELECT_WORD, TOGGLE_INCOGNITO_MODE, TOGGLE_AUTOCORRECT, MOVE_START_OF_LINE, MOVE_END_OF_LINE,
        MOVE_START_OF_PAGE, MOVE_END_OF_PAGE, SHIFT, CAPS_LOCK, MULTIPLE_CODE_POINTS, UNSPECIFIED, CTRL, ALT,
        FN, CLIPBOARD_CLEAR_HISTORY, NUMPAD, IME_HIDE_UI, CTRL_LOCK, ALT_LOCK, FN_LOCK,

        // heliboard only
        SYMBOL_ALPHA, TOGGLE_ONE_HANDED_MODE, SWITCH_ONE_HANDED_MODE, SPLIT_LAYOUT, SHIFT_ENTER,
        ACTION_NEXT, ACTION_PREVIOUS, NOT_SPECIFIED, CLIPBOARD_COPY_ALL, WORD_LEFT, WORD_RIGHT, PAGE_UP,
        PAGE_DOWN, META, TAB, ESCAPE, INSERT, SLEEP, MEDIA_PLAY, MEDIA_PAUSE, MEDIA_PLAY_PAUSE, MEDIA_NEXT,
        MEDIA_PREVIOUS, VOL_UP, VOL_DOWN, MUTE, F1, F2, F3, F4, F5, F6, F7, F8, F9, F10, F11, F12, BACK,
        TIMESTAMP, CTRL_LEFT, CTRL_RIGHT, ALT_LEFT, ALT_RIGHT, META_LEFT, META_RIGHT, SEND_INTENT_ONE, SEND_INTENT_TWO,
<<<<<<< HEAD
        SEND_INTENT_THREE, SEARCH, INLINE_EMOJI_SEARCH_DONE
=======
        SEND_INTENT_THREE, INLINE_EMOJI_SEARCH_DONE, META_LOCK
>>>>>>> 4606a8d9
        -> this

        // conversion
        IME_UI_MODE_TEXT -> ALPHA
        VIEW_PHONE -> ALPHA // phone keyboard is treated like alphabet, just with different layout
        VIEW_PHONE2 -> SYMBOL
        TOGGLE_ONE_HANDED_MODE_2 -> TOGGLE_ONE_HANDED_MODE

        else -> throw IllegalStateException("key code $this not yet supported")
    }

    fun Int.isModifier() = when (this) {
        SHIFT, SYMBOL_ALPHA, ALPHA, SYMBOL, NUMPAD, FN, CTRL, CTRL_LEFT, CTRL_RIGHT, CTRL_LOCK, ALT, ALT_LEFT, ALT_RIGHT,
        ALT_LOCK, META, META_LEFT, META_RIGHT, META_LOCK, -> true
        else -> false
    }

    // todo: there are many more keys, see near https://developer.android.com/reference/android/view/KeyEvent#KEYCODE_0
    /**
     *  Convert an internal keyCode to a KeyEvent.KEYCODE_<xxx>.
     *  Positive codes are passed through, unknown negative codes result in KeyEvent.KEYCODE_UNKNOWN.
     *  To be uses for fake hardware key press.
     */
    @JvmStatic fun keyCodeToKeyEventCode(keyCode: Int) = when (keyCode) {
        ARROW_UP -> KeyEvent.KEYCODE_DPAD_UP
        ARROW_RIGHT -> KeyEvent.KEYCODE_DPAD_RIGHT
        ARROW_DOWN -> KeyEvent.KEYCODE_DPAD_DOWN
        ARROW_LEFT -> KeyEvent.KEYCODE_DPAD_LEFT
        MOVE_START_OF_LINE -> KeyEvent.KEYCODE_MOVE_HOME
        MOVE_END_OF_LINE -> KeyEvent.KEYCODE_MOVE_END
        TAB -> KeyEvent.KEYCODE_TAB
        PAGE_UP -> KeyEvent.KEYCODE_PAGE_UP
        PAGE_DOWN -> KeyEvent.KEYCODE_PAGE_DOWN
        ESCAPE -> KeyEvent.KEYCODE_ESCAPE
        INSERT -> KeyEvent.KEYCODE_INSERT
        SLEEP -> KeyEvent.KEYCODE_SLEEP
        MEDIA_PLAY -> KeyEvent.KEYCODE_MEDIA_PLAY
        MEDIA_PAUSE -> KeyEvent.KEYCODE_MEDIA_PAUSE
        MEDIA_PLAY_PAUSE -> KeyEvent.KEYCODE_MEDIA_PLAY_PAUSE
        MEDIA_NEXT -> KeyEvent.KEYCODE_MEDIA_NEXT
        MEDIA_PREVIOUS -> KeyEvent.KEYCODE_MEDIA_PREVIOUS
        VOL_UP -> KeyEvent.KEYCODE_VOLUME_UP
        VOL_DOWN -> KeyEvent.KEYCODE_VOLUME_DOWN
        MUTE -> KeyEvent.KEYCODE_VOLUME_MUTE
        BACK -> KeyEvent.KEYCODE_BACK
        F1 -> KeyEvent.KEYCODE_F1
        F2 -> KeyEvent.KEYCODE_F2
        F3 -> KeyEvent.KEYCODE_F3
        F4 -> KeyEvent.KEYCODE_F4
        F5 -> KeyEvent.KEYCODE_F5
        F6 -> KeyEvent.KEYCODE_F6
        F7 -> KeyEvent.KEYCODE_F7
        F8 -> KeyEvent.KEYCODE_F8
        F9 -> KeyEvent.KEYCODE_F9
        F10 -> KeyEvent.KEYCODE_F10
        F11 -> KeyEvent.KEYCODE_F11
        F12 -> KeyEvent.KEYCODE_F12
        else -> if (keyCode < 0) KeyEvent.KEYCODE_UNKNOWN else keyCode
    }

    // todo: there are many more keys, see near https://developer.android.com/reference/android/view/KeyEvent#KEYCODE_0
    /**
     *  Convert a codePoint to a KeyEvent.KEYCODE_<xxx>.
     *  Fallback to KeyEvent.KEYCODE_UNKNOWN.
     *  To be uses for fake hardware key press.
     */
    @JvmStatic fun codePointToKeyEventCode(codePoint: Int): Int = when (codePoint.toChar().uppercaseChar()) {
        '/' -> KeyEvent.KEYCODE_SLASH
        '\\' -> KeyEvent.KEYCODE_BACKSLASH
        ';' -> KeyEvent.KEYCODE_SEMICOLON
        ',' -> KeyEvent.KEYCODE_COMMA
        '.' -> KeyEvent.KEYCODE_PERIOD
        '\'' -> KeyEvent.KEYCODE_APOSTROPHE
        '`' -> KeyEvent.KEYCODE_GRAVE
        '*' -> KeyEvent.KEYCODE_STAR
        ']' -> KeyEvent.KEYCODE_RIGHT_BRACKET
        '[' -> KeyEvent.KEYCODE_LEFT_BRACKET
        ')' -> KeyEvent.KEYCODE_NUMPAD_RIGHT_PAREN
        '(' -> KeyEvent.KEYCODE_NUMPAD_LEFT_PAREN
        '+' -> KeyEvent.KEYCODE_PLUS
        '-' -> KeyEvent.KEYCODE_MINUS
        '=' -> KeyEvent.KEYCODE_EQUALS
        '@' -> KeyEvent.KEYCODE_AT
        '#' -> KeyEvent.KEYCODE_POUND
        '\n' -> KeyEvent.KEYCODE_ENTER
        '\t' -> KeyEvent.KEYCODE_TAB
        ' ' -> KeyEvent.KEYCODE_SPACE
        '0' -> KeyEvent.KEYCODE_0
        '1' -> KeyEvent.KEYCODE_1
        '2' -> KeyEvent.KEYCODE_2
        '3' -> KeyEvent.KEYCODE_3
        '4' -> KeyEvent.KEYCODE_4
        '5' -> KeyEvent.KEYCODE_5
        '6' -> KeyEvent.KEYCODE_6
        '7' -> KeyEvent.KEYCODE_7
        '8' -> KeyEvent.KEYCODE_8
        '9' -> KeyEvent.KEYCODE_9
        'A' -> KeyEvent.KEYCODE_A
        'B' -> KeyEvent.KEYCODE_B
        'C' -> KeyEvent.KEYCODE_C
        'D' -> KeyEvent.KEYCODE_D
        'E' -> KeyEvent.KEYCODE_E
        'F' -> KeyEvent.KEYCODE_F
        'G' -> KeyEvent.KEYCODE_G
        'H' -> KeyEvent.KEYCODE_H
        'I' -> KeyEvent.KEYCODE_I
        'J' -> KeyEvent.KEYCODE_J
        'K' -> KeyEvent.KEYCODE_K
        'L' -> KeyEvent.KEYCODE_L
        'M' -> KeyEvent.KEYCODE_M
        'N' -> KeyEvent.KEYCODE_N
        'O' -> KeyEvent.KEYCODE_O
        'P' -> KeyEvent.KEYCODE_P
        'Q' -> KeyEvent.KEYCODE_Q
        'R' -> KeyEvent.KEYCODE_R
        'S' -> KeyEvent.KEYCODE_S
        'T' -> KeyEvent.KEYCODE_T
        'U' -> KeyEvent.KEYCODE_U
        'V' -> KeyEvent.KEYCODE_V
        'W' -> KeyEvent.KEYCODE_W
        'X' -> KeyEvent.KEYCODE_X
        'Y' -> KeyEvent.KEYCODE_Y
        'Z' -> KeyEvent.KEYCODE_Z
        else -> KeyEvent.KEYCODE_UNKNOWN
    }
}<|MERGE_RESOLUTION|>--- conflicted
+++ resolved
@@ -201,11 +201,7 @@
         PAGE_DOWN, META, TAB, ESCAPE, INSERT, SLEEP, MEDIA_PLAY, MEDIA_PAUSE, MEDIA_PLAY_PAUSE, MEDIA_NEXT,
         MEDIA_PREVIOUS, VOL_UP, VOL_DOWN, MUTE, F1, F2, F3, F4, F5, F6, F7, F8, F9, F10, F11, F12, BACK,
         TIMESTAMP, CTRL_LEFT, CTRL_RIGHT, ALT_LEFT, ALT_RIGHT, META_LEFT, META_RIGHT, SEND_INTENT_ONE, SEND_INTENT_TWO,
-<<<<<<< HEAD
-        SEND_INTENT_THREE, SEARCH, INLINE_EMOJI_SEARCH_DONE
-=======
-        SEND_INTENT_THREE, INLINE_EMOJI_SEARCH_DONE, META_LOCK
->>>>>>> 4606a8d9
+        SEND_INTENT_THREE, SEARCH, INLINE_EMOJI_SEARCH_DONE, META_LOCK
         -> this
 
         // conversion
