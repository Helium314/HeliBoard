--- conflicted
+++ resolved
@@ -14,9 +14,7 @@
 
     private val keyboardSwitcher = KeyboardSwitcher.getInstance()
     private val settings = Settings.getInstance()
-<<<<<<< HEAD
     private var mSubtypeSwitchCount = 0 // for use with onLanguageSlide()
-=======
     private var metaState = 0 // is this enough, or are there threading issues with the different PointerTrackers?
 
     // todo: maybe keep meta state presses to KeyboardActionListenerImpl, and avoid calls to press/release key
@@ -31,7 +29,6 @@
         metaState = if (remove) metaState and metaCode.inv()
             else metaState or metaCode
     }
->>>>>>> e357f845
 
     override fun onPressKey(primaryCode: Int, repeatCount: Int, isSinglePointer: Boolean) {
         adjustMetaState(primaryCode, false)
