/*
 * Copyright (C) 2010 The Android Open Source Project
 * modified
 * SPDX-License-Identifier: Apache-2.0 AND GPL-3.0-only
 */

package helium314.keyboard.keyboard;

import static java.lang.Math.abs;

import android.content.res.Resources;
import android.content.res.TypedArray;
import android.os.SystemClock;

import helium314.keyboard.keyboard.internal.keyboard_parser.floris.KeyCode;
import helium314.keyboard.latin.utils.Log;
import android.view.MotionEvent;
import android.view.inputmethod.InputMethodSubtype;

import androidx.annotation.NonNull;
import androidx.annotation.Nullable;
import androidx.core.util.TypedValueCompat;

import helium314.keyboard.keyboard.internal.BatchInputArbiter;
import helium314.keyboard.keyboard.internal.BatchInputArbiter.BatchInputArbiterListener;
import helium314.keyboard.keyboard.internal.BogusMoveEventDetector;
import helium314.keyboard.keyboard.internal.DrawingProxy;
import helium314.keyboard.keyboard.internal.GestureEnabler;
import helium314.keyboard.keyboard.internal.GestureStrokeDrawingParams;
import helium314.keyboard.keyboard.internal.GestureStrokeDrawingPoints;
import helium314.keyboard.keyboard.internal.GestureStrokeRecognitionParams;
import helium314.keyboard.keyboard.internal.PointerTrackerQueue;
import helium314.keyboard.keyboard.internal.TimerProxy;
import helium314.keyboard.keyboard.internal.TypingTimeRecorder;
import helium314.keyboard.latin.R;
import helium314.keyboard.latin.RichInputMethodManager;
import helium314.keyboard.latin.common.Constants;
import helium314.keyboard.latin.common.CoordinateUtils;
import helium314.keyboard.latin.common.InputPointers;
import helium314.keyboard.latin.define.DebugFlags;
import helium314.keyboard.latin.settings.Settings;
import helium314.keyboard.latin.settings.SettingsValues;
import helium314.keyboard.latin.utils.ResourceUtils;

import java.util.ArrayList;
import java.util.List;
import java.util.Locale;

public final class PointerTracker implements PointerTrackerQueue.Element,
        BatchInputArbiterListener {
    private static final String TAG = PointerTracker.class.getSimpleName();
    private static final boolean DEBUG_EVENT = false;
    private static final boolean DEBUG_MOVE_EVENT = false;
    private static final boolean DEBUG_LISTENER = false;
    private static final boolean DEBUG_MODE = DebugFlags.DEBUG_ENABLED || DEBUG_EVENT;

    static final class PointerTrackerParams {
        public final boolean mKeySelectionByDraggingFinger;
        public final int mTouchNoiseThresholdTime;
        public final int mTouchNoiseThresholdDistance;
        public final int mSuppressKeyPreviewAfterBatchInputDuration;
        public final int mKeyRepeatStartTimeout;
        public final int mKeyRepeatInterval;
        public final int mLongPressShiftLockTimeout;

        public PointerTrackerParams(final TypedArray mainKeyboardViewAttr) {
            mKeySelectionByDraggingFinger = mainKeyboardViewAttr.getBoolean(
                    R.styleable.MainKeyboardView_keySelectionByDraggingFinger, false);
            mTouchNoiseThresholdTime = mainKeyboardViewAttr.getInt(
                    R.styleable.MainKeyboardView_touchNoiseThresholdTime, 0);
            mTouchNoiseThresholdDistance = mainKeyboardViewAttr.getDimensionPixelSize(
                    R.styleable.MainKeyboardView_touchNoiseThresholdDistance, 0);
            mSuppressKeyPreviewAfterBatchInputDuration = mainKeyboardViewAttr.getInt(
                    R.styleable.MainKeyboardView_suppressKeyPreviewAfterBatchInputDuration, 0);
            mKeyRepeatStartTimeout = mainKeyboardViewAttr.getInt(
                    R.styleable.MainKeyboardView_keyRepeatStartTimeout, 0);
            mKeyRepeatInterval = mainKeyboardViewAttr.getInt(
                    R.styleable.MainKeyboardView_keyRepeatInterval, 0);
            mLongPressShiftLockTimeout = mainKeyboardViewAttr.getInt(
                    R.styleable.MainKeyboardView_longPressShiftLockTimeout, 0);
        }
    }

    private static final GestureEnabler sGestureEnabler = new GestureEnabler();

    // Parameters for pointer handling.
    private static PointerTrackerParams sParams;
    private static final int sPointerStep = (int)TypedValueCompat.dpToPx(10, Resources.getSystem().getDisplayMetrics());
    private static GestureStrokeRecognitionParams sGestureStrokeRecognitionParams;
    private static GestureStrokeDrawingParams sGestureStrokeDrawingParams;
    private static boolean sNeedsPhantomSuddenMoveEventHack;
    // Move this threshold to resource.
    // TODO: Device specific parameter would be better for device specific hack?
    private static final float PHANTOM_SUDDEN_MOVE_THRESHOLD = 0.25f; // in keyWidth

    private static final ArrayList<PointerTracker> sTrackers = new ArrayList<>();
    private static final PointerTrackerQueue sPointerTrackerQueue = new PointerTrackerQueue();

    public final int mPointerId;

    private static DrawingProxy sDrawingProxy;
    private static TimerProxy sTimerProxy;
    private static KeyboardActionListener sListener = KeyboardActionListener.EMPTY_LISTENER;

    // The {@link KeyDetector} is set whenever the down event is processed. Also this is updated
    // when new {@link Keyboard} is set by {@link #setKeyDetector(KeyDetector)}.
    private KeyDetector mKeyDetector = new KeyDetector();
    private Keyboard mKeyboard;
    private int mPhantomSuddenMoveThreshold;
    private final BogusMoveEventDetector mBogusMoveEventDetector = new BogusMoveEventDetector();

    private boolean mIsDetectingGesture = false; // per PointerTracker.
    private static boolean sInGesture = false;
    private static TypingTimeRecorder sTypingTimeRecorder;

    // The position and time at which first down event occurred.
    private long mDownTime;
    @NonNull
    private int[] mDownCoordinates = CoordinateUtils.newInstance();
    private long mUpTime;

    // The current key where this pointer is.
    private Key mCurrentKey = null;
    // The position where the current key was recognized for the first time.
    private int mKeyX;
    private int mKeyY;

    // Last pointer position.
    private int mLastX;
    private int mLastY;
    private int mStartX;
    private int mStartY;
    private long mStartTime;
    private boolean mInHorizontalSwipe = false;
    private boolean mInVerticalSwipe = false;

    // true if keyboard layout has been changed.
    private boolean mKeyboardLayoutHasBeenChanged;
    private int keyboardChangeOccupiedHeightDifference;

    // true if this pointer is no longer triggering any action because it has been canceled.
    private boolean mIsTrackingForActionDisabled;

    // the popup keys panel currently being shown. equals null if no panel is active.
    private PopupKeysPanel mPopupKeysPanel;

    private static final int MULTIPLIER_FOR_LONG_PRESS_TIMEOUT_IN_SLIDING_INPUT = 3;
    // true if this pointer is in the dragging finger mode.
    boolean mIsInDraggingFinger;
    // true if this pointer is sliding from a modifier key and in the sliding key input mode,
    // so that further modifier keys should be ignored.
    boolean mIsInSlidingKeyInput;
    // if not a NOT_A_CODE, the key of this code is repeating
    private int mCurrentRepeatingKeyCode = Constants.NOT_A_CODE;

    // true if dragging finger is allowed.
    private boolean mIsAllowedDraggingFinger;

    private final BatchInputArbiter mBatchInputArbiter;
    private final GestureStrokeDrawingPoints mGestureStrokeDrawingPoints;

    // TODO: Add PointerTrackerFactory singleton and move some class static methods into it.
    public static void init(final TypedArray mainKeyboardViewAttr, final TimerProxy timerProxy,
            final DrawingProxy drawingProxy) {
        sParams = new PointerTrackerParams(mainKeyboardViewAttr);
        sGestureStrokeRecognitionParams = new GestureStrokeRecognitionParams(mainKeyboardViewAttr);
        sGestureStrokeDrawingParams = new GestureStrokeDrawingParams(mainKeyboardViewAttr);
        sTypingTimeRecorder = new TypingTimeRecorder(
                sGestureStrokeRecognitionParams.mStaticTimeThresholdAfterFastTyping,
                sParams.mSuppressKeyPreviewAfterBatchInputDuration);

        final Resources res = mainKeyboardViewAttr.getResources();
        sNeedsPhantomSuddenMoveEventHack = Boolean.parseBoolean(
                ResourceUtils.getDeviceOverrideValue(res,
                        R.array.phantom_sudden_move_event_device_list, Boolean.FALSE.toString()));
        BogusMoveEventDetector.init(res);

        sTimerProxy = timerProxy;
        sDrawingProxy = drawingProxy;
    }

    // Note that this method is called from a non-UI thread.
    public static void setMainDictionaryAvailability(final boolean mainDictionaryAvailable) {
        sGestureEnabler.setMainDictionaryAvailability(mainDictionaryAvailable);
    }

    public static void setGestureHandlingEnabledByUser(final boolean gestureHandlingEnabledByUser) {
        sGestureEnabler.setGestureHandlingEnabledByUser(gestureHandlingEnabledByUser);
    }

    public static PointerTracker getPointerTracker(final int id) {
        final ArrayList<PointerTracker> trackers = sTrackers;

        // Create pointer trackers until we can get 'id+1'-th tracker, if needed.
        for (int i = trackers.size(); i <= id; i++) {
            final PointerTracker tracker = new PointerTracker(i);
            trackers.add(tracker);
        }

        return trackers.get(id);
    }

    public static boolean isAnyInDraggingFinger() {
        return sPointerTrackerQueue.isAnyInDraggingFinger();
    }

    public static void cancelAllPointerTrackers() {
        sPointerTrackerQueue.cancelAllPointerTrackers();
    }

    public static void setKeyboardActionListener(final KeyboardActionListener listener) {
        sListener = listener;
    }

    public static void setKeyDetector(final KeyDetector keyDetector) {
        final Keyboard keyboard = keyDetector.getKeyboard();
        if (keyboard == null) {
            return;
        }
        final int trackersSize = sTrackers.size();
        for (int i = 0; i < trackersSize; ++i) {
            final PointerTracker tracker = sTrackers.get(i);
            tracker.setKeyDetectorInner(keyDetector);
        }
        sGestureEnabler.setPasswordMode(keyboard.mId.passwordInput());
    }

    public static void setReleasedKeyGraphicsToAllKeys() {
        final int trackersSize = sTrackers.size();
        for (int i = 0; i < trackersSize; ++i) {
            final PointerTracker tracker = sTrackers.get(i);
            tracker.setReleasedKeyGraphics(tracker.getKey(), true);
        }
    }

    public static void dismissAllPopupKeysPanels() {
        final int trackersSize = sTrackers.size();
        for (int i = 0; i < trackersSize; ++i) {
            final PointerTracker tracker = sTrackers.get(i);
            tracker.dismissPopupKeysPanel();
        }
    }

    private PointerTracker(final int id) {
        mPointerId = id;
        mBatchInputArbiter = new BatchInputArbiter(id, sGestureStrokeRecognitionParams);
        mGestureStrokeDrawingPoints = new GestureStrokeDrawingPoints(sGestureStrokeDrawingParams);
    }

    // Returns true if keyboard has been changed by this callback.
    private boolean callListenerOnPressAndCheckKeyboardLayoutChange(final Key key,
            final int repeatCount) {
        // While gesture input is going on, this method should be a no-operation. But when gesture
        // input has been canceled, <code>sInGesture</code> and <code>mIsDetectingGesture</code>
        // are set to false. To keep this method is a no-operation,
        // <code>mIsTrackingForActionDisabled</code> should also be taken account of.
        if (sInGesture || mIsDetectingGesture || mIsTrackingForActionDisabled) {
            return false;
        }
        final boolean ignoreModifierKey = mIsInDraggingFinger && key.isModifier();
        if (DEBUG_LISTENER) {
            Log.d(TAG, String.format(Locale.US, "[%d] onPress    : %s%s%s%s", mPointerId,
                    (key == null ? "none" : Constants.printableCode(key.getCode())),
                    ignoreModifierKey ? " ignoreModifier" : "",
                    key.isEnabled() ? "" : " disabled",
                    repeatCount > 0 ? " repeatCount=" + repeatCount : ""));
        }
        if (ignoreModifierKey) {
            return false;
        }
        if (key.isEnabled()) {
            sListener.onPressKey(key.getCode(), repeatCount, getActivePointerTrackerCount() == 1);
            final boolean keyboardLayoutHasBeenChanged = mKeyboardLayoutHasBeenChanged;
            mKeyboardLayoutHasBeenChanged = false;
            sTimerProxy.startTypingStateTimer(key);
            return keyboardLayoutHasBeenChanged;
        }
        return false;
    }

    // Note that we need primaryCode argument because the keyboard may in shifted state and the
    // primaryCode is different from {@link Key#mKeyCode}.
    private void callListenerOnCodeInput(final Key key, final int primaryCode, final int x,
            final int y, final long eventTime, final boolean isKeyRepeat) {
        final boolean ignoreModifierKey = mIsInDraggingFinger && key.isModifier();
        final boolean altersCode = key.altCodeWhileTyping() && sTimerProxy.isTypingState();
        final int code = altersCode ? key.getAltCode() : primaryCode;
        if (DEBUG_LISTENER) {
            final String output = code == KeyCode.MULTIPLE_CODE_POINTS
                    ? key.getOutputText() : Constants.printableCode(code);
            Log.d(TAG, String.format(Locale.US, "[%d] onCodeInput: %4d %4d %s%s%s%s", mPointerId, x, y,
                    output, ignoreModifierKey ? " ignoreModifier" : "",
                    altersCode ? " altersCode" : "", key.isEnabled() ? "" : " disabled"));
        }
        if (ignoreModifierKey) {
            return;
        }
        // Even if the key is disabled, it should respond if it is in the altCodeWhileTyping state.
        if (key.isEnabled() || altersCode) {
            sTypingTimeRecorder.onCodeInput(code, eventTime);
            if (code == KeyCode.MULTIPLE_CODE_POINTS) {
                sListener.onTextInput(key.getOutputText());
            } else if (code != KeyCode.NOT_SPECIFIED) {
                if (mKeyboard.hasProximityCharsCorrection(code)) {
                    sListener.onCodeInput(code, x, y, isKeyRepeat);
                } else {
                    sListener.onCodeInput(code, Constants.NOT_A_COORDINATE, Constants.NOT_A_COORDINATE, isKeyRepeat);
                }
            }
        }
    }

    // Note that we need primaryCode argument because the keyboard may be in shifted state and the
    // primaryCode is different from {@link Key#mKeyCode}.
    private void callListenerOnRelease(final Key key, final int primaryCode, final boolean withSliding) {
        // See the comment at {@link #callListenerOnPressAndCheckKeyboardLayoutChange(Key}}.
        if (sInGesture || mIsDetectingGesture || mIsTrackingForActionDisabled) {
            return;
        }
        final boolean ignoreModifierKey = mIsInDraggingFinger && key.isModifier();
        if (DEBUG_LISTENER) {
            Log.d(TAG, String.format(Locale.US, "[%d] onRelease  : %s%s%s%s", mPointerId,
                    Constants.printableCode(primaryCode),
                    withSliding ? " sliding" : "", ignoreModifierKey ? " ignoreModifier" : "",
                    key.isEnabled() ?  "": " disabled"));
        }
        if (ignoreModifierKey) {
            return;
        }
        if (key.isEnabled()) {
            sListener.onReleaseKey(primaryCode, withSliding);
        }
    }

    private void callListenerOnFinishSlidingInput() {
        if (DEBUG_LISTENER) {
            Log.d(TAG, String.format(Locale.US, "[%d] onFinishSlidingInput", mPointerId));
        }
        sListener.onFinishSlidingInput();
    }

    private void callListenerOnCancelInput() {
        if (DEBUG_LISTENER) {
            Log.d(TAG, String.format(Locale.US, "[%d] onCancelInput", mPointerId));
        }
        sListener.onCancelInput();
    }

    private void setKeyDetectorInner(final KeyDetector keyDetector) {
        final Keyboard keyboard = keyDetector.getKeyboard();
        if (keyboard == null) {
            return;
        }
        if (keyDetector == mKeyDetector && keyboard == mKeyboard) {
            return;
        }
        if (mKeyboard != null) {
            // changing keyboards may change height
            // since y is measured from top of view, this change needs to be considered in some places
            keyboardChangeOccupiedHeightDifference = keyboard.mOccupiedHeight - mKeyboard.mOccupiedHeight;
        }
        mKeyDetector = keyDetector;
        mKeyboard = keyboard;
        // Mark that keyboard layout has been changed.
        mKeyboardLayoutHasBeenChanged = true;
        final int keyWidth = mKeyboard.mMostCommonKeyWidth;
        final int keyHeight = mKeyboard.mMostCommonKeyHeight;
        mBatchInputArbiter.setKeyboardGeometry(keyWidth, mKeyboard.mOccupiedHeight);
        // Keep {@link #mCurrentKey} that comes from previous keyboard. The key preview of
        // {@link #mCurrentKey} will be dismissed by {@setReleasedKeyGraphics(Key)} via
        // {@link onMoveEventInternal(int,int,long)} or {@link #onUpEventInternal(int,int,long)}.
        mPhantomSuddenMoveThreshold = (int)(keyWidth * PHANTOM_SUDDEN_MOVE_THRESHOLD);
        mBogusMoveEventDetector.setKeyboardGeometry(keyWidth, keyHeight);
    }

    @Override
    public boolean isInDraggingFinger() {
        return mIsInDraggingFinger;
    }

    @Nullable
    public Key getKey() {
        return mCurrentKey;
    }

    @Override
    public boolean isModifier() {
        return mCurrentKey != null && mCurrentKey.isModifier();
    }

    public Key getKeyOn(final int x, final int y) {
        return mKeyDetector.detectHitKey(x, y);
    }

    private void setReleasedKeyGraphics(@Nullable final Key key, final boolean withAnimation) {
        if (key == null) {
            return;
        }

        sDrawingProxy.onKeyReleased(key, withAnimation);

        if (key.isShift()) {
            for (final Key shiftKey : mKeyboard.mShiftKeys) {
                if (shiftKey != key) {
                    sDrawingProxy.onKeyReleased(shiftKey, false);
                }
            }
        }

        if (key.altCodeWhileTyping()) {
            final int altCode = key.getAltCode();
            final Key altKey = mKeyboard.getKey(altCode);
            if (altKey != null) {
                sDrawingProxy.onKeyReleased(altKey, false);
            }
            for (final Key k : mKeyboard.mAltCodeKeysWhileTyping) {
                if (k != key && k.getAltCode() == altCode) {
                    sDrawingProxy.onKeyReleased(k, false);
                }
            }
        }
    }

    private static boolean needsToSuppressKeyPreviewPopup(final long eventTime) {
        if (!sGestureEnabler.shouldHandleGesture()) return false;
        return sTypingTimeRecorder.needsToSuppressKeyPreviewPopup(eventTime);
    }

    private void setPressedKeyGraphics(@Nullable final Key key, final long eventTime) {
        if (key == null) {
            return;
        }

        // Even if the key is disabled, it should respond if it is in the altCodeWhileTyping state.
        final boolean altersCode = key.altCodeWhileTyping() && sTimerProxy.isTypingState();
        final boolean needsToUpdateGraphics = key.isEnabled() || altersCode;
        if (!needsToUpdateGraphics) {
            return;
        }

        final boolean noKeyPreview = sInGesture || needsToSuppressKeyPreviewPopup(eventTime);
        sDrawingProxy.onKeyPressed(key, !noKeyPreview);

        if (key.isShift()) {
            for (final Key shiftKey : mKeyboard.mShiftKeys) {
                if (shiftKey != key) {
                    sDrawingProxy.onKeyPressed(shiftKey, false);
                }
            }
        }

        if (altersCode) {
            final int altCode = key.getAltCode();
            final Key altKey = mKeyboard.getKey(altCode);
            if (altKey != null) {
                sDrawingProxy.onKeyPressed(altKey, false);
            }
            for (final Key k : mKeyboard.mAltCodeKeysWhileTyping) {
                if (k != key && k.getAltCode() == altCode) {
                    sDrawingProxy.onKeyPressed(k, false);
                }
            }
        }
    }

    public GestureStrokeDrawingPoints getGestureStrokeDrawingPoints() {
        return mGestureStrokeDrawingPoints;
    }

    public void getLastCoordinates(@NonNull final int[] outCoords) {
        CoordinateUtils.set(outCoords, mLastX, mLastY);
    }

    public long getDownTime() {
        return mDownTime;
    }

    public void getDownCoordinates(@NonNull final int[] outCoords) {
        CoordinateUtils.copy(outCoords, mDownCoordinates);
    }

    private Key onDownKey(final int x, final int y, final long eventTime) {
        mDownTime = eventTime;
        CoordinateUtils.set(mDownCoordinates, x, y);
        mBogusMoveEventDetector.onDownKey();
        return onMoveToNewKey(onMoveKeyInternal(x, y), x, y);
    }

    private static int getDistance(final int x1, final int y1, final int x2, final int y2) {
        return (int)Math.hypot(x1 - x2, y1 - y2);
    }

    private Key onMoveKeyInternal(final int x, final int y) {
        mBogusMoveEventDetector.onMoveKey(getDistance(x, y, mLastX, mLastY));
        mLastX = x;
        mLastY = y;
        return mKeyDetector.detectHitKey(x, y);
    }

    private Key onMoveKey(final int x, final int y) {
        return onMoveKeyInternal(x, y);
    }

    private Key onMoveToNewKey(final Key newKey, final int x, final int y) {
        mCurrentKey = newKey;
        mKeyX = x;
        mKeyY = y;
        return newKey;
    }

    /* package */ static int getActivePointerTrackerCount() {
        return sPointerTrackerQueue.size();
    }

    private boolean isOldestTrackerInQueue() {
        return sPointerTrackerQueue.getOldestElement() == this;
    }

    // Implements {@link BatchInputArbiterListener}.
    @Override
    public void onStartBatchInput() {
        if (DEBUG_LISTENER) {
            Log.d(TAG, String.format(Locale.US, "[%d] onStartBatchInput", mPointerId));
        }
        sListener.onStartBatchInput();
        dismissAllPopupKeysPanels();
        sTimerProxy.cancelLongPressTimersOf(this);
    }

    private void showGestureTrail() {
        if (mIsTrackingForActionDisabled) {
            return;
        }
        // A gesture floating preview text will be shown at the oldest pointer/finger on the screen.
        sDrawingProxy.showGestureTrail(this, isOldestTrackerInQueue());
    }

    public void updateBatchInputByTimer(final long syntheticMoveEventTime) {
        mBatchInputArbiter.updateBatchInputByTimer(syntheticMoveEventTime, this);
    }

    // Implements {@link BatchInputArbiterListener}.
    @Override
    public void onUpdateBatchInput(final InputPointers aggregatedPointers, final long eventTime) {
        if (DEBUG_LISTENER) {
            Log.d(TAG, String.format(Locale.US, "[%d] onUpdateBatchInput: batchPoints=%d", mPointerId,
                    aggregatedPointers.getPointerSize()));
        }
        sListener.onUpdateBatchInput(aggregatedPointers);
    }

    // Implements {@link BatchInputArbiterListener}.
    @Override
    public void onStartUpdateBatchInputTimer() {
        sTimerProxy.startUpdateBatchInputTimer(this);
    }

    // Implements {@link BatchInputArbiterListener}.
    @Override
    public void onEndBatchInput(final InputPointers aggregatedPointers, final long eventTime) {
        sTypingTimeRecorder.onEndBatchInput(eventTime);
        sTimerProxy.cancelAllUpdateBatchInputTimers();
        if (mIsTrackingForActionDisabled) {
            return;
        }
        if (DEBUG_LISTENER) {
            Log.d(TAG, String.format(Locale.US, "[%d] onEndBatchInput   : batchPoints=%d",
                    mPointerId, aggregatedPointers.getPointerSize()));
        }
        sListener.onEndBatchInput(aggregatedPointers);
    }

    private void cancelBatchInput() {
        cancelAllPointerTrackers();
        mIsDetectingGesture = false;
        if (!sInGesture) {
            return;
        }
        sInGesture = false;
        if (DEBUG_LISTENER) {
            Log.d(TAG, String.format(Locale.US, "[%d] onCancelBatchInput", mPointerId));
        }
        sListener.onCancelBatchInput();
    }

    public void processMotionEvent(final MotionEvent me, final KeyDetector keyDetector) {
        final int action = me.getActionMasked();
        final long eventTime = me.getEventTime();
        if (action == MotionEvent.ACTION_MOVE) {
            // When this pointer is the only active pointer and is showing a popup keys panel,
            // we should ignore other pointers' motion event.
            final boolean shouldIgnoreOtherPointers =
                    isShowingPopupKeysPanel() && getActivePointerTrackerCount() == 1;
            final int pointerCount = me.getPointerCount();
            for (int index = 0; index < pointerCount; index++) {
                final int id = me.getPointerId(index);
                if (shouldIgnoreOtherPointers && id != mPointerId) {
                    continue;
                }
                final int x = (int)me.getX(index);
                final int y = (int)me.getY(index);
                final PointerTracker tracker = getPointerTracker(id);
                tracker.onMoveEvent(x, y, eventTime, me);
            }
            return;
        }
        final int index = me.getActionIndex();
        final int x = (int)me.getX(index);
        final int y = (int)me.getY(index);
        switch (action) {
            case MotionEvent.ACTION_DOWN, MotionEvent.ACTION_POINTER_DOWN -> onDownEvent(x, y, eventTime, keyDetector);
            case MotionEvent.ACTION_UP, MotionEvent.ACTION_POINTER_UP -> onUpEvent(x, y, eventTime);
            case MotionEvent.ACTION_CANCEL -> onCancelEvent(x, y, eventTime);
        }
    }

    private void onDownEvent(final int x, final int y, final long eventTime,
            final KeyDetector keyDetector) {
        setKeyDetectorInner(keyDetector);
        if (DEBUG_EVENT) {
            printTouchEvent("onDownEvent:", x, y, eventTime);
        }
        // Naive up-to-down noise filter.
        final long deltaT = eventTime - mUpTime;
        if (deltaT < sParams.mTouchNoiseThresholdTime) {
            final int distance = getDistance(x, y, mLastX, mLastY);
            if (distance < sParams.mTouchNoiseThresholdDistance) {
                if (DEBUG_MODE)
                    Log.w(TAG, String.format(Locale.US, "[%d] onDownEvent:"
                            + " ignore potential noise: time=%d distance=%d",
                            mPointerId, deltaT, distance));
                cancelTrackingForAction();
                return;
            }
        }

        final Key key = getKeyOn(x, y);
        mBogusMoveEventDetector.onActualDownEvent(x, y);
        if (key != null && key.isModifier()) {
            if (sInGesture) {
                // Make sure not to interrupt an active gesture
                return;
            } else {
                // Before processing a down event of modifier key, all pointers
                // already being tracked should be released.
                sPointerTrackerQueue.releaseAllPointers(eventTime);
            }
        }
        sPointerTrackerQueue.add(this);
        onDownEventInternal(x, y, eventTime);
        if (!sGestureEnabler.shouldHandleGesture()) {
            return;
        }
        // A gesture should start only from a non-modifier key. Note that the gesture detection is
        // disabled when the key is repeating.
        mIsDetectingGesture = (mKeyboard != null) && mKeyboard.mId.isAlphabetKeyboard()
                && key != null && !key.isModifier();
        if (mIsDetectingGesture) {
            mBatchInputArbiter.addDownEventPoint(x, y, eventTime,
                    sTypingTimeRecorder.getLastLetterTypingTime(), getActivePointerTrackerCount());
            mGestureStrokeDrawingPoints.onDownEvent(
                    x, y, mBatchInputArbiter.getElapsedTimeSinceFirstDown(eventTime));
        }
    }

    /* package */ boolean isShowingPopupKeysPanel() {
        return (mPopupKeysPanel != null);
    }

    private void dismissPopupKeysPanel() {
        if (isShowingPopupKeysPanel()) {
            mPopupKeysPanel.dismissPopupKeysPanel();
            mPopupKeysPanel = null;
        }
    }

    private void onDownEventInternal(final int x, final int y, final long eventTime) {
        Key key = onDownKey(x, y, eventTime);
        // Key selection by dragging finger is allowed when 1) key selection by dragging finger is
        // enabled by configuration, 2) this pointer starts dragging from modifier key, or 3) this
        // pointer's KeyDetector always allows key selection by dragging finger, such as
        // {@link PopupKeysKeyboard}.
        mIsAllowedDraggingFinger = sParams.mKeySelectionByDraggingFinger
                || (key != null && key.isModifier())
                || mKeyDetector.alwaysAllowsKeySelectionByDraggingFinger();
        mKeyboardLayoutHasBeenChanged = false;
        mIsTrackingForActionDisabled = false;
        resetKeySelectionByDraggingFinger();
        if (key != null) {
            // This onPress call may have changed keyboard layout. Those cases are detected at
            // {@link #setKeyboard}. In those cases, we should update key according to the new
            // keyboard layout.
            // Also height difference between keyboards needs to be considered.
            if (callListenerOnPressAndCheckKeyboardLayoutChange(key, 0)) {
                final int yOffset = keyboardChangeOccupiedHeightDifference;
                keyboardChangeOccupiedHeightDifference = 0;
                CoordinateUtils.set(mDownCoordinates, x, y + yOffset);
                key = onDownKey(x, y + yOffset, eventTime);
            }

            startRepeatKey(key);
            startLongPressTimer(key);
            setPressedKeyGraphics(key, eventTime);
            mStartX = x;
            mStartY = y;
            mStartTime = System.currentTimeMillis();
        }
    }

    private void startKeySelectionByDraggingFinger(final Key key) {
        if (!mIsInDraggingFinger) {
            mIsInSlidingKeyInput = key.isModifier();
        }
        mIsInDraggingFinger = true;
    }

    private void resetKeySelectionByDraggingFinger() {
        mIsInDraggingFinger = false;
        mIsInSlidingKeyInput = false;
        sDrawingProxy.showSlidingKeyInputPreview(null);
    }

    private void onGestureMoveEvent(final int x, final int y, final long eventTime,
            final boolean isMajorEvent, final Key key) {
        if (!mIsDetectingGesture) {
            return;
        }
        final boolean onValidArea = mBatchInputArbiter.addMoveEventPoint(
                x, y, eventTime, isMajorEvent, this);
        // If the move event goes out from valid batch input area, cancel batch input.
        if (!onValidArea) {
            cancelBatchInput();
            return;
        }
        mGestureStrokeDrawingPoints.onMoveEvent(
                x, y, mBatchInputArbiter.getElapsedTimeSinceFirstDown(eventTime));
        // If the PopupKeysPanel is showing then do not attempt to enter gesture mode. However,
        // the gestured touch points are still being recorded in case the panel is dismissed.
        if (isShowingPopupKeysPanel()) {
            return;
        }
        if (!sInGesture && key != null && Character.isLetter(key.getCode())
                && mBatchInputArbiter.mayStartBatchInput(this)) {
            sInGesture = true;
        }
        if (sInGesture) {
            if (key != null) {
                mBatchInputArbiter.updateBatchInput(eventTime, this);
            }
            showGestureTrail();
        }
    }

    private void onMoveEvent(final int x, final int y, final long eventTime, final MotionEvent me) {
        if (DEBUG_MOVE_EVENT) {
            printTouchEvent("onMoveEvent:", x, y, eventTime);
        }
        if (mIsTrackingForActionDisabled) {
            return;
        }

        if (sGestureEnabler.shouldHandleGesture() && me != null) {
            // Add historical points to gesture path.
            final int pointerIndex = me.findPointerIndex(mPointerId);
            final int historicalSize = me.getHistorySize();
            for (int h = 0; h < historicalSize; h++) {
                final int historicalX = (int)me.getHistoricalX(pointerIndex, h);
                final int historicalY = (int)me.getHistoricalY(pointerIndex, h);
                final long historicalTime = me.getHistoricalEventTime(h);
                onGestureMoveEvent(historicalX, historicalY, historicalTime, false, null);
            }
        }

        if (isShowingPopupKeysPanel()) {
            final int translatedX = mPopupKeysPanel.translateX(x);
            final int translatedY = mPopupKeysPanel.translateY(y);
            mPopupKeysPanel.onMoveEvent(translatedX, translatedY, mPointerId, eventTime);
            onMoveKey(x, y);
            if (mIsInSlidingKeyInput) {
                sDrawingProxy.showSlidingKeyInputPreview(this);
            }
            return;
        }
        onMoveEventInternal(x, y, eventTime);
    }

    private void processDraggingFingerInToNewKey(final Key newKey, final int x, final int y,
            final long eventTime) {
        // This onPress call may have changed keyboard layout. Those cases are detected
        // at {@link #setKeyboard}. In those cases, we should update key according
        // to the new keyboard layout.
        Key key = newKey;
        if (callListenerOnPressAndCheckKeyboardLayoutChange(key, 0)) {
            key = onMoveKey(x, y);
        }
        onMoveToNewKey(key, x, y);
        if (mIsTrackingForActionDisabled) {
            return;
        }
        startLongPressTimer(key);
        setPressedKeyGraphics(key, eventTime);
    }

    private void processPhantomSuddenMoveHack(final Key key, final int x, final int y,
            final long eventTime, final Key oldKey, final int lastX, final int lastY) {
        if (DEBUG_MODE) {
            Log.w(TAG, String.format(Locale.US, "[%d] onMoveEvent:"
                    + " phantom sudden move event (distance=%d) is translated to "
                    + "up[%d,%d,%s]/down[%d,%d,%s] events", mPointerId,
                    getDistance(x, y, lastX, lastY),
                    lastX, lastY, Constants.printableCode(oldKey.getCode()),
                    x, y, Constants.printableCode(key.getCode())));
        }
        onUpEventInternal(x, y, eventTime);
        onDownEventInternal(x, y, eventTime);
    }

    private void processProximateBogusDownMoveUpEventHack(final Key key, final int x, final int y,
            final long eventTime, final Key oldKey, final int lastX, final int lastY) {
        if (DEBUG_MODE) {
            final float keyDiagonal = (float)Math.hypot(
                    mKeyboard.mMostCommonKeyWidth, mKeyboard.mMostCommonKeyHeight);
            final float radiusRatio =
                    mBogusMoveEventDetector.getDistanceFromDownEvent(x, y)
                    / keyDiagonal;
            Log.w(TAG, String.format(Locale.US, "[%d] onMoveEvent:"
                    + " bogus down-move-up event (raidus=%.2f key diagonal) is "
                    + " translated to up[%d,%d,%s]/down[%d,%d,%s] events",
                    mPointerId, radiusRatio,
                    lastX, lastY, Constants.printableCode(oldKey.getCode()),
                    x, y, Constants.printableCode(key.getCode())));
        }
        onUpEventInternal(x, y, eventTime);
        onDownEventInternal(x, y, eventTime);
    }

    private void processDraggingFingerOutFromOldKey(final Key oldKey) {
        setReleasedKeyGraphics(oldKey, true);
        callListenerOnRelease(oldKey, oldKey.getCode(), true);
        startKeySelectionByDraggingFinger(oldKey);
        sTimerProxy.cancelKeyTimersOf(this);
    }

    private void dragFingerFromOldKeyToNewKey(final Key key, final int x, final int y,
            final long eventTime, final Key oldKey, final int lastX, final int lastY) {
        // The pointer has been slid in to the new key from the previous key, we must call
        // onRelease() first to notify that the previous key has been released, then call
        // onPress() to notify that the new key is being pressed.
        processDraggingFingerOutFromOldKey(oldKey);
        startRepeatKey(key);
        if (mIsAllowedDraggingFinger) {
            processDraggingFingerInToNewKey(key, x, y, eventTime);
        }
        // HACK: On some devices, quick successive touches may be reported as a sudden move by
        // touch panel firmware. This hack detects such cases and translates the move event to
        // successive up and down events.
        // TODO: Should find a way to balance gesture detection and this hack.
        else if (sNeedsPhantomSuddenMoveEventHack
                && getDistance(x, y, lastX, lastY) >= mPhantomSuddenMoveThreshold) {
            processPhantomSuddenMoveHack(key, x, y, eventTime, oldKey, lastX, lastY);
        }
        // HACK: On some devices, quick successive proximate touches may be reported as a bogus
        // down-move-up event by touch panel firmware. This hack detects such cases and breaks
        // these events into separate up and down events.
        else if (sTypingTimeRecorder.isInFastTyping(eventTime)
                && mBogusMoveEventDetector.isCloseToActualDownEvent(x, y)) {
            processProximateBogusDownMoveUpEventHack(key, x, y, eventTime, oldKey, lastX, lastY);
        }
        // HACK: If there are currently multiple touches, register the key even if the finger
        // slides off the key. This defends against noise from some touch panels when there are
        // close multiple touches.
        // Caveat: When in chording input mode with a modifier key, we don't use this hack.
        else if (getActivePointerTrackerCount() > 1
                && !sPointerTrackerQueue.hasModifierKeyOlderThan(this)) {
            if (DEBUG_MODE) {
                Log.w(TAG, String.format(Locale.US, "[%d] onMoveEvent:"
                        + " detected sliding finger while multi touching", mPointerId));
            }
            onUpEvent(x, y, eventTime);
            cancelTrackingForAction();
            setReleasedKeyGraphics(oldKey, true);
        } else {
            if (!mIsDetectingGesture) {
                cancelTrackingForAction();
            }
            setReleasedKeyGraphics(oldKey, true);
        }
    }

    private void dragFingerOutFromOldKey(final Key oldKey, final int x, final int y) {
        // The pointer has been slid out from the previous key, we must call onRelease() to
        // notify that the previous key has been released.
        processDraggingFingerOutFromOldKey(oldKey);
        if (mIsAllowedDraggingFinger) {
            onMoveToNewKey(null, x, y);
        } else {
            if (!mIsDetectingGesture) {
                cancelTrackingForAction();
            }
        }
    }

    private void onMoveEventInternal(final int x, final int y, final long eventTime) {
        final Key oldKey = mCurrentKey;
        final SettingsValues sv = Settings.getInstance().getCurrent();

        if (oldKey != null && oldKey.getCode() == Constants.CODE_SPACE) {
            int dX = x - mStartX;
            int dY = y - mStartY;

            // vertical movement
            int stepsY = dY / sPointerStep;
            if (abs(dX) < abs(dY) && !mInHorizontalSwipe) {
                mInVerticalSwipe = true;
                if (sListener.onVerticalSpaceSwipe(stepsY)) {
                    mStartY += stepsY * sPointerStep;
                }
                return;
            }

            // Horizontal movement
            int stepsX = dX / sPointerStep;
            final int longpressTimeout = 2 * sv.mKeyLongpressTimeout / MULTIPLIER_FOR_LONG_PRESS_TIMEOUT_IN_SLIDING_INPUT;
            if (!mInVerticalSwipe && mStartTime + longpressTimeout < System.currentTimeMillis()) {
                mInHorizontalSwipe = true;
                if (sListener.onHorizontalSpaceSwipe(stepsX)) {
                    mStartX += stepsX * sPointerStep;
                }
            }
            return;
        }

        if (oldKey != null && oldKey.getCode() == KeyCode.DELETE && sv.mDeleteSwipeEnabled) {
            // Delete slider
            int steps = (x - mStartX) / sPointerStep;
            if (abs(steps) > 2 || (mInHorizontalSwipe && steps != 0)) {
                sTimerProxy.cancelKeyTimersOf(this);
                mInHorizontalSwipe = true;
                mStartX += steps * sPointerStep;
                sListener.onMoveDeletePointer(steps);
            }
            return;
        }

        final Key newKey = onMoveKey(x, y);
        final int lastX = mLastX;
        final int lastY = mLastY;

        if (sGestureEnabler.shouldHandleGesture()) {
            // Register move event on gesture tracker.
            onGestureMoveEvent(x, y, eventTime, true, newKey);
            if (sInGesture) {
                mCurrentKey = null;
                setReleasedKeyGraphics(oldKey, true);
                return;
            }
        }

        if (newKey != null) {
            if (oldKey != null && isMajorEnoughMoveToBeOnNewKey(x, y, eventTime, newKey)) {
                dragFingerFromOldKeyToNewKey(newKey, x, y, eventTime, oldKey, lastX, lastY);
            } else if (oldKey == null) {
                // The pointer has been slid in to the new key, but the finger was not on any keys.
                // In this case, we must call onPress() to notify that the new key is being pressed.
                processDraggingFingerInToNewKey(newKey, x, y, eventTime);
            }
        } else { // newKey == null
            if (oldKey != null && isMajorEnoughMoveToBeOnNewKey(x, y, eventTime, newKey)) {
                dragFingerOutFromOldKey(oldKey, x, y);
            }
        }
        if (mIsInSlidingKeyInput) {
            sDrawingProxy.showSlidingKeyInputPreview(this);
        }
    }

    private void onUpEvent(final int x, final int y, final long eventTime) {
        if (DEBUG_EVENT) {
            printTouchEvent("onUpEvent  :", x, y, eventTime);
        }

        sTimerProxy.cancelUpdateBatchInputTimer(this);
        if (!sInGesture) {
            if (mCurrentKey != null && mCurrentKey.isModifier()) {
                // Before processing an up event of modifier key, all pointers already being
                // tracked should be released.
                sPointerTrackerQueue.releaseAllPointersExcept(this, eventTime);
            } else {
                sPointerTrackerQueue.releaseAllPointersOlderThan(this, eventTime);
            }
        }
        onUpEventInternal(x, y, eventTime);
        sPointerTrackerQueue.remove(this);
    }

    // Let this pointer tracker know that one of newer-than-this pointer trackers got an up event.
    // This pointer tracker needs to keep the key top graphics "pressed", but needs to get a
    // "virtual" up event.
    @Override
    public void onPhantomUpEvent(final long eventTime) {
        if (DEBUG_EVENT) {
            printTouchEvent("onPhntEvent:", mLastX, mLastY, eventTime);
        }
        onUpEventInternal(mLastX, mLastY, eventTime);
        cancelTrackingForAction();
    }

    private void onUpEventInternal(final int x, final int y, final long eventTime) {
        sTimerProxy.cancelKeyTimersOf(this);
        final boolean isInDraggingFinger = mIsInDraggingFinger;
        final boolean isInSlidingKeyInput = mIsInSlidingKeyInput;
        resetKeySelectionByDraggingFinger();
        mIsDetectingGesture = false;
        final Key currentKey = mCurrentKey;
        mCurrentKey = null;
        final int currentRepeatingKeyCode = mCurrentRepeatingKeyCode;
        mCurrentRepeatingKeyCode = Constants.NOT_A_CODE;
        // Release the last pressed key.
        setReleasedKeyGraphics(currentKey, true);

<<<<<<< HEAD
        if(mInHorizontalSwipe && currentKey.getCode() == Constants.CODE_DELETE) {
=======
        if(mCursorMoved && currentKey.getCode() == KeyCode.DELETE) {
>>>>>>> 1ffa4766
            sListener.onUpWithDeletePointerActive();
        }

        if (isShowingPopupKeysPanel()) {
            if (!mIsTrackingForActionDisabled) {
                final int translatedX = mPopupKeysPanel.translateX(x);
                final int translatedY = mPopupKeysPanel.translateY(y);
                mPopupKeysPanel.onUpEvent(translatedX, translatedY, mPointerId, eventTime);
            }
            dismissPopupKeysPanel();
            if (isInSlidingKeyInput)
                callListenerOnFinishSlidingInput();
            return;
        }

        if (mInHorizontalSwipe || mInVerticalSwipe) {
            mInHorizontalSwipe = false;
            mInVerticalSwipe = false;
            return;
        }

        if (sInGesture) {
            if (currentKey != null) {
                callListenerOnRelease(currentKey, currentKey.getCode(), true);
            }
            if (mBatchInputArbiter.mayEndBatchInput(
                    eventTime, getActivePointerTrackerCount(), this)) {
                sInGesture = false;
            }
            showGestureTrail();
            return;
        }

        if (mIsTrackingForActionDisabled) {
            return;
        }
        if (currentKey != null && currentKey.isRepeatable()
                && (currentKey.getCode() == currentRepeatingKeyCode) && !isInDraggingFinger) {
            return;
        }
        detectAndSendKey(currentKey, mKeyX, mKeyY, eventTime);
        if (isInSlidingKeyInput) {
            callListenerOnFinishSlidingInput();
        }
    }

    @Override
    public void cancelTrackingForAction() {
        if (isShowingPopupKeysPanel()) {
            return;
        }
        mIsTrackingForActionDisabled = true;
    }

    public boolean isInOperation() {
        return !mIsTrackingForActionDisabled;
    }

    public void onLongPressed() {
        sTimerProxy.cancelLongPressTimersOf(this);
        if (isShowingPopupKeysPanel()) {
            return;
        }
        if(mInHorizontalSwipe || mInVerticalSwipe) {
            return;
        }
        final Key key = getKey();
        if (key == null) {
            return;
        }
        if (key.hasNoPanelAutoPopupKey()) {
            cancelKeyTracking();
            final int popupKeyCode = key.getPopupKeys()[0].mCode;
            sListener.onPressKey(popupKeyCode, 0, true);
            sListener.onCodeInput(popupKeyCode, Constants.NOT_A_COORDINATE, Constants.NOT_A_COORDINATE, false);
            sListener.onReleaseKey(popupKeyCode, false);
            return;
        }
        final int code = key.getCode();
        if (code == KeyCode.LANGUAGE_SWITCH
                || (code == Constants.CODE_SPACE && Settings.getInstance().getCurrent().mSpaceForLangChange)
        ) {
            // Long pressing the space key invokes IME switcher dialog.
            if (sListener.onCustomRequest(Constants.CUSTOM_CODE_SHOW_INPUT_METHOD_PICKER)) {
                cancelKeyTracking();
                sListener.onReleaseKey(code, false);
                return;
            }
        }
        if (code == KeyCode.ALPHA_SYMBOL) {
            sListener.onCodeInput(KeyCode.NUMPAD, Constants.NOT_A_COORDINATE, Constants.NOT_A_COORDINATE, false);
            return;
        }

        setReleasedKeyGraphics(key, false);
        final PopupKeysPanel popupKeysPanel = sDrawingProxy.showPopupKeysKeyboard(key, this);
        if (popupKeysPanel == null) {
            return;
        }
        final int translatedX = popupKeysPanel.translateX(mLastX);
        final int translatedY = popupKeysPanel.translateY(mLastY);
        popupKeysPanel.onDownEvent(translatedX, translatedY, mPointerId, SystemClock.uptimeMillis());
        mPopupKeysPanel = popupKeysPanel;
    }

    private void cancelKeyTracking() {
        resetKeySelectionByDraggingFinger();
        cancelTrackingForAction();
        setReleasedKeyGraphics(mCurrentKey, true);
        sPointerTrackerQueue.remove(this);
    }

    private void onCancelEvent(final int x, final int y, final long eventTime) {
        if (DEBUG_EVENT) {
            printTouchEvent("onCancelEvt:", x, y, eventTime);
        }

        cancelBatchInput();
        cancelAllPointerTrackers();
        sPointerTrackerQueue.releaseAllPointers(eventTime);
        onCancelEventInternal();
    }

    private void onCancelEventInternal() {
        sTimerProxy.cancelKeyTimersOf(this);
        setReleasedKeyGraphics(mCurrentKey, true);
        resetKeySelectionByDraggingFinger();
        dismissPopupKeysPanel();
    }

    private boolean isMajorEnoughMoveToBeOnNewKey(final int x, final int y, final long eventTime,
            final Key newKey) {
        final Key curKey = mCurrentKey;
        if (newKey == curKey) {
            return false;
        }
        if (curKey == null /* && newKey != null */) {
            return true;
        }
        // Here curKey points to the different key from newKey.
        final int keyHysteresisDistanceSquared = mKeyDetector.getKeyHysteresisDistanceSquared(mIsInSlidingKeyInput);
        final int distanceFromKeyEdgeSquared = curKey.squaredDistanceToEdge(x, y);
        if (distanceFromKeyEdgeSquared >= keyHysteresisDistanceSquared) {
            if (DEBUG_MODE) {
                final float distanceToEdgeRatio = (float)Math.sqrt(distanceFromKeyEdgeSquared) / mKeyboard.mMostCommonKeyWidth;
                Log.d(TAG, String.format(Locale.US, "[%d] isMajorEnoughMoveToBeOnNewKey:"
                        +" %.2f key width from key edge", mPointerId, distanceToEdgeRatio));
            }
            return true;
        }
        if (!mIsAllowedDraggingFinger && sTypingTimeRecorder.isInFastTyping(eventTime)
                && mBogusMoveEventDetector.hasTraveledLongDistance(x, y)) {
            if (DEBUG_MODE) {
                final float keyDiagonal = (float)Math.hypot(mKeyboard.mMostCommonKeyWidth, mKeyboard.mMostCommonKeyHeight);
                final float lengthFromDownRatio = mBogusMoveEventDetector.getAccumulatedDistanceFromDownKey() / keyDiagonal;
                Log.d(TAG, String.format(Locale.US, "[%d] isMajorEnoughMoveToBeOnNewKey:"
                        + " %.2f key diagonal from virtual down point", mPointerId, lengthFromDownRatio));
            }
            return true;
        }
        return false;
    }

    private void startLongPressTimer(final Key key) {
        // Note that we need to cancel all active long press shift key timers if any whenever we
        // start a new long press timer for both non-shift and shift keys.
        sTimerProxy.cancelLongPressShiftKeyTimer();
        if (sInGesture) return;
        if (key == null) return;
        if (!key.isLongPressEnabled()) return;
        // Caveat: Please note that isLongPressEnabled() can be true even if the current key
        // doesn't have its popup keys. (e.g. spacebar, globe key) If we are in the dragging finger
        // mode, we will disable long press timer of such key.
        // We always need to start the long press timer if the key has its popup keys regardless of
        // whether or not we are in the dragging finger mode.
        if (mIsInDraggingFinger && key.getPopupKeys() == null) return;

        final int delay = getLongPressTimeout(key.getCode());
        if (delay <= 0) return;
        sTimerProxy.startLongPressTimerOf(this, delay);
    }

    private int getLongPressTimeout(final int code) {
        if (code == KeyCode.SHIFT) {
            return sParams.mLongPressShiftLockTimeout;
        }
        final int longpressTimeout = Settings.getInstance().getCurrent().mKeyLongpressTimeout;
        if (mIsInSlidingKeyInput) {
            // We use longer timeout for sliding finger input started from the modifier key.
            return longpressTimeout * MULTIPLIER_FOR_LONG_PRESS_TIMEOUT_IN_SLIDING_INPUT;
        }
        return longpressTimeout;
    }

    private void detectAndSendKey(final Key key, final int x, final int y, final long eventTime) {
        if (key == null) {
            callListenerOnCancelInput();
            return;
        }

        final int code = key.getCode();
        callListenerOnCodeInput(key, code, x, y, eventTime, false);
        callListenerOnRelease(key, code, false);
    }

    private void startRepeatKey(final Key key) {
        if (sInGesture) return;
        if (key == null) return;
        if (!key.isRepeatable()) return;
        // Don't start key repeat when we are in the dragging finger mode.
        if (mIsInDraggingFinger) return;
        final int startRepeatCount = 1;
        startKeyRepeatTimer(startRepeatCount);
    }

    public void onKeyRepeat(final int code, final int repeatCount) {
        final Key key = getKey();
        if (key == null || key.getCode() != code) {
            mCurrentRepeatingKeyCode = Constants.NOT_A_CODE;
            return;
        }
        mCurrentRepeatingKeyCode = code;
        mIsDetectingGesture = false;
        final int nextRepeatCount = repeatCount + 1;
        startKeyRepeatTimer(nextRepeatCount);
        callListenerOnPressAndCheckKeyboardLayoutChange(key, repeatCount);
        callListenerOnCodeInput(key, code, mKeyX, mKeyY, SystemClock.uptimeMillis(), true);
    }

    private void startKeyRepeatTimer(final int repeatCount) {
        final int delay =
                (repeatCount == 1) ? sParams.mKeyRepeatStartTimeout : sParams.mKeyRepeatInterval;
        sTimerProxy.startKeyRepeatTimerOf(this, repeatCount, delay);
    }

    private void printTouchEvent(final String title, final int x, final int y,
            final long eventTime) {
        final Key key = mKeyDetector.detectHitKey(x, y);
        final String code = (key == null ? "none" : Constants.printableCode(key.getCode()));
        Log.d(TAG, String.format(Locale.US, "[%d]%s%s %4d %4d %5d %s", mPointerId,
                (mIsTrackingForActionDisabled ? "-" : " "), title, x, y, eventTime, code));
    }
}<|MERGE_RESOLUTION|>--- conflicted
+++ resolved
@@ -1018,11 +1018,7 @@
         // Release the last pressed key.
         setReleasedKeyGraphics(currentKey, true);
 
-<<<<<<< HEAD
-        if(mInHorizontalSwipe && currentKey.getCode() == Constants.CODE_DELETE) {
-=======
-        if(mCursorMoved && currentKey.getCode() == KeyCode.DELETE) {
->>>>>>> 1ffa4766
+        if(mInHorizontalSwipe && currentKey.getCode() == KeyCode.CODE_DELETE) {
             sListener.onUpWithDeletePointerActive();
         }
 
