--- conflicted
+++ resolved
@@ -216,11 +216,7 @@
         mCategoryPageIndicatorColor = emojiPalettesViewAttr.getColor( // todo: remove this and related attr
                 R.styleable.EmojiPalettesView_categoryPageIndicatorColor, 0);
         emojiPalettesViewAttr.recycle();
-<<<<<<< HEAD
-=======
-        mEmojiLayoutManager = new LinearLayoutManager(context, LinearLayoutManager.VERTICAL, false);
         setFitsSystemWindows(true);
->>>>>>> e6ec1c7b
     }
 
     @Override
