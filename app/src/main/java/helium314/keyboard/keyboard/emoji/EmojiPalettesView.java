--- conflicted
+++ resolved
@@ -174,14 +174,11 @@
     }
 
     private boolean initialized = false;
-<<<<<<< HEAD
-    // keep the indicator in case we decide to restore it
+    // keep the indicator in case emoji view is changed to tabs / viewpager
     private final boolean mCategoryIndicatorEnabled;
     private final int mCategoryIndicatorDrawableResId;
     private final int mCategoryIndicatorBackgroundResId;
     private final int mCategoryPageIndicatorColor;
-=======
->>>>>>> f48438f3
     private final Colors mColors;
     private final EmojiLayoutParams mEmojiLayoutParams;
 
@@ -191,11 +188,7 @@
     private KeyboardActionListener mKeyboardActionListener = KeyboardActionListener.EMPTY_LISTENER;
 
     private final EmojiCategory mEmojiCategory;
-<<<<<<< HEAD
     private ViewPager2 mPager;
-=======
-
->>>>>>> f48438f3
 
     public EmojiPalettesView(final Context context, final AttributeSet attrs) {
         this(context, attrs, R.attr.emojiPalettesViewStyle);
@@ -252,57 +245,6 @@
         for (final EmojiCategory.CategoryProperties properties : mEmojiCategory.getShownCategories()) {
             addTab(mTabStrip, properties.mCategoryId);
         }
-<<<<<<< HEAD
-//        mTabStrip.setOnTabChangedListener(this);  // now onClickListener
-/*        final TabWidget tabWidget = mTabStrip.getTabWidget();
-        tabWidget.setStripEnabled(mCategoryIndicatorEnabled);
-        if (mCategoryIndicatorEnabled) {
-            // On TabWidget's strip, what looks like an indicator is actually a background.
-            // And what looks like a background are actually left and right drawables.
-            tabWidget.setBackgroundResource(mCategoryIndicatorDrawableResId);
-            tabWidget.setLeftStripDrawable(mCategoryIndicatorBackgroundResId);
-            tabWidget.setRightStripDrawable(mCategoryIndicatorBackgroundResId);
-            tabWidget.setBackgroundColor(mColors.get(ColorType.EMOJI_CATEGORY_SELECTED));
-        }
-*/
-=======
-        mEmojiPalettesAdapter = new EmojiPalettesAdapter(mEmojiCategory, this);
-
-        mEmojiRecyclerView = findViewById(R.id.emoji_keyboard_list);
-        mEmojiRecyclerView.setLayoutManager(mEmojiLayoutManager);
-        mEmojiRecyclerView.setAdapter(mEmojiPalettesAdapter);
-        mEmojiRecyclerView.addOnScrollListener(new RecyclerView.OnScrollListener() {
-            @Override
-            public void onScrollStateChanged(@NonNull @NotNull RecyclerView recyclerView, int newState) {
-                super.onScrollStateChanged(recyclerView, newState);
-                // Ignore this message. Only want the actual page selected.
-            }
-
-            @Override
-            public void onScrolled(@NonNull @NotNull RecyclerView recyclerView, int dx, int dy) {
-                super.onScrolled(recyclerView, dx, dy);
-                mEmojiPalettesAdapter.onPageScrolled();
-
-                final int offset = recyclerView.computeVerticalScrollOffset();
-                final int extent = recyclerView.computeVerticalScrollExtent();
-                final int range = recyclerView.computeVerticalScrollRange();
-                final float percentage = offset / (float) (range - extent);
-
-                final int currentCategorySize = mEmojiCategory.getCurrentCategoryPageCount();
-                final int a = (int) (percentage * currentCategorySize);
-                final float b = percentage * currentCategorySize - a;
-                mEmojiCategoryPageIndicatorView.setCategoryPageId(currentCategorySize, a, b);
-
-                final int firstCompleteVisibleBoard = mEmojiLayoutManager.findFirstCompletelyVisibleItemPosition();
-                final int firstVisibleBoard = mEmojiLayoutManager.findFirstVisibleItemPosition();
-                mEmojiCategory.setCurrentCategoryPageId(
-                        firstCompleteVisibleBoard > 0 ? firstCompleteVisibleBoard : firstVisibleBoard);
-            }
-        });
-
-        mEmojiRecyclerView.setPersistentDrawingCache(PERSISTENT_NO_CACHE);
-        mEmojiLayoutParams.setEmojiListProperties(mEmojiRecyclerView);
->>>>>>> f48438f3
 
         mPager = findViewById(R.id.emoji_pager);
         mPager.setAdapter(new PagerAdapter());
