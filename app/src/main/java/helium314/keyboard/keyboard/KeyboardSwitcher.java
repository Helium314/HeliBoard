/*
 * Copyright (C) 2008 The Android Open Source Project
 * modified
 * SPDX-License-Identifier: Apache-2.0 AND GPL-3.0-only
 */

package helium314.keyboard.keyboard;

import android.annotation.SuppressLint;
import android.content.Context;
import android.content.SharedPreferences;
import android.content.res.Configuration;
import android.content.res.Resources;
import android.graphics.drawable.Drawable;
import android.os.Build;
import android.view.ContextThemeWrapper;
import android.view.Gravity;
import android.view.LayoutInflater;
import android.view.View;
import android.view.animation.AnimationUtils;
import android.view.inputmethod.EditorInfo;
import android.view.inputmethod.InputMethodSubtype;
import android.widget.FrameLayout;
import android.widget.HorizontalScrollView;
import android.widget.LinearLayout;
import android.widget.TextView;
import android.widget.Toast;

import androidx.annotation.NonNull;

import helium314.keyboard.event.Event;
import helium314.keyboard.keyboard.KeyboardLayoutSet.KeyboardLayoutSetException;
import helium314.keyboard.keyboard.clipboard.ClipboardHistoryView;
import helium314.keyboard.keyboard.emoji.EmojiPalettesView;
import helium314.keyboard.keyboard.internal.KeyboardState;
import helium314.keyboard.latin.InputView;
import helium314.keyboard.latin.KeyboardWrapperView;
import helium314.keyboard.latin.LatinIME;
import helium314.keyboard.latin.R;
import helium314.keyboard.latin.RichInputMethodManager;
import helium314.keyboard.latin.RichInputMethodSubtype;
import helium314.keyboard.latin.WordComposer;
import helium314.keyboard.latin.settings.Settings;
import helium314.keyboard.latin.settings.SettingsValues;
import helium314.keyboard.latin.suggestions.SuggestionStripView;
import helium314.keyboard.latin.utils.CapsModeUtils;
import helium314.keyboard.latin.utils.KtxKt;
import helium314.keyboard.latin.utils.LanguageOnSpacebarUtils;
import helium314.keyboard.latin.utils.Log;
import helium314.keyboard.latin.utils.RecapitalizeStatus;
import helium314.keyboard.latin.utils.ResourceUtils;
import helium314.keyboard.latin.utils.ScriptUtils;
import helium314.keyboard.latin.utils.SubtypeUtilsAdditional;
import helium314.keyboard.latin.utils.ToolbarMode;

public final class KeyboardSwitcher implements KeyboardState.SwitchActions {
    private static final String TAG = KeyboardSwitcher.class.getSimpleName();

    private InputView mCurrentInputView;
    private KeyboardWrapperView mKeyboardViewWrapper;
    private View mMainKeyboardFrame;
    private MainKeyboardView mKeyboardView;
    private EmojiPalettesView mEmojiPalettesView;
    private View mEmojiTabStripView;
    private LinearLayout mClipboardStripView;
    private HorizontalScrollView mClipboardStripScrollView;
    private SuggestionStripView mSuggestionStripView;
    private FrameLayout mStripContainer;
    private ClipboardHistoryView mClipboardHistoryView;
    private TextView mFakeToastView;
    private LatinIME mLatinIME;
    private RichInputMethodManager mRichImm;
    private boolean mIsHardwareAcceleratedDrawingEnabled;

    private KeyboardState mState;

    private KeyboardLayoutSet mKeyboardLayoutSet;

    private KeyboardTheme mKeyboardTheme;
    private Context mThemeContext;
    private int mCurrentUiMode;
    private int mCurrentOrientation;
    private int mCurrentDpi;
    private boolean mThemeNeedsReload;

    @SuppressLint("StaticFieldLeak") // this is a keyboard, we want to keep it alive in background
    private static final KeyboardSwitcher sInstance = new KeyboardSwitcher();

    public static KeyboardSwitcher getInstance() {
        return sInstance;
    }

    private KeyboardSwitcher() {
        // Intentional empty constructor for singleton.
    }

    public static void init(final LatinIME latinIme) {
        sInstance.initInternal(latinIme);
    }

    private void initInternal(final LatinIME latinIme) {
        mLatinIME = latinIme;
        mRichImm = RichInputMethodManager.getInstance();
        mState = new KeyboardState(this);
        mIsHardwareAcceleratedDrawingEnabled = mLatinIME.enableHardwareAcceleration();
    }

    public void updateKeyboardTheme(@NonNull Context displayContext) {
        final boolean themeUpdated = updateKeyboardThemeAndContextThemeWrapper(
                displayContext, KeyboardTheme.getKeyboardTheme(displayContext));
        if (themeUpdated) {
            Settings settings = Settings.getInstance();
            settings.loadSettings(displayContext, settings.getCurrent().mLocale, settings.getCurrent().mInputAttributes);
            if (mKeyboardView != null)
                mLatinIME.setInputView(onCreateInputView(displayContext, mIsHardwareAcceleratedDrawingEnabled));
        }
    }

    private boolean updateKeyboardThemeAndContextThemeWrapper(final Context context, final KeyboardTheme keyboardTheme) {
        final Resources res = context.getResources();
        if (mThemeNeedsReload
                || mThemeContext == null
                || !keyboardTheme.equals(mKeyboardTheme)
                || mCurrentDpi != res.getDisplayMetrics().densityDpi
                || mCurrentOrientation != res.getConfiguration().orientation
                || (mCurrentUiMode & Configuration.UI_MODE_NIGHT_MASK) != (res.getConfiguration().uiMode & Configuration.UI_MODE_NIGHT_MASK)
                || !mThemeContext.getResources().equals(res)
                || Settings.getValues().mColors.haveColorsChanged(context)) {
            mThemeNeedsReload = false;
            mKeyboardTheme = keyboardTheme;
            mThemeContext = new ContextThemeWrapper(context, keyboardTheme.mStyleId);
            mCurrentUiMode = res.getConfiguration().uiMode;
            mCurrentOrientation = res.getConfiguration().orientation;
            mCurrentDpi = res.getDisplayMetrics().densityDpi;
            KeyboardLayoutSet.onKeyboardThemeChanged();
            return true;
        }
        return false;
    }

    public void loadKeyboard(final EditorInfo editorInfo, final SettingsValues settingsValues,
            final int currentAutoCapsState, final int currentRecapitalizeState, KeyboardLayoutSet.InternalAction internalAction) {
        final KeyboardLayoutSet.Builder builder = new KeyboardLayoutSet.Builder(
                mThemeContext, editorInfo);
        final int keyboardWidth = ResourceUtils.getKeyboardWidth(mThemeContext, settingsValues);
        final int keyboardHeight = ResourceUtils.getKeyboardHeight(mThemeContext.getResources(), settingsValues);
        final boolean oneHandedModeEnabled = settingsValues.mOneHandedModeEnabled;
        mKeyboardLayoutSet = builder.setKeyboardGeometry(keyboardWidth, keyboardHeight)
                .setSubtype(mRichImm.getCurrentSubtype())
                .setVoiceInputKeyEnabled(settingsValues.mShowsVoiceInputKey)
                .setNumberRowEnabled(settingsValues.mShowsNumberRow)
                .setLanguageSwitchKeyEnabled(settingsValues.isLanguageSwitchKeyEnabled())
                .setEmojiKeyEnabled(settingsValues.mShowsEmojiKey)
                .setSplitLayoutEnabled(settingsValues.mIsSplitKeyboardEnabled)
                .setOneHandedModeEnabled(oneHandedModeEnabled)
                .setInternalAction(internalAction)
                .build();
        try {
            mState.onLoadKeyboard(currentAutoCapsState, currentRecapitalizeState, oneHandedModeEnabled);
        } catch (KeyboardLayoutSetException e) {
            Log.e(TAG, "loading keyboard failed: " + e.mKeyboardId, e.getCause());
            try {
                final InputMethodSubtype defaults = SubtypeUtilsAdditional.INSTANCE.createDefaultSubtype(mRichImm.getCurrentSubtypeLocale());
                mKeyboardLayoutSet = builder.setKeyboardGeometry(keyboardWidth, keyboardHeight)
                        .setSubtype(RichInputMethodSubtype.Companion.get(defaults))
                        .setVoiceInputKeyEnabled(settingsValues.mShowsVoiceInputKey)
                        .setNumberRowEnabled(settingsValues.mShowsNumberRow)
                        .setLanguageSwitchKeyEnabled(settingsValues.isLanguageSwitchKeyEnabled())
                        .setEmojiKeyEnabled(settingsValues.mShowsEmojiKey)
                        .setSplitLayoutEnabled(settingsValues.mIsSplitKeyboardEnabled)
                        .setOneHandedModeEnabled(oneHandedModeEnabled)
                        .build();
                mState.onLoadKeyboard(currentAutoCapsState, currentRecapitalizeState, oneHandedModeEnabled);
                showToast("error loading the keyboard, falling back to defaults", false);
            } catch (KeyboardLayoutSetException e2) {
                Log.e(TAG, "even fallback to defaults failed: " + e2.mKeyboardId, e2.getCause());
            }
        }
    }

    public void saveKeyboardState() {
        if (getKeyboard() != null || isShowingEmojiPalettes() || isShowingClipboardHistory()) {
            mState.onSaveKeyboardState();
        }
    }

    public void onHideWindow() {
        if (mKeyboardView != null) {
            mKeyboardView.onHideWindow();
        }
    }

    private void setKeyboard(final int keyboardId, @NonNull final KeyboardSwitchState toggleState) {
        // with a hardware keyboard we might get here without ever calling onCreateInputView, so don't crash
        if (mKeyboardView == null) return;

        // Make {@link MainKeyboardView} visible and hide {@link EmojiPalettesView}.
        final SettingsValues currentSettingsValues = Settings.getValues();
        setMainKeyboardFrame(currentSettingsValues, toggleState);
        // TODO: pass this object to setKeyboard instead of getting the current values.
        final MainKeyboardView keyboardView = mKeyboardView;
        final Keyboard oldKeyboard = keyboardView.getKeyboard();
        final Keyboard newKeyboard = mKeyboardLayoutSet.getKeyboard(keyboardId);
        keyboardView.setKeyboard(newKeyboard);
        mCurrentInputView.setKeyboardTopPadding(newKeyboard.mTopPadding);
        keyboardView.setKeyPreviewPopupEnabled(currentSettingsValues.mKeyPreviewPopupOn);
        keyboardView.updateShortcutKey(mRichImm.isShortcutImeReady());
        final boolean subtypeChanged = (oldKeyboard == null) || !newKeyboard.mId.mSubtype.equals(oldKeyboard.mId.mSubtype);
        final int languageOnSpacebarFormatType = LanguageOnSpacebarUtils.getLanguageOnSpacebarFormatType(newKeyboard.mId.mSubtype);
        final boolean hasMultipleEnabledIMEsOrSubtypes = mRichImm.hasMultipleEnabledIMEsOrSubtypes(true);
        keyboardView.startDisplayLanguageOnSpacebar(subtypeChanged, languageOnSpacebarFormatType, hasMultipleEnabledIMEsOrSubtypes);
    }

    public Keyboard getKeyboard() {
        if (mKeyboardView != null) {
            return mKeyboardView.getKeyboard();
        }
        return null;
    }

    // TODO: Remove this method. Come up with a more comprehensive way to reset the keyboard layout
    // when a keyboard layout set doesn't get reloaded in LatinIME.onStartInputViewInternal().
    public void resetKeyboardStateToAlphabet(final int currentAutoCapsState,
            final int currentRecapitalizeState) {
        mState.onResetKeyboardStateToAlphabet(currentAutoCapsState, currentRecapitalizeState);
    }

    public void onPressKey(final int code, final boolean isSinglePointer,
            final int currentAutoCapsState, final int currentRecapitalizeState) {
        mState.onPressKey(code, isSinglePointer, currentAutoCapsState, currentRecapitalizeState);
    }

    public void onReleaseKey(final int code, final boolean withSliding,
            final int currentAutoCapsState, final int currentRecapitalizeState) {
        mState.onReleaseKey(code, withSliding, currentAutoCapsState, currentRecapitalizeState);
    }

    public void onFinishSlidingInput(final int currentAutoCapsState,
            final int currentRecapitalizeState) {
        mState.onFinishSlidingInput(currentAutoCapsState, currentRecapitalizeState);
    }

    // Implements {@link KeyboardState.SwitchActions}.
    @Override
    public void setAlphabetKeyboard() {
        if (DEBUG_ACTION) {
            Log.d(TAG, "setAlphabetKeyboard");
        }
        setKeyboard(KeyboardId.ELEMENT_ALPHABET, KeyboardSwitchState.OTHER);
    }

    // Implements {@link KeyboardState.SwitchActions}.
    @Override
    public void setAlphabetManualShiftedKeyboard() {
        if (DEBUG_ACTION) {
            Log.d(TAG, "setAlphabetManualShiftedKeyboard");
        }
        setKeyboard(KeyboardId.ELEMENT_ALPHABET_MANUAL_SHIFTED, KeyboardSwitchState.OTHER);
    }

    // Implements {@link KeyboardState.SwitchActions}.
    @Override
    public void setAlphabetAutomaticShiftedKeyboard() {
        if (DEBUG_ACTION) {
            Log.d(TAG, "setAlphabetAutomaticShiftedKeyboard");
        }
        setKeyboard(KeyboardId.ELEMENT_ALPHABET_AUTOMATIC_SHIFTED, KeyboardSwitchState.OTHER);
    }

    // Implements {@link KeyboardState.SwitchActions}.
    @Override
    public void setAlphabetShiftLockedKeyboard() {
        if (DEBUG_ACTION) {
            Log.d(TAG, "setAlphabetShiftLockedKeyboard");
        }
        setKeyboard(KeyboardId.ELEMENT_ALPHABET_SHIFT_LOCKED, KeyboardSwitchState.OTHER);
    }

    // Implements {@link KeyboardState.SwitchActions}.
    @Override
    public void setAlphabetShiftLockShiftedKeyboard() {
        if (DEBUG_ACTION) {
            Log.d(TAG, "setAlphabetShiftLockShiftedKeyboard");
        }
        setKeyboard(KeyboardId.ELEMENT_ALPHABET_SHIFT_LOCK_SHIFTED, KeyboardSwitchState.OTHER);
    }

    // Implements {@link KeyboardState.SwitchActions}.
    @Override
    public void setSymbolsKeyboard() {
        if (DEBUG_ACTION) {
            Log.d(TAG, "setSymbolsKeyboard");
        }
        setKeyboard(KeyboardId.ELEMENT_SYMBOLS, KeyboardSwitchState.OTHER);
    }

    // Implements {@link KeyboardState.SwitchActions}.
    @Override
    public void setSymbolsShiftedKeyboard() {
        if (DEBUG_ACTION) {
            Log.d(TAG, "setSymbolsShiftedKeyboard");
        }
        setKeyboard(KeyboardId.ELEMENT_SYMBOLS_SHIFTED, KeyboardSwitchState.SYMBOLS_SHIFTED);
    }

    public boolean isImeSuppressedByHardwareKeyboard(
            @NonNull final SettingsValues settingsValues,
            @NonNull final KeyboardSwitchState toggleState) {
        return settingsValues.mHasHardwareKeyboard && toggleState == KeyboardSwitchState.HIDDEN;
    }

    private void setMainKeyboardFrame(
            @NonNull final SettingsValues settingsValues,
            @NonNull final KeyboardSwitchState toggleState) {
        final int visibility = isImeSuppressedByHardwareKeyboard(settingsValues, toggleState) ? View.GONE : View.VISIBLE;
        final int stripVisibility = settingsValues.mToolbarMode == ToolbarMode.HIDDEN ? View.GONE : View.VISIBLE;
        mStripContainer.setVisibility(stripVisibility);
        PointerTracker.switchTo(mKeyboardView);
        mKeyboardView.setVisibility(visibility);
        // The visibility of {@link #mKeyboardView} must be aligned with {@link #MainKeyboardFrame}.
        // @see #getVisibleKeyboardView() and
        // @see LatinIME#onComputeInset(android.inputmethodservice.InputMethodService.Insets)
        mMainKeyboardFrame.setVisibility(visibility);
        mEmojiPalettesView.setVisibility(View.GONE);
        mEmojiPalettesView.stopEmojiPalettes();
        mEmojiTabStripView.setVisibility(View.GONE);
        mClipboardStripScrollView.setVisibility(View.GONE);
        mSuggestionStripView.setVisibility(stripVisibility);
        mClipboardHistoryView.setVisibility(View.GONE);
        mClipboardHistoryView.stopClipboardHistory();
    }

    // Implements {@link KeyboardState.SwitchActions}.
    @Override
    public void setEmojiKeyboard() {
        if (DEBUG_ACTION) {
            Log.d(TAG, "setEmojiKeyboard");
        }
        mMainKeyboardFrame.setVisibility(View.VISIBLE);
        // The visibility of {@link #mKeyboardView} must be aligned with {@link #MainKeyboardFrame}.
        // @see #getVisibleKeyboardView() and
        // @see LatinIME#onComputeInset(android.inputmethodservice.InputMethodService.Insets)
        mKeyboardView.setVisibility(View.GONE);
        mSuggestionStripView.setVisibility(View.GONE);
        mStripContainer.setVisibility(getSecondaryStripVisibility());
        mClipboardStripScrollView.setVisibility(View.GONE);
        mEmojiTabStripView.setVisibility(View.VISIBLE);
        mClipboardHistoryView.setVisibility(View.GONE);
        mEmojiPalettesView.startEmojiPalettes(mKeyboardView.getKeyVisualAttribute(),
                mLatinIME.getCurrentInputEditorInfo(), mLatinIME.mKeyboardActionListener);
        mEmojiPalettesView.setVisibility(View.VISIBLE);
    }

    // Implements {@link KeyboardState.SwitchActions}.
    @Override
    public void setClipboardKeyboard() {
        if (DEBUG_ACTION) {
            Log.d(TAG, "setClipboardKeyboard");
        }
        mMainKeyboardFrame.setVisibility(View.VISIBLE);
        // The visibility of {@link #mKeyboardView} must be aligned with {@link #MainKeyboardFrame}.
        // @see #getVisibleKeyboardView() and
        // @see LatinIME#onComputeInset(android.inputmethodservice.InputMethodService.Insets)
        mKeyboardView.setVisibility(View.GONE);
        mEmojiTabStripView.setVisibility(View.GONE);
        mSuggestionStripView.setVisibility(View.GONE);
        mStripContainer.setVisibility(getSecondaryStripVisibility());
        mClipboardStripScrollView.post(() -> mClipboardStripScrollView.fullScroll(HorizontalScrollView.FOCUS_RIGHT));
        mClipboardStripScrollView.setVisibility(View.VISIBLE);
        mEmojiPalettesView.setVisibility(View.GONE);
        mClipboardHistoryView.startClipboardHistory(mLatinIME.getClipboardHistoryManager(), mKeyboardView.getKeyVisualAttribute(),
                mLatinIME.getCurrentInputEditorInfo(), mLatinIME.mKeyboardActionListener);
        mClipboardHistoryView.setVisibility(View.VISIBLE);
    }

    @Override
    public void setNumpadKeyboard() {
        if (DEBUG_ACTION) {
            Log.d(TAG, "setNumpadKeyboard");
        }
        setKeyboard(KeyboardId.ELEMENT_NUMPAD, KeyboardSwitchState.OTHER);
    }

    @Override
    public void toggleNumpad(final boolean withSliding, final int autoCapsFlags, final int recapitalizeMode,
            final boolean forceReturnToAlpha) {
        if (DEBUG_ACTION) {
            Log.d(TAG, "toggleNumpad");
        }
        mState.toggleNumpad(withSliding, autoCapsFlags, recapitalizeMode, forceReturnToAlpha, true);
    }

    public enum KeyboardSwitchState {
        HIDDEN(-1),
        SYMBOLS_SHIFTED(KeyboardId.ELEMENT_SYMBOLS_SHIFTED),
        EMOJI(KeyboardId.ELEMENT_EMOJI_RECENTS),
        CLIPBOARD(KeyboardId.ELEMENT_CLIPBOARD),
        OTHER(-1);

        final int mKeyboardId;

        KeyboardSwitchState(int keyboardId) {
            mKeyboardId = keyboardId;
        }
    }

    public KeyboardSwitchState getKeyboardSwitchState() {
        boolean hidden = !isShowingEmojiPalettes() && !isShowingClipboardHistory()
                && (mKeyboardLayoutSet == null
                || mKeyboardView == null
                || !mKeyboardView.isShown());
        if (hidden) {
            return KeyboardSwitchState.HIDDEN;
        } else if (isShowingEmojiPalettes()) {
            return KeyboardSwitchState.EMOJI;
        } else if (isShowingClipboardHistory()) {
            return KeyboardSwitchState.CLIPBOARD;
        } else if (isShowingKeyboardId(KeyboardId.ELEMENT_SYMBOLS_SHIFTED)) {
            return KeyboardSwitchState.SYMBOLS_SHIFTED;
        }
        return KeyboardSwitchState.OTHER;
    }

    public void onToggleKeyboard(@NonNull final KeyboardSwitchState toggleState) {
        KeyboardSwitchState currentState = getKeyboardSwitchState();
        Log.w(TAG, "onToggleKeyboard() : Current = " + currentState + " : Toggle = " + toggleState);
        if (currentState == toggleState) {
            mLatinIME.stopShowingInputView();
            mLatinIME.hideWindow();
            setAlphabetKeyboard();
        } else {
            mLatinIME.startShowingInputView(true);
            if (toggleState == KeyboardSwitchState.EMOJI) {
                setEmojiKeyboard();
            } else if (toggleState == KeyboardSwitchState.CLIPBOARD) {
                setClipboardKeyboard();
            } else {
                mEmojiPalettesView.stopEmojiPalettes();
                mEmojiPalettesView.setVisibility(View.GONE);

                mClipboardHistoryView.stopClipboardHistory();
                mClipboardHistoryView.setVisibility(View.GONE);

                mMainKeyboardFrame.setVisibility(View.VISIBLE);
                mKeyboardView.setVisibility(View.VISIBLE);
                setKeyboard(toggleState.mKeyboardId, toggleState);
            }
        }
    }

    // Future method for requesting an updating to the shift state.
    @Override
    public void requestUpdatingShiftState(final int autoCapsFlags, final int recapitalizeMode) {
        if (DEBUG_ACTION) {
            Log.d(TAG, "requestUpdatingShiftState: "
                    + " autoCapsFlags=" + CapsModeUtils.flagsToString(autoCapsFlags)
                    + " recapitalizeMode=" + RecapitalizeStatus.modeToString(recapitalizeMode));
        }
        mState.onUpdateShiftState(autoCapsFlags, recapitalizeMode);
    }

    // Implements {@link KeyboardState.SwitchActions}.
    @Override
    public void startDoubleTapShiftKeyTimer() {
        if (DEBUG_TIMER_ACTION) {
            Log.d(TAG, "startDoubleTapShiftKeyTimer");
        }
        final MainKeyboardView keyboardView = getMainKeyboardView();
        if (keyboardView != null) {
            keyboardView.startDoubleTapShiftKeyTimer();
        }
    }

    // Implements {@link KeyboardState.SwitchActions}.
    @Override
    public void cancelDoubleTapShiftKeyTimer() {
        if (DEBUG_TIMER_ACTION) {
            Log.d(TAG, "setAlphabetKeyboard");
        }
        final MainKeyboardView keyboardView = getMainKeyboardView();
        if (keyboardView != null) {
            keyboardView.cancelDoubleTapShiftKeyTimer();
        }
    }

    // Implements {@link KeyboardState.SwitchActions}.
    @Override
    public void setOneHandedModeEnabled(boolean enabled) {
        setOneHandedModeEnabled(enabled, false);
    }

    public void setOneHandedModeEnabled(boolean enabled, boolean force) {
        if (!force && mKeyboardViewWrapper.getOneHandedModeEnabled() == enabled) {
            return;
        }
        final Settings settings = Settings.getInstance();
        mKeyboardViewWrapper.setOneHandedModeEnabled(enabled);
        mKeyboardViewWrapper.setOneHandedGravity(settings.getCurrent().mOneHandedModeGravity);

        settings.writeOneHandedModeEnabled(enabled);
        reloadKeyboard();
    }

    // Implements {@link KeyboardState.SwitchActions}.
    @Override
    public void switchOneHandedMode() {
        mKeyboardViewWrapper.switchOneHandedModeSide();
        Settings.getInstance().writeOneHandedModeGravity(mKeyboardViewWrapper.getOneHandedGravity());
    }

    public void toggleSplitKeyboardMode() {
        final Settings settings = Settings.getInstance();
        settings.writeSplitKeyboardEnabled(
                !settings.getCurrent().mIsSplitKeyboardEnabled,
                mCurrentOrientation == Configuration.ORIENTATION_LANDSCAPE
        );
        setOneHandedModeEnabled(settings.getCurrent().mOneHandedModeEnabled, true);
        reloadKeyboard();
    }

    public void reloadKeyboard() {
        if (mCurrentInputView == null)
            return;
        mEmojiPalettesView.clearKeyboardCache();
        reloadMainKeyboard();
    }

    public void reloadMainKeyboard() {
        // Reload the entire keyboard, and switch to the previous layout
        var wasEmoji = isShowingEmojiPalettes();
        var wasClipboard = isShowingClipboardHistory();
        loadKeyboard(mLatinIME.getCurrentInputEditorInfo(), Settings.getValues(),
<<<<<<< HEAD
                mLatinIME.getCurrentAutoCapsState(), mLatinIME.getCurrentRecapitalizeState());
        if (wasEmoji) {
            setEmojiKeyboard();
        } else if (wasClipboard) {
            setClipboardKeyboard();
        }
=======
                mLatinIME.getCurrentAutoCapsState(), mLatinIME.getCurrentRecapitalizeState(), null);
>>>>>>> 684d04ea
    }

    /**
     * Displays a toast message.
     *
     * @param text The text to display in the toast message.
     * @param briefToast If true, the toast duration will be short; otherwise, it will last longer.
     */
    public void showToast(final String text, final boolean briefToast){
        // In API 32 and below, toasts can be shown without a notification permission.
        if (Build.VERSION.SDK_INT <= Build.VERSION_CODES.S_V2) {
            final int toastLength = briefToast ? Toast.LENGTH_SHORT : Toast.LENGTH_LONG;
            final Toast toast = Toast.makeText(mLatinIME, text, toastLength);
            toast.setGravity(Gravity.CENTER, 0, 0);
            toast.show();
        } else {
            final int toastLength = briefToast ? 2000 : 3500;
            showFakeToast(text, toastLength);
        }
    }

    private static int getSecondaryStripVisibility() {
        return Settings.getValues().mSecondaryStripVisible? View.VISIBLE : View.GONE;
    }

    // Displays a toast-like message with the provided text for a specified duration.
    private void showFakeToast(final String text, final int timeMillis) {
        if (mFakeToastView.getVisibility() == View.VISIBLE) return;

        final Drawable appIcon = mFakeToastView.getCompoundDrawables()[0];
        if (appIcon != null) {
            final int bound = mFakeToastView.getLineHeight();
            appIcon.setBounds(0, 0, bound, bound);
            mFakeToastView.setCompoundDrawables(appIcon, null, null, null);
        }
        mFakeToastView.setText(text);
        mFakeToastView.setVisibility(View.VISIBLE);
        mFakeToastView.bringToFront();
        mFakeToastView.startAnimation(AnimationUtils.loadAnimation(mLatinIME, R.anim.fade_in));

        mFakeToastView.postDelayed(() -> {
            mFakeToastView.startAnimation(AnimationUtils.loadAnimation(mLatinIME, R.anim.fade_out));
            mFakeToastView.setVisibility(View.GONE);
        }, timeMillis);
    }

    // Implements {@link KeyboardState.SwitchActions}.
    @Override
    public boolean isInDoubleTapShiftKeyTimeout() {
        if (DEBUG_TIMER_ACTION) {
            Log.d(TAG, "isInDoubleTapShiftKeyTimeout");
        }
        final MainKeyboardView keyboardView = getMainKeyboardView();
        return keyboardView != null && keyboardView.isInDoubleTapShiftKeyTimeout();
    }

    /**
     * Updates state machine to figure out when to automatically switch back to the previous mode.
     */
    public void onEvent(final Event event, final int currentAutoCapsState,
            final int currentRecapitalizeState) {
        mState.onEvent(event, currentAutoCapsState, currentRecapitalizeState);
    }

    public boolean isShowingKeyboardId(@NonNull int... keyboardIds) {
        if (mKeyboardView == null || !mKeyboardView.isShown()) {
            return false;
        }
        final Keyboard keyboard = mKeyboardView.getKeyboard();
        if (keyboard == null) // may happen when using hardware keyboard
            return false;
        int activeKeyboardId = keyboard.mId.mElementId;
        for (int keyboardId : keyboardIds) {
            if (activeKeyboardId == keyboardId) {
                return true;
            }
        }
        return false;
    }

    public boolean isShowingEmojiPalettes() {
        return mEmojiPalettesView != null && mEmojiPalettesView.isShown();
    }

    public boolean isShowingClipboardHistory() {
        return mClipboardHistoryView != null && mClipboardHistoryView.isShown();
    }

    public boolean isShowingPopupKeysPanel() {
        if (isShowingEmojiPalettes() || isShowingClipboardHistory()) {
            return false;
        }
        return mKeyboardView.isShowingPopupKeysPanel();
    }

    public boolean isShowingStripContainer() {
        return mStripContainer.isShown();
    }

    public View getVisibleKeyboardView() {
        if (isShowingEmojiPalettes()) {
            return mEmojiPalettesView;
        } else if (isShowingClipboardHistory()) {
            return mClipboardHistoryView;
        }
        return mKeyboardView;
    }

    public View getWrapperView() {
        return mKeyboardViewWrapper;
    }

    public View getEmojiTabStrip() {
        return mEmojiTabStripView;
    }

    public LinearLayout getClipboardStrip() {
        return mClipboardStripView;
    }

    public MainKeyboardView getMainKeyboardView() {
        return mKeyboardView;
    }

    public FrameLayout getStripContainer() { return mStripContainer; }

    public void deallocateMemory() {
        if (mKeyboardView != null) {
            mKeyboardView.cancelAllOngoingEvents();
            mKeyboardView.deallocateMemory();
        }
        if (mEmojiPalettesView != null) {
            mEmojiPalettesView.stopEmojiPalettes();
        }
        if (mClipboardHistoryView != null) {
            mClipboardHistoryView.stopClipboardHistory();
        }
    }

    public void trimMemory() {
        if (mEmojiPalettesView != null) {
            mEmojiPalettesView.clearKeyboardCache();
        }
    }

    @SuppressLint("InflateParams")
    public View onCreateInputView(@NonNull Context displayContext, final boolean isHardwareAcceleratedDrawingEnabled) {
        if (mKeyboardView != null) {
            mKeyboardView.closing();
        }
        PointerTracker.clearOldViewData();
        final SharedPreferences prefs = KtxKt.prefs(displayContext);
        if (mSuggestionStripView != null)
            prefs.unregisterOnSharedPreferenceChangeListener(mSuggestionStripView);
        if (mClipboardHistoryView != null)
            prefs.unregisterOnSharedPreferenceChangeListener(mClipboardHistoryView);
        if (mThemeNeedsReload) // necessary in some cases (e.g. theme switch) when mThemeNeedsReload is set before first keyboard load
            Settings.getInstance().loadSettings(displayContext, Settings.getValues().mLocale, Settings.getValues().mInputAttributes);

        updateKeyboardThemeAndContextThemeWrapper(displayContext, KeyboardTheme.getKeyboardTheme(displayContext));
        mCurrentInputView = (InputView)LayoutInflater.from(mThemeContext).inflate(R.layout.input_view, null);
        mMainKeyboardFrame = mCurrentInputView.findViewById(R.id.main_keyboard_frame);
        mEmojiPalettesView = mCurrentInputView.findViewById(R.id.emoji_palettes_view);
        mClipboardHistoryView = mCurrentInputView.findViewById(R.id.clipboard_history_view);
        mFakeToastView = mCurrentInputView.findViewById(R.id.fakeToast);

        mKeyboardViewWrapper = mCurrentInputView.findViewById(R.id.keyboard_view_wrapper);
        mKeyboardViewWrapper.setKeyboardActionListener(mLatinIME.mKeyboardActionListener);
        mKeyboardView = mCurrentInputView.findViewById(R.id.keyboard_view);
        mKeyboardView.setHardwareAcceleratedDrawingEnabled(isHardwareAcceleratedDrawingEnabled);
        mKeyboardView.setKeyboardActionListener(mLatinIME.mKeyboardActionListener);
        mEmojiPalettesView.setHardwareAcceleratedDrawingEnabled(isHardwareAcceleratedDrawingEnabled);
        mEmojiPalettesView.setKeyboardActionListener(mLatinIME.mKeyboardActionListener);
        mClipboardHistoryView.setHardwareAcceleratedDrawingEnabled(isHardwareAcceleratedDrawingEnabled);
        mClipboardHistoryView.setKeyboardActionListener(mLatinIME.mKeyboardActionListener);
        mEmojiTabStripView = mCurrentInputView.findViewById(R.id.emoji_tab_strip);
        mClipboardStripView = mCurrentInputView.findViewById(R.id.clipboard_strip);
        mClipboardStripScrollView = mCurrentInputView.findViewById(R.id.clipboard_strip_scroll_view);
        mSuggestionStripView = mCurrentInputView.findViewById(R.id.suggestion_strip_view);
        mStripContainer = mCurrentInputView.findViewById(R.id.strip_container);

        prefs.registerOnSharedPreferenceChangeListener(mSuggestionStripView);
        prefs.registerOnSharedPreferenceChangeListener(mClipboardHistoryView);
        PointerTracker.switchTo(mKeyboardView);
        return mCurrentInputView;
    }

    public int getKeyboardShiftMode() {
        final Keyboard keyboard = getKeyboard();
        if (keyboard == null) {
            return WordComposer.CAPS_MODE_OFF;
        }
        return keyboard.mId.getKeyboardCapsMode();
    }

    public String getCurrentKeyboardScript() {
        if (null == mKeyboardLayoutSet) {
            return ScriptUtils.SCRIPT_UNKNOWN;
        }
        return mKeyboardLayoutSet.getScript();
    }

    public void switchToSubtype(InputMethodSubtype subtype) {
        mLatinIME.switchToSubtype(subtype);
    }

    // used for debug
    public String getLocaleAndConfidenceInfo() {
        return mLatinIME.getLocaleAndConfidenceInfo();
    }

    /** Marks the theme as outdated. The theme will be reloaded next time the keyboard is shown.
     *  If the keyboard is currently showing, theme will be reloaded immediately. */
    public void setThemeNeedsReload() {
        mThemeNeedsReload = true;
        if (mLatinIME == null || !mLatinIME.isInputViewShown())
            return; // will be reloaded right before showing IME

        // Hide and show IME, showing will trigger the reload.
        // Reloading while IME is shown is glitchy, and hiding / showing is so fast the user shouldn't notice.
        mLatinIME.hideWindow();
        try {
            mLatinIME.showWindow(true);
        } catch (IllegalStateException e) {
            // in tests isInputViewShown returns true, but showWindow throws "IllegalStateException: Window token is not set yet."
        }
    }
}<|MERGE_RESOLUTION|>--- conflicted
+++ resolved
@@ -527,19 +527,15 @@
 
     public void reloadMainKeyboard() {
         // Reload the entire keyboard, and switch to the previous layout
-        var wasEmoji = isShowingEmojiPalettes();
-        var wasClipboard = isShowingClipboardHistory();
+        final boolean wasEmoji = isShowingEmojiPalettes();
+        final boolean wasClipboard = isShowingClipboardHistory();
         loadKeyboard(mLatinIME.getCurrentInputEditorInfo(), Settings.getValues(),
-<<<<<<< HEAD
-                mLatinIME.getCurrentAutoCapsState(), mLatinIME.getCurrentRecapitalizeState());
+                mLatinIME.getCurrentAutoCapsState(), mLatinIME.getCurrentRecapitalizeState(), null);
         if (wasEmoji) {
             setEmojiKeyboard();
         } else if (wasClipboard) {
             setClipboardKeyboard();
         }
-=======
-                mLatinIME.getCurrentAutoCapsState(), mLatinIME.getCurrentRecapitalizeState(), null);
->>>>>>> 684d04ea
     }
 
     /**
