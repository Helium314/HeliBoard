--- conflicted
+++ resolved
@@ -505,34 +505,7 @@
             suggestionResults.mRawSuggestions?.addAll(it)
         }
 
-<<<<<<< HEAD
-        // Include at least two non-emoji, non-typed word results if possible, so that the first two shown suggestions can be non-emoji
-        if (suggestionResults.size > 2) {
-            val nonEmojiNonTypedWordCount = suggestionResults.count { !isEmojiOrTypedWord(it, composedData) }
-            if (nonEmojiNonTypedWordCount < 2) {
-                val allResults = SuggestionResults(Int.MAX_VALUE, ngramContext.isBeginningOfSentenceContext, false)
-                suggestionsArray.forEach {
-                    if (it == null) return@forEach
-                    allResults.addAll(it)
-                }
-                var addedWord: String? = null
-                for (i in 0 until 2 - nonEmojiNonTypedWordCount) {
-                    allResults.firstOrNull {
-                        !suggestionResults.contains(it) && !isEmojiOrTypedWord(it, composedData)
-                            && addedWord?.compareTo(it.word, true) != 0
-                    }?.let { firstNonEmojiNonTypedWord ->
-                        // The conditions above guarantee that there are at least two EmojiOrTypedWord items
-                        val lastEmojiOrTypedWord = suggestionResults.last { isEmojiOrTypedWord(it, composedData) }
-                        suggestionResults.remove(lastEmojiOrTypedWord)
-                        suggestionResults.add(firstNonEmojiNonTypedWord)
-                        addedWord = firstNonEmojiNonTypedWord.word
-                    }
-                }
-            }
-        }
-=======
         includeAtLeastTwoWordSuggestions(suggestionResults, suggestionsArray, composedData.mTypedWord)
->>>>>>> 06f12428
 
         return suggestionResults
     }
@@ -701,13 +674,17 @@
                 if (it == null) return@forEach
                 allResults.addAll(it)
             }
+            var addedWord: String? = null
             for (i in 0 until 2 - nonEmojiNonTypedWordCount) {
-                val firstNonEmojiNonTypedWord = allResults
-                    .firstOrNull { !suggestionResults.contains(it) && !isEmojiOrTypedWord(it, typedWord) } ?: continue
+                val firstNonEmojiNonTypedWord = allResults.firstOrNull {
+                    !suggestionResults.contains(it) && !isEmojiOrTypedWord(it, typedWord)
+                        && addedWord?.compareTo(it.word, true) != 0
+                } ?: continue
                 // The conditions above guarantee that there are at least two EmojiOrTypedWord items
                 val lastEmojiOrTypedWord = suggestionResults.last { isEmojiOrTypedWord(it, typedWord) }
                 suggestionResults.remove(lastEmojiOrTypedWord)
                 suggestionResults.add(firstNonEmojiNonTypedWord)
+                addedWord = firstNonEmojiNonTypedWord.word
             }
         }
 
