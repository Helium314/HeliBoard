// SPDX-License-Identifier: GPL-3.0-only

package helium314.keyboard.latin.common

import android.content.Context
import android.content.SharedPreferences
import android.content.res.ColorStateList
import android.content.res.Configuration
import android.content.res.TypedArray
import android.graphics.Color
import android.graphics.ColorFilter
import android.graphics.PorterDuff
import android.graphics.drawable.BitmapDrawable
import android.graphics.drawable.Drawable
import android.graphics.drawable.GradientDrawable
import android.os.Build
import android.view.View
import android.widget.ImageView
import androidx.annotation.ColorInt
import androidx.annotation.RequiresApi
import androidx.core.content.ContextCompat
import androidx.core.content.edit
import androidx.core.graphics.BlendModeColorFilterCompat
import androidx.core.graphics.BlendModeCompat
import androidx.core.graphics.ColorUtils
import androidx.core.graphics.drawable.DrawableCompat
import androidx.core.graphics.drawable.toBitmap
import helium314.keyboard.keyboard.KeyboardTheme.Companion.STYLE_HOLO
import helium314.keyboard.keyboard.KeyboardTheme.Companion.STYLE_MATERIAL
import helium314.keyboard.latin.common.ColorType.*
import helium314.keyboard.latin.R
import helium314.keyboard.latin.settings.Settings
import helium314.keyboard.latin.utils.adjustLuminosityAndKeepAlpha
import helium314.keyboard.latin.utils.brighten
import helium314.keyboard.latin.utils.brightenOrDarken
import helium314.keyboard.latin.utils.darken
import helium314.keyboard.latin.utils.isBrightColor
import helium314.keyboard.latin.utils.isDarkColor
import java.util.EnumMap

interface Colors {
    // these theme parameters should no be in here, but are still used
    /** used in KeyboardView for label placement */
    val themeStyle: String
    /** used in parser to decide background of ZWNJ key */
    val hasKeyBorders: Boolean

    /** use to check whether colors have changed, for colors (in)directly derived from context,
     *  e.g. night mode or potentially changing system colors */
    fun haveColorsChanged(context: Context): Boolean = false

    /** get the colorInt */
    @ColorInt fun get(color: ColorType): Int

    /** apply a color to the [drawable], may be through color filter or tint (with or without state list) */
    fun setColor(drawable: Drawable, color: ColorType)

    /** set a foreground color to the [view] */
    fun setColor(view: ImageView, color: ColorType)

    /** set a background to the [view], may replace or adjust existing background */
    fun setBackground(view: View, color: ColorType)

    /** returns a colored drawable selected from [attr], which must contain using R.styleable.KeyboardView_* */
    fun selectAndColorDrawable(attr: TypedArray, color: ColorType): Drawable {
        val drawable = when (color) {
            KEY_BACKGROUND, MORE_SUGGESTIONS_WORD_BACKGROUND, ACTION_KEY_POPUP_KEYS_BACKGROUND, POPUP_KEYS_BACKGROUND ->
                attr.getDrawable(R.styleable.KeyboardView_keyBackground)
            FUNCTIONAL_KEY_BACKGROUND -> attr.getDrawable(R.styleable.KeyboardView_functionalKeyBackground)
            SPACE_BAR_BACKGROUND -> {
                if (hasKeyBorders) attr.getDrawable(R.styleable.KeyboardView_spacebarBackground)
                else attr.getDrawable(R.styleable.KeyboardView_spacebarNoBorderBackground)
            }
            ACTION_KEY_BACKGROUND -> {
                if (themeStyle == STYLE_HOLO && hasKeyBorders) // no borders has a very small pressed drawable otherwise
                    attr.getDrawable(R.styleable.KeyboardView_functionalKeyBackground)
                else
                    attr.getDrawable(R.styleable.KeyboardView_keyBackground)
            }
            else -> null // keyBackground
        }?.mutate() ?: attr.getDrawable(R.styleable.KeyboardView_keyBackground)?.mutate()!! // keyBackground always exists

        setColor(drawable, color)
        return drawable
    }
}

@RequiresApi(Build.VERSION_CODES.S)
class DynamicColors(context: Context, override val themeStyle: String, override val hasKeyBorders: Boolean, private var keyboardBackground: Drawable? = null) : Colors {

    private val isNight = context.resources.configuration.uiMode and Configuration.UI_MODE_NIGHT_MASK == Configuration.UI_MODE_NIGHT_YES

    private val accent = getAccent(context)
    private val gesture = getGesture(context)
    private val background = getBackground(context)
    private val keyBackground = getKeyBackground(context)
    private val functionalKey = getFunctionalKey(context)
    private val spaceBar = getKeyBackground(context)
    private val keyText = getKeyText(context)
    private val keyHintText = getKeyHintText(context)
    private val spaceBarText = getSpaceBarText(context)

    private fun getAccent(context: Context) = if (isNight) ContextCompat.getColor(context, android.R.color.system_accent1_100)
        else ContextCompat.getColor(context, android.R.color.system_accent1_200)
    private fun getGesture(context: Context) = if (isNight) accent
        else ContextCompat.getColor(context, android.R.color.system_accent1_600)
    private fun getBackground(context: Context) = if (isNight) ContextCompat.getColor(context, android.R.color.system_neutral1_900)
        else ContextCompat.getColor(context, android.R.color.system_neutral1_50)
    private fun getKeyBackground(context: Context) = if (isNight) ContextCompat.getColor(context, android.R.color.system_neutral1_800)
        else  ContextCompat.getColor(context, android.R.color.system_neutral1_0)
    private fun getFunctionalKey(context: Context) = if (isNight) ContextCompat.getColor(context, android.R.color.system_accent2_300)
        else ContextCompat.getColor(context, android.R.color.system_accent2_100)
    private fun getKeyText(context: Context) = if (isNight) ContextCompat.getColor(context, android.R.color.system_neutral1_50)
        else ContextCompat.getColor(context, android.R.color.system_accent3_900)
    private fun getKeyHintText(context: Context) = if (isNight) keyText
        else ContextCompat.getColor(context, android.R.color.system_accent3_700)
    private fun getSpaceBarText(context: Context) = if (isNight) ColorUtils.setAlphaComponent(ContextCompat.getColor(context, android.R.color.system_neutral1_50), 127)
        else ColorUtils.setAlphaComponent(ContextCompat.getColor(context, android.R.color.system_accent3_700), 127)

    override fun haveColorsChanged(context: Context) =
        accent != getAccent(context)
                || gesture != getGesture(context)
                || background != getBackground(context)
                || keyBackground != getKeyBackground(context)
                || functionalKey != getFunctionalKey(context)
                || keyText != getKeyText(context)
                || keyHintText != getKeyHintText(context)
                || spaceBarText != getSpaceBarText(context)

    private val navBar: Int
    /** brightened or darkened variant of [background], to be used if exact background color would be
     *  bad contrast, e.g. popup keys popup or no border space bar */
    private val adjustedBackground: Int
    /** further brightened or darkened variant of [adjustedBackground] */
    private val doubleAdjustedBackground: Int
    /** brightened or darkened variant of [keyText] */
    private val adjustedKeyText: Int

    private val backgroundFilter: ColorFilter
    private val adjustedBackgroundFilter: ColorFilter
    private val keyTextFilter: ColorFilter
    private val accentColorFilter: ColorFilter
    /** color filter for the white action key icons in material theme, switches to gray if necessary for contrast */
    private val actionKeyIconColorFilter: ColorFilter?

    private val backgroundStateList: ColorStateList
    private val keyStateList: ColorStateList
    private val functionalKeyStateList: ColorStateList
    private val actionKeyStateList: ColorStateList
    private val spaceBarStateList: ColorStateList
    private val adjustedBackgroundStateList: ColorStateList
    private val stripBackgroundList: ColorStateList
    private val toolbarKeyStateList = activatedStateList(keyText, darken(darken(keyText)))

    /** darkened variant of [accent] because the accent color is always light for dynamic colors */
    private val adjustedAccent: Int = darken(accent)
    /** further darkened variant of [adjustedAccent] */
    private val doubleAdjustedAccent: Int = darken(adjustedAccent)

    /** darkened variant of [functionalKey] used in day mode */
    private val adjustedFunctionalKey: Int = darken(functionalKey)
    /** further darkened variant of [adjustedFunctionalKey] */
    private val doubleAdjustedFunctionalKey: Int = darken(adjustedFunctionalKey)

    /** brightened variant of [keyBackground] used in night mode */
    private val adjustedKeyBackground: Int = brighten(keyBackground)
    /** further brightened variant of [adjustedKeyBackground] */
    private val doubleAdjustedKeyBackground: Int = brighten(adjustedKeyBackground)
    private var backgroundSetupDone = false

    init {
        accentColorFilter = colorFilter(doubleAdjustedAccent)

        if (themeStyle == STYLE_HOLO && keyboardBackground == null) {
            val darkerBackground = adjustLuminosityAndKeepAlpha(background, -0.2f)
            navBar = darkerBackground
            keyboardBackground = GradientDrawable(GradientDrawable.Orientation.TOP_BOTTOM, intArrayOf(background, darkerBackground))
            backgroundSetupDone = true
        } else {
            navBar = background
        }

        // todo (idea): make better use of the states?
        //  could also use / create StateListDrawables in colors (though that's a style than a color...)
        //  this would better allow choosing e.g. cornered/rounded drawables for poup keys or moreSuggestions
        backgroundFilter = colorFilter(background)
        adjustedKeyText = brightenOrDarken(keyText, true)

        if (isDarkColor(background)) {
            adjustedBackground = brighten(background)
            doubleAdjustedBackground = brighten(adjustedBackground)
        } else {
            adjustedBackground = darken(background)
            doubleAdjustedBackground = darken(adjustedBackground)
        }
        adjustedBackgroundStateList =
            if (themeStyle == STYLE_HOLO) {
                stateList(accent, adjustedBackground)
            } else if (isNight) {
                if (hasKeyBorders) stateList(doubleAdjustedAccent, keyBackground)
                else stateList(adjustedAccent, adjustedKeyBackground)
            } else {
                stateList(accent, Color.WHITE)
            }

        val stripBackground = if (keyboardBackground == null && !hasKeyBorders) {
            if (isDarkColor(background)) 0x16ffffff else 0x11000000
        } else {
            Color.TRANSPARENT
        }
        val pressedStripElementBackground = if (keyboardBackground == null) adjustedBackground
        else if (isDarkColor(background)) 0x22ffffff else 0x11000000
        stripBackgroundList = stateList(pressedStripElementBackground, stripBackground)

        adjustedBackgroundFilter =
            if (themeStyle == STYLE_HOLO) colorFilter(adjustedBackground)
            else colorFilter(keyBackground)

        if (hasKeyBorders) {
            backgroundStateList =
                if (!isNight) stateList(adjustedFunctionalKey, background)
                else stateList(adjustedKeyBackground, background)

            keyStateList =
                if (!isNight) stateList(adjustedBackground, keyBackground)
                else stateList(adjustedKeyBackground, keyBackground)

            functionalKeyStateList =
                if (!isNight) stateList(doubleAdjustedFunctionalKey, functionalKey)
                else stateList(functionalKey, doubleAdjustedKeyBackground)

            actionKeyStateList =
                if (!isNight) stateList(gesture, accent)
                else stateList(doubleAdjustedAccent, accent)

            spaceBarStateList =
                if (themeStyle == STYLE_HOLO) stateList(spaceBar, spaceBar)
                else keyStateList

        } else {
            // need to set color to background if key borders are disabled, or there will be ugly keys
            backgroundStateList =
                if (!isNight) stateList(adjustedFunctionalKey, background)
                else stateList(adjustedKeyBackground, background)

            keyStateList =
                if (!isNight) stateList(adjustedFunctionalKey, Color.TRANSPARENT)
                else stateList(functionalKey, Color.TRANSPARENT)

            functionalKeyStateList =
                if (themeStyle == STYLE_HOLO) stateList(functionalKey, Color.TRANSPARENT)
                else keyStateList

            actionKeyStateList =
                if (themeStyle == STYLE_HOLO) stateList(accent, Color.TRANSPARENT)
                else if (!isNight) stateList(gesture, accent)
                else stateList(doubleAdjustedAccent, accent)

            spaceBarStateList =
                if (!isNight) stateList(gesture, adjustedFunctionalKey)
                else stateList(adjustedKeyBackground, spaceBar)
        }
        keyTextFilter = colorFilter(keyText)

        actionKeyIconColorFilter = when {
            themeStyle == STYLE_HOLO -> keyTextFilter
            // the white icon may not have enough contrast, and can't be adjusted by the user
            isBrightColor(accent) -> colorFilter(Color.DKGRAY)
            else -> null
        }
    }

    override fun get(color: ColorType): Int = when (color) {
        TOOL_BAR_KEY_ENABLED_BACKGROUND, EMOJI_CATEGORY_SELECTED, ACTION_KEY_BACKGROUND,
        CLIPBOARD_PIN, SHIFT_KEY_ICON -> accent
        AUTOFILL_BACKGROUND_CHIP, GESTURE_PREVIEW, POPUP_KEYS_BACKGROUND, MORE_SUGGESTIONS_BACKGROUND, KEY_PREVIEW -> adjustedBackground
        TOOL_BAR_EXPAND_KEY_BACKGROUND -> if (!isNight) accent else doubleAdjustedBackground
        GESTURE_TRAIL -> gesture
        KEY_TEXT, SUGGESTION_AUTO_CORRECT, REMOVE_SUGGESTION_ICON,
            KEY_ICON, ONE_HANDED_MODE_BUTTON, EMOJI_CATEGORY, TOOL_BAR_KEY, FUNCTIONAL_KEY_TEXT -> keyText
        KEY_HINT_TEXT -> keyHintText
        SPACE_BAR_TEXT -> spaceBarText
        FUNCTIONAL_KEY_BACKGROUND -> functionalKey
        SPACE_BAR_BACKGROUND -> spaceBar
        MORE_SUGGESTIONS_WORD_BACKGROUND, MAIN_BACKGROUND -> background
        KEY_BACKGROUND -> keyBackground
        ACTION_KEY_POPUP_KEYS_BACKGROUND -> if (themeStyle == STYLE_HOLO) adjustedBackground else accent
        STRIP_BACKGROUND -> if (!hasKeyBorders && themeStyle == STYLE_MATERIAL) adjustedBackground else background
        CLIPBOARD_SUGGESTION_BACKGROUND -> doubleAdjustedBackground
        NAVIGATION_BAR -> navBar
        MORE_SUGGESTIONS_HINT, SUGGESTED_WORD, SUGGESTION_TYPED_WORD, SUGGESTION_VALID_WORD -> adjustedKeyText
        ACTION_KEY_ICON, TOOL_BAR_EXPAND_KEY -> Color.WHITE
    }

    override fun setColor(drawable: Drawable, color: ColorType) {
        val colorStateList = when (color) {
            MORE_SUGGESTIONS_WORD_BACKGROUND -> backgroundStateList
            KEY_BACKGROUND -> keyStateList
            FUNCTIONAL_KEY_BACKGROUND -> functionalKeyStateList
            ACTION_KEY_BACKGROUND -> actionKeyStateList
            SPACE_BAR_BACKGROUND -> spaceBarStateList
            POPUP_KEYS_BACKGROUND -> adjustedBackgroundStateList
            STRIP_BACKGROUND -> stripBackgroundList
            ACTION_KEY_POPUP_KEYS_BACKGROUND -> if (themeStyle == STYLE_HOLO) adjustedBackgroundStateList
                else actionKeyStateList
            TOOL_BAR_KEY -> toolbarKeyStateList
            else -> null // use color filter
        }
        if (colorStateList == null) {
            drawable.colorFilter = getColorFilter(color)
            return
        }
        DrawableCompat.setTintMode(drawable, PorterDuff.Mode.MULTIPLY)
        DrawableCompat.setTintList(drawable, colorStateList)
    }

    override fun setColor(view: ImageView, color: ColorType) {
        if (color == TOOL_BAR_KEY) {
            setColor(view.drawable, color)
            return
        }
        view.colorFilter = getColorFilter(color)
    }

    private fun getColorFilter(color: ColorType): ColorFilter? = when (color) {
        EMOJI_CATEGORY_SELECTED, CLIPBOARD_PIN, SHIFT_KEY_ICON -> accentColorFilter
        REMOVE_SUGGESTION_ICON, EMOJI_CATEGORY, KEY_TEXT,
            KEY_ICON, ONE_HANDED_MODE_BUTTON, TOOL_BAR_KEY, TOOL_BAR_EXPAND_KEY -> keyTextFilter
        KEY_PREVIEW -> adjustedBackgroundFilter
        ACTION_KEY_ICON -> actionKeyIconColorFilter
        else -> colorFilter(get(color))
    }

    override fun setBackground(view: View, color: ColorType) {
        if (view.background == null)
            view.setBackgroundColor(Color.WHITE) // set white to make the color filters work
        when (color) {
            KEY_PREVIEW -> view.background.colorFilter = adjustedBackgroundFilter
            FUNCTIONAL_KEY_BACKGROUND, KEY_BACKGROUND, MORE_SUGGESTIONS_WORD_BACKGROUND, SPACE_BAR_BACKGROUND, STRIP_BACKGROUND -> setColor(view.background, color)
            ONE_HANDED_MODE_BUTTON -> setColor(view.background, if (keyboardBackground == null) MAIN_BACKGROUND else STRIP_BACKGROUND)
            MORE_SUGGESTIONS_BACKGROUND -> view.background.colorFilter = backgroundFilter
            POPUP_KEYS_BACKGROUND ->
                if (themeStyle != STYLE_HOLO)
                    setColor(view.background, POPUP_KEYS_BACKGROUND)
                else view.background.colorFilter = adjustedBackgroundFilter
            MAIN_BACKGROUND -> {
                if (keyboardBackground != null) {
                    if (!backgroundSetupDone) {
                        keyboardBackground = BitmapDrawable(view.context.resources, keyboardBackground!!.toBitmap(view.width, view.height))
                        backgroundSetupDone = true
                    }
                    view.background = keyboardBackground
                } else {
                    view.background.colorFilter = backgroundFilter
                }
            }
            else -> view.background.colorFilter = backgroundFilter
        }
    }
}

class DefaultColors (
    override val themeStyle: String,
    override val hasKeyBorders: Boolean,
    private val accent: Int,
    private val background: Int,
    private val keyBackground: Int,
    private val functionalKey: Int,
    private val spaceBar: Int,
    private val keyText: Int,
    private val keyHintText: Int,
    private val suggestionText: Int = keyText,
    private val spaceBarText: Int = keyHintText,
    private val gesture: Int = accent,
    private var keyboardBackground: Drawable? = null,
) : Colors {
    private val navBar: Int
    /** brightened or darkened variant of [background], to be used if exact background color would be
     *  bad contrast, e.g. popup keys popup or no border space bar */
    private val adjustedBackground: Int
    /** further brightened or darkened variant of [adjustedBackground] */
    private val doubleAdjustedBackground: Int
    private val adjustedSuggestionText = brightenOrDarken(suggestionText, true)

    private val backgroundFilter = colorFilter(background)
    private val adjustedBackgroundFilter: ColorFilter
    private val keyTextFilter: ColorFilter
    private val suggestionTextFilter = colorFilter(suggestionText)
    private val accentColorFilter = colorFilter(accent)

    /** color filter for the white action key icons in material theme, switches to gray if necessary for contrast */
    private val actionKeyIconColorFilter: ColorFilter?

    private val backgroundStateList: ColorStateList
    private val keyStateList: ColorStateList
    private val functionalKeyStateList: ColorStateList
    private val actionKeyStateList: ColorStateList
    private val spaceBarStateList: ColorStateList
    private val adjustedBackgroundStateList: ColorStateList
    private val stripBackgroundList: ColorStateList
    private val toolbarKeyStateList = activatedStateList(suggestionText, darken(darken(suggestionText)))
    private var backgroundSetupDone = false

    init {
        if (isDarkColor(background)) {
            adjustedBackground = brighten(background)
            doubleAdjustedBackground = brighten(adjustedBackground)
        } else {
            adjustedBackground = darken(background)
            doubleAdjustedBackground = darken(adjustedBackground)
        }
        adjustedBackgroundStateList = stateList(doubleAdjustedBackground, adjustedBackground)

        val stripBackground: Int
        val pressedStripElementBackground: Int
        if (keyboardBackground != null || (themeStyle == STYLE_HOLO && hasKeyBorders)) {
            stripBackground = Color.TRANSPARENT
            pressedStripElementBackground = if (isDarkColor(background)) 0x22ffffff // assume background is similar to the background color
                else 0x11000000
        } else if (hasKeyBorders) {
            stripBackground = background
            pressedStripElementBackground = adjustedBackground
        } else {
            stripBackground = adjustedBackground
            pressedStripElementBackground = doubleAdjustedBackground
        }
        stripBackgroundList = stateList(pressedStripElementBackground, stripBackground)

        if (themeStyle == STYLE_HOLO && keyboardBackground == null) {
            val darkerBackground = adjustLuminosityAndKeepAlpha(background, -0.2f)
            navBar = darkerBackground
            keyboardBackground = GradientDrawable(GradientDrawable.Orientation.TOP_BOTTOM, intArrayOf(background, darkerBackground))
            backgroundSetupDone = true
        } else {
            navBar = background
        }

        adjustedBackgroundFilter = colorFilter(adjustedBackground)
        if (hasKeyBorders) {
            backgroundStateList = stateList(brightenOrDarken(background, true), background)
            keyStateList = if (themeStyle == STYLE_HOLO) stateList(keyBackground, keyBackground)
                else stateList(brightenOrDarken(keyBackground, true), keyBackground)
            functionalKeyStateList = stateList(brightenOrDarken(functionalKey, true), functionalKey)
            actionKeyStateList = if (themeStyle == STYLE_HOLO) functionalKeyStateList
                else stateList(brightenOrDarken(accent, true), accent)
            spaceBarStateList = if (themeStyle == STYLE_HOLO) stateList(spaceBar, spaceBar)
                else stateList(brightenOrDarken(spaceBar, true), spaceBar)
        } else {
            // need to set color to background if key borders are disabled, or there will be ugly keys
            backgroundStateList = stateList(brightenOrDarken(background, true), background)
            keyStateList = stateList(keyBackground, Color.TRANSPARENT)
            functionalKeyStateList = keyStateList
            actionKeyStateList = if (themeStyle == STYLE_HOLO) functionalKeyStateList
                else stateList(brightenOrDarken(accent, true), accent)
            spaceBarStateList = stateList(brightenOrDarken(spaceBar, true), spaceBar)
        }
        keyTextFilter = colorFilter(keyText)
        actionKeyIconColorFilter = when {
            themeStyle == STYLE_HOLO -> keyTextFilter
            // the white icon may not have enough contrast, and can't be adjusted by the user
            isBrightColor(accent) -> colorFilter(Color.DKGRAY)
            else -> null
        }
    }

    override fun get(color: ColorType): Int = when (color) {
        TOOL_BAR_KEY_ENABLED_BACKGROUND, EMOJI_CATEGORY_SELECTED, ACTION_KEY_BACKGROUND,
            CLIPBOARD_PIN, SHIFT_KEY_ICON -> accent
        AUTOFILL_BACKGROUND_CHIP -> if (themeStyle == STYLE_MATERIAL && !hasKeyBorders) background else adjustedBackground
        GESTURE_PREVIEW, POPUP_KEYS_BACKGROUND, MORE_SUGGESTIONS_BACKGROUND, KEY_PREVIEW -> adjustedBackground
        TOOL_BAR_EXPAND_KEY_BACKGROUND, CLIPBOARD_SUGGESTION_BACKGROUND -> doubleAdjustedBackground
        GESTURE_TRAIL -> gesture
        KEY_TEXT, REMOVE_SUGGESTION_ICON, FUNCTIONAL_KEY_TEXT, KEY_ICON -> keyText
        KEY_HINT_TEXT -> keyHintText
        SPACE_BAR_TEXT -> spaceBarText
        FUNCTIONAL_KEY_BACKGROUND -> functionalKey
        SPACE_BAR_BACKGROUND -> spaceBar
        MORE_SUGGESTIONS_WORD_BACKGROUND, MAIN_BACKGROUND -> background
        KEY_BACKGROUND -> keyBackground
        ACTION_KEY_POPUP_KEYS_BACKGROUND -> if (themeStyle == STYLE_HOLO) adjustedBackground else accent
        STRIP_BACKGROUND -> if (!hasKeyBorders && themeStyle == STYLE_MATERIAL) adjustedBackground else background
        NAVIGATION_BAR -> navBar
        SUGGESTION_AUTO_CORRECT, EMOJI_CATEGORY, TOOL_BAR_KEY, TOOL_BAR_EXPAND_KEY, ONE_HANDED_MODE_BUTTON -> suggestionText
        MORE_SUGGESTIONS_HINT, SUGGESTED_WORD, SUGGESTION_TYPED_WORD, SUGGESTION_VALID_WORD -> adjustedSuggestionText
        ACTION_KEY_ICON -> Color.WHITE
    }

    override fun setColor(drawable: Drawable, color: ColorType) {
        val colorStateList = when (color) {
            MORE_SUGGESTIONS_WORD_BACKGROUND -> backgroundStateList
            KEY_BACKGROUND -> keyStateList
            FUNCTIONAL_KEY_BACKGROUND -> functionalKeyStateList
            ACTION_KEY_BACKGROUND -> actionKeyStateList
            SPACE_BAR_BACKGROUND -> spaceBarStateList
            POPUP_KEYS_BACKGROUND -> adjustedBackgroundStateList
            STRIP_BACKGROUND -> stripBackgroundList
            ACTION_KEY_POPUP_KEYS_BACKGROUND -> if (themeStyle == STYLE_HOLO) adjustedBackgroundStateList
                else actionKeyStateList
            TOOL_BAR_KEY -> toolbarKeyStateList
            else -> null // use color filter
        }
        if (colorStateList == null) {
            drawable.colorFilter = getColorFilter(color)
            return
        }
        DrawableCompat.setTintMode(drawable, PorterDuff.Mode.MULTIPLY)
        DrawableCompat.setTintList(drawable, colorStateList)
    }

    override fun setColor(view: ImageView, color: ColorType) {
        if (color == TOOL_BAR_KEY) {
            setColor(view.drawable, color)
            return
        }
        view.colorFilter = getColorFilter(color)
    }

    override fun setBackground(view: View, color: ColorType) {
        if (view.background == null)
            view.setBackgroundColor(Color.WHITE) // set white to make the color filters work
        when (color) {
            KEY_PREVIEW, POPUP_KEYS_BACKGROUND -> view.background.colorFilter = adjustedBackgroundFilter
<<<<<<< HEAD
            FUNCTIONAL_KEY_BACKGROUND, KEY_BACKGROUND, BACKGROUND, SPACE_BAR_BACKGROUND, STRIP_BACKGROUND, CLIPBOARD_SUGGESTION_BACKGROUND -> setColor(view.background, color)
            ONE_HANDED_MODE_BUTTON -> setColor(view.background, if (keyboardBackground == null) BACKGROUND else STRIP_BACKGROUND)
=======
            FUNCTIONAL_KEY_BACKGROUND, KEY_BACKGROUND, MORE_SUGGESTIONS_WORD_BACKGROUND, SPACE_BAR_BACKGROUND, STRIP_BACKGROUND -> setColor(view.background, color)
            ONE_HANDED_MODE_BUTTON -> setColor(view.background, if (keyboardBackground == null) MAIN_BACKGROUND else STRIP_BACKGROUND)
>>>>>>> b868b583
            MORE_SUGGESTIONS_BACKGROUND -> view.background.colorFilter = backgroundFilter
            MAIN_BACKGROUND -> {
                if (keyboardBackground != null) {
                    if (!backgroundSetupDone) {
                        keyboardBackground = BitmapDrawable(view.context.resources, keyboardBackground!!.toBitmap(view.width, view.height))
                        backgroundSetupDone = true
                    }
                    view.background = keyboardBackground
                } else {
                    view.background.colorFilter = backgroundFilter
                }
            }
            else -> view.background.colorFilter = backgroundFilter
        }
    }

    private fun getColorFilter(color: ColorType): ColorFilter? = when (color) {
        EMOJI_CATEGORY_SELECTED, CLIPBOARD_PIN, SHIFT_KEY_ICON -> accentColorFilter
        KEY_TEXT, KEY_ICON -> keyTextFilter
        REMOVE_SUGGESTION_ICON, EMOJI_CATEGORY, ONE_HANDED_MODE_BUTTON, TOOL_BAR_KEY, TOOL_BAR_EXPAND_KEY -> suggestionTextFilter
        KEY_PREVIEW -> adjustedBackgroundFilter
        ACTION_KEY_ICON -> actionKeyIconColorFilter
        else -> colorFilter(get(color)) // create color filter (not great for performance, so the frequently used filters should be stored)
    }
}

class AllColors(private val colorMap: EnumMap<ColorType, Int>, override val themeStyle: String, override val hasKeyBorders: Boolean, backgroundImage: Drawable?) : Colors {
    private var keyboardBackground: Drawable? = backgroundImage
    private val stateListMap = EnumMap<ColorType, ColorStateList>(ColorType::class.java)
    private var backgroundSetupDone = false
    private val colorFilters = hashMapOf<ColorType, ColorFilter>()
    override fun get(color: ColorType): Int = colorMap[color] ?: Color.GRAY

    override fun setColor(drawable: Drawable, color: ColorType) {
        val colorStateList = stateListMap.getOrPut(color) { stateList(brightenOrDarken(get(color), true), get(color)) }
        DrawableCompat.setTintMode(drawable, PorterDuff.Mode.MULTIPLY)
        DrawableCompat.setTintList(drawable, colorStateList)
    }

    override fun setColor(view: ImageView, color: ColorType) {
        if (color == TOOL_BAR_KEY) {
            setColor(view.drawable, color)
            return
        }
        view.colorFilter = getColorFilter(color)
    }

    override fun setBackground(view: View, color: ColorType) {
        if (view.background == null)
            view.setBackgroundColor(Color.WHITE) // set white to make the color filters work
        when (color) {
            ONE_HANDED_MODE_BUTTON -> setColor(view.background, MAIN_BACKGROUND) // button has no separate background color
            MAIN_BACKGROUND -> {
                if (keyboardBackground != null) {
                    if (!backgroundSetupDone) {
                        keyboardBackground = BitmapDrawable(view.context.resources, keyboardBackground!!.toBitmap(view.width, view.height))
                        backgroundSetupDone = true
                    }
                    view.background = keyboardBackground
                } else {
                    setColor(view.background, color)
                }
            }
            else -> setColor(view.background, color)
        }
    }

    private fun getColorFilter(color: ColorType) = colorFilters.getOrPut(color) { colorFilter(get(color)) }
}

fun readAllColorsMap(prefs: SharedPreferences, isNight: Boolean): EnumMap<ColorType, Int> {
    val prefPrefix = if (isNight) Settings.PREF_THEME_USER_COLOR_NIGHT_PREFIX else Settings.PREF_THEME_USER_COLOR_PREFIX
    val colorsString = prefs.getString(prefPrefix + Settings.PREF_ALL_COLORS_SUFFIX, "") ?: ""
    val colorMap = EnumMap<ColorType, Int>(ColorType::class.java)
    colorsString.split(";").forEach {
        val ct = try {
            ColorType.valueOf(it.substringBefore(",").uppercase())
        } catch (_: Exception) { // todo: which one?
            return@forEach
        }
        val i = it.substringAfter(",").toIntOrNull() ?: return@forEach
        colorMap[ct] = i
    }
    return colorMap
}

fun writeAllColorsMap(colorMap: EnumMap<ColorType, Int>, prefs: SharedPreferences, isNight: Boolean) {
    val prefPrefix = if (isNight) Settings.PREF_THEME_USER_COLOR_NIGHT_PREFIX else Settings.PREF_THEME_USER_COLOR_PREFIX
    prefs.edit { putString(
        prefPrefix + Settings.PREF_ALL_COLORS_SUFFIX,
        colorMap.map { "${it.key},${it.value}" }.joinToString(";")
    ) }
}

private fun colorFilter(color: Int, mode: BlendModeCompat = BlendModeCompat.MODULATE): ColorFilter {
    // using !! for the color filter because null is only returned for unsupported blend modes, which are not used
    return BlendModeColorFilterCompat.createBlendModeColorFilterCompat(color, mode)!!
}

private fun stateList(pressed: Int, normal: Int): ColorStateList {
    val states = arrayOf(intArrayOf(android.R.attr.state_pressed), intArrayOf(-android.R.attr.state_pressed))
    return ColorStateList(states, intArrayOf(pressed, normal))
}

private fun activatedStateList(normal: Int, activated: Int): ColorStateList {
    val states = arrayOf(intArrayOf(-android.R.attr.state_activated), intArrayOf(android.R.attr.state_activated))
    return ColorStateList(states, intArrayOf(normal, activated))
}

enum class ColorType {
    ACTION_KEY_ICON,
    ACTION_KEY_BACKGROUND,
    ACTION_KEY_POPUP_KEYS_BACKGROUND,
    AUTOFILL_BACKGROUND_CHIP,
    CLIPBOARD_PIN,
    EMOJI_CATEGORY,
    EMOJI_CATEGORY_SELECTED,
    FUNCTIONAL_KEY_TEXT,
    FUNCTIONAL_KEY_BACKGROUND,
    GESTURE_TRAIL,
    GESTURE_PREVIEW,
    KEY_BACKGROUND,
    KEY_ICON,
    KEY_TEXT,
    KEY_HINT_TEXT,
    KEY_PREVIEW,
    MORE_SUGGESTIONS_HINT,
    MORE_SUGGESTIONS_BACKGROUND,
    MORE_SUGGESTIONS_WORD_BACKGROUND,
    POPUP_KEYS_BACKGROUND,
    NAVIGATION_BAR,
    SHIFT_KEY_ICON,
    SPACE_BAR_BACKGROUND,
    SPACE_BAR_TEXT,
    ONE_HANDED_MODE_BUTTON,
    REMOVE_SUGGESTION_ICON,
    STRIP_BACKGROUND,
    CLIPBOARD_SUGGESTION_BACKGROUND,
    SUGGESTED_WORD,
    SUGGESTION_AUTO_CORRECT,
    SUGGESTION_TYPED_WORD,
    SUGGESTION_VALID_WORD,
    TOOL_BAR_EXPAND_KEY,
    TOOL_BAR_EXPAND_KEY_BACKGROUND,
    TOOL_BAR_KEY,
    TOOL_BAR_KEY_ENABLED_BACKGROUND,
    MAIN_BACKGROUND,
}<|MERGE_RESOLUTION|>--- conflicted
+++ resolved
@@ -520,13 +520,8 @@
             view.setBackgroundColor(Color.WHITE) // set white to make the color filters work
         when (color) {
             KEY_PREVIEW, POPUP_KEYS_BACKGROUND -> view.background.colorFilter = adjustedBackgroundFilter
-<<<<<<< HEAD
-            FUNCTIONAL_KEY_BACKGROUND, KEY_BACKGROUND, BACKGROUND, SPACE_BAR_BACKGROUND, STRIP_BACKGROUND, CLIPBOARD_SUGGESTION_BACKGROUND -> setColor(view.background, color)
-            ONE_HANDED_MODE_BUTTON -> setColor(view.background, if (keyboardBackground == null) BACKGROUND else STRIP_BACKGROUND)
-=======
-            FUNCTIONAL_KEY_BACKGROUND, KEY_BACKGROUND, MORE_SUGGESTIONS_WORD_BACKGROUND, SPACE_BAR_BACKGROUND, STRIP_BACKGROUND -> setColor(view.background, color)
+            FUNCTIONAL_KEY_BACKGROUND, KEY_BACKGROUND, MORE_SUGGESTIONS_WORD_BACKGROUND, SPACE_BAR_BACKGROUND, STRIP_BACKGROUND, CLIPBOARD_SUGGESTION_BACKGROUND -> setColor(view.background, color)
             ONE_HANDED_MODE_BUTTON -> setColor(view.background, if (keyboardBackground == null) MAIN_BACKGROUND else STRIP_BACKGROUND)
->>>>>>> b868b583
             MORE_SUGGESTIONS_BACKGROUND -> view.background.colorFilter = backgroundFilter
             MAIN_BACKGROUND -> {
                 if (keyboardBackground != null) {
