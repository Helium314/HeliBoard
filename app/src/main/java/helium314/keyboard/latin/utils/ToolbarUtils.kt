// SPDX-License-Identifier: GPL-3.0-only
package helium314.keyboard.latin.utils

import android.content.Context
import android.content.SharedPreferences
import android.content.res.TypedArray
import android.graphics.drawable.Drawable
import android.widget.ImageButton
import android.widget.ImageView
import androidx.appcompat.view.ContextThemeWrapper
import androidx.core.content.edit
import helium314.keyboard.keyboard.KeyboardTheme
import helium314.keyboard.keyboard.internal.keyboard_parser.floris.KeyCode
import helium314.keyboard.latin.R
import helium314.keyboard.latin.settings.Settings
import helium314.keyboard.latin.utils.ToolbarKey.*

fun createToolbarKey(context: Context, keyboardAttr: TypedArray, key: ToolbarKey): ImageButton {
    val button = ImageButton(context, null, R.attr.suggestionWordStyle)
    button.scaleType = ImageView.ScaleType.CENTER
    button.tag = key
    val contentDescriptionId = context.resources.getIdentifier(key.name.lowercase(), "string", context.packageName)
    if (contentDescriptionId != 0)
        button.contentDescription = context.getString(contentDescriptionId)
    if (key == LEFT || key == RIGHT || key == UP || key == DOWN) {
        // arrows look a little awkward when not scaled
        button.scaleX = 1.2f
        button.scaleY = 1.2f
    }
    button.isActivated = !when (key) {
        INCOGNITO -> Settings.readAlwaysIncognitoMode(DeviceProtectedUtils.getSharedPreferences(context))
        ONE_HANDED -> Settings.getInstance().current.mOneHandedModeEnabled
        AUTOCORRECT -> Settings.getInstance().current.mAutoCorrectionEnabledPerUserSettings
        else -> true
    }
    button.setImageDrawable(keyboardAttr.getDrawable(getStyleableIconId(key))?.mutate())
    return button
}

fun getCodeForToolbarKey(key: ToolbarKey) = when (key) {
    VOICE -> KeyCode.VOICE_INPUT
    SETTINGS -> KeyCode.SETTINGS
    CLIPBOARD -> KeyCode.CLIPBOARD
    SELECT_ALL -> KeyCode.CLIPBOARD_SELECT_ALL
    COPY -> KeyCode.CLIPBOARD_COPY
    CUT -> KeyCode.CLIPBOARD_CUT
    ONE_HANDED -> if (Settings.getInstance().current.mOneHandedModeEnabled) KeyCode.STOP_ONE_HANDED_MODE else KeyCode.START_ONE_HANDED_MODE
    LEFT -> KeyCode.ARROW_LEFT
    RIGHT -> KeyCode.ARROW_RIGHT
    UP -> KeyCode.ARROW_UP
    DOWN -> KeyCode.ARROW_DOWN
    UNDO -> KeyCode.UNDO
    REDO -> KeyCode.REDO
    INCOGNITO -> KeyCode.TOGGLE_INCOGNITO_MODE
    AUTOCORRECT -> KeyCode.TOGGLE_AUTOCORRECT
    FULL_LEFT -> KeyCode.MOVE_START_OF_LINE
    FULL_RIGHT -> KeyCode.MOVE_END_OF_LINE
    SELECT_WORD -> KeyCode.CLIPBOARD_SELECT_WORD
<<<<<<< HEAD
    CLEAR_CLIPBOARD -> KeyCode.CLIPBOARD_CLEAR_HISTORY
=======
    CLEAR_CLIPBOARD -> null // not managed via code input
    CLOSE_HISTORY -> KeyCode.ALPHA
>>>>>>> 38126d28
}

private fun getStyleableIconId(key: ToolbarKey) = when (key) {
    VOICE -> R.styleable.Keyboard_iconShortcutKey
    SETTINGS -> R.styleable.Keyboard_iconSettingsKey
    CLIPBOARD -> R.styleable.Keyboard_iconClipboardNormalKey
    SELECT_ALL -> R.styleable.Keyboard_iconSelectAll
    COPY -> R.styleable.Keyboard_iconCopyKey
    CUT -> R.styleable.Keyboard_iconCutKey
    ONE_HANDED -> R.styleable.Keyboard_iconStartOneHandedMode
    LEFT -> R.styleable.Keyboard_iconArrowLeft
    RIGHT -> R.styleable.Keyboard_iconArrowRight
    UP -> R.styleable.Keyboard_iconArrowUp
    DOWN -> R.styleable.Keyboard_iconArrowDown
    UNDO -> R.styleable.Keyboard_iconUndo
    REDO -> R.styleable.Keyboard_iconRedo
    INCOGNITO -> R.styleable.Keyboard_iconIncognitoKey
    AUTOCORRECT -> R.styleable.Keyboard_iconAutoCorrect
    CLEAR_CLIPBOARD -> R.styleable.Keyboard_iconClearClipboardKey
    FULL_LEFT -> R.styleable.Keyboard_iconFullLeft
    FULL_RIGHT -> R.styleable.Keyboard_iconFullRight
    SELECT_WORD -> R.styleable.Keyboard_iconSelectWord
    CLOSE_HISTORY -> R.styleable.Keyboard_iconCloseView
}

fun getToolbarIconByName(name: String, context: Context): Drawable? {
    val key = entries.firstOrNull { it.name == name } ?: return null
    val themeContext = ContextThemeWrapper(context, KeyboardTheme.getKeyboardTheme(context).mStyleId)
    val attrs = themeContext.obtainStyledAttributes(null, R.styleable.Keyboard)
    val icon = attrs.getDrawable(getStyleableIconId(key))?.mutate()
    attrs.recycle()
    return icon
}

// names need to be aligned with resources strings (using lowercase of key.name)
enum class ToolbarKey {
<<<<<<< HEAD
    VOICE, CLIPBOARD, UNDO, REDO, SETTINGS, SELECT_ALL, SELECT_WORD, COPY, CUT, ONE_HANDED, LEFT, RIGHT, UP, DOWN,
    FULL_LEFT, FULL_RIGHT, INCOGNITO, AUTOCORRECT, CLEAR_CLIPBOARD
=======
    VOICE, CLIPBOARD, UNDO, REDO, SETTINGS, SELECT_ALL, SELECT_WORD, COPY, ONE_HANDED, LEFT, RIGHT, UP, DOWN,
    FULL_LEFT, FULL_RIGHT, INCOGNITO, AUTOCORRECT, CLEAR_CLIPBOARD, CLOSE_HISTORY
>>>>>>> 38126d28
}

fun toToolbarKeyString(keys: Collection<ToolbarKey>) = keys.joinToString(";") { it.name }

<<<<<<< HEAD
val defaultToolbarPref = entries.joinToString(";") {
=======
val defaultToolbarPref = entries.filterNot { it == CLEAR_CLIPBOARD || it == CLOSE_HISTORY }.joinToString(";") {
>>>>>>> 38126d28
    when (it) {
        INCOGNITO, AUTOCORRECT, UP, DOWN, ONE_HANDED, FULL_LEFT, FULL_RIGHT, CLEAR_CLIPBOARD, CUT -> "${it.name},false"
        else -> "${it.name},true"
    }
}

/** add missing keys, typically because a new key has been added */
fun upgradeToolbarPref(prefs: SharedPreferences) {
    val list = prefs.getString(Settings.PREF_TOOLBAR_KEYS, defaultToolbarPref)!!.split(";").toMutableList()
    val splitDefault = defaultToolbarPref.split(";")
    if (list.size == splitDefault.size) return
    splitDefault.forEach { entry ->
        val keyWithComma = entry.substringBefore(",") + ","
        if (list.none { it.startsWith(keyWithComma) })
            list.add("${keyWithComma}true")
    }
    // likely not needed, but better prepare for possibility of key removal
    list.removeAll {
        try {
            ToolbarKey.valueOf(it.substringBefore(","))
            false
        } catch (_: IllegalArgumentException) {
            true
        }
    }
    prefs.edit { putString(Settings.PREF_TOOLBAR_KEYS, list.joinToString(";")) }
}

fun getEnabledToolbarKeys(prefs: SharedPreferences): List<ToolbarKey> {
    val string = prefs.getString(Settings.PREF_TOOLBAR_KEYS, defaultToolbarPref)!!
    return string.split(";").mapNotNull {
        val split = it.split(",")
        if (split.last() == "true") {
            try {
                ToolbarKey.valueOf(split.first())
            } catch (_: IllegalArgumentException) {
                null
            }
        } else null
    }
}<|MERGE_RESOLUTION|>--- conflicted
+++ resolved
@@ -56,12 +56,8 @@
     FULL_LEFT -> KeyCode.MOVE_START_OF_LINE
     FULL_RIGHT -> KeyCode.MOVE_END_OF_LINE
     SELECT_WORD -> KeyCode.CLIPBOARD_SELECT_WORD
-<<<<<<< HEAD
     CLEAR_CLIPBOARD -> KeyCode.CLIPBOARD_CLEAR_HISTORY
-=======
-    CLEAR_CLIPBOARD -> null // not managed via code input
     CLOSE_HISTORY -> KeyCode.ALPHA
->>>>>>> 38126d28
 }
 
 private fun getStyleableIconId(key: ToolbarKey) = when (key) {
@@ -98,22 +94,16 @@
 
 // names need to be aligned with resources strings (using lowercase of key.name)
 enum class ToolbarKey {
-<<<<<<< HEAD
     VOICE, CLIPBOARD, UNDO, REDO, SETTINGS, SELECT_ALL, SELECT_WORD, COPY, CUT, ONE_HANDED, LEFT, RIGHT, UP, DOWN,
-    FULL_LEFT, FULL_RIGHT, INCOGNITO, AUTOCORRECT, CLEAR_CLIPBOARD
-=======
-    VOICE, CLIPBOARD, UNDO, REDO, SETTINGS, SELECT_ALL, SELECT_WORD, COPY, ONE_HANDED, LEFT, RIGHT, UP, DOWN,
     FULL_LEFT, FULL_RIGHT, INCOGNITO, AUTOCORRECT, CLEAR_CLIPBOARD, CLOSE_HISTORY
->>>>>>> 38126d28
+
 }
 
 fun toToolbarKeyString(keys: Collection<ToolbarKey>) = keys.joinToString(";") { it.name }
 
-<<<<<<< HEAD
-val defaultToolbarPref = entries.joinToString(";") {
-=======
-val defaultToolbarPref = entries.filterNot { it == CLEAR_CLIPBOARD || it == CLOSE_HISTORY }.joinToString(";") {
->>>>>>> 38126d28
+
+val defaultToolbarPref = entries.filterNot { it == CLOSE_HISTORY }.joinToString(";") {
+
     when (it) {
         INCOGNITO, AUTOCORRECT, UP, DOWN, ONE_HANDED, FULL_LEFT, FULL_RIGHT, CLEAR_CLIPBOARD, CUT -> "${it.name},false"
         else -> "${it.name},true"
