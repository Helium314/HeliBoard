--- conflicted
+++ resolved
@@ -102,11 +102,7 @@
 
 val defaultToolbarPref = entries.filterNot { it == CLOSE_HISTORY }.joinToString(";") {
     when (it) {
-<<<<<<< HEAD
-        INCOGNITO, AUTOCORRECT, UP, DOWN, ONE_HANDED, FULL_LEFT, FULL_RIGHT, CLEAR_CLIPBOARD -> "${it.name},false"
-=======
-        INCOGNITO, AUTOCORRECT, UP, DOWN, ONE_HANDED, FULL_LEFT, FULL_RIGHT, CUT -> "${it.name},false"
->>>>>>> 28bc9a43
+        INCOGNITO, AUTOCORRECT, UP, DOWN, ONE_HANDED, FULL_LEFT, FULL_RIGHT, CUT, CLEAR_CLIPBOARD -> "${it.name},false"
         else -> "${it.name},true"
     }
 }
