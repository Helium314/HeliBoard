/*
 * Copyright (C) 2008 The Android Open Source Project
 * modified
 * SPDX-License-Identifier: Apache-2.0 AND GPL-3.0-only
 */

package helium314.keyboard.latin;

import android.annotation.SuppressLint;
import android.app.AlertDialog;
import android.content.BroadcastReceiver;
import android.content.Context;
import android.content.Intent;
import android.content.IntentFilter;
import android.content.res.Configuration;
import android.content.res.Resources;
import android.graphics.Color;
import android.inputmethodservice.InputMethodService;
import android.media.AudioManager;
import android.os.Build;
import android.os.Bundle;
import android.os.Debug;
import android.os.Message;
import android.os.Process;
import android.util.PrintWriterPrinter;
import android.util.Printer;
import android.view.KeyEvent;
import android.view.View;
import android.view.Window;
import android.view.inputmethod.CompletionInfo;
import android.view.inputmethod.EditorInfo;
import android.view.inputmethod.InlineSuggestion;
import android.view.inputmethod.InlineSuggestionsRequest;
import android.view.inputmethod.InlineSuggestionsResponse;
import android.view.inputmethod.InputMethodSubtype;

import helium314.keyboard.accessibility.AccessibilityUtils;
import helium314.keyboard.compat.ConfigurationCompatKt;
import helium314.keyboard.compat.EditorInfoCompatUtils;
import helium314.keyboard.compat.ImeCompat;
import helium314.keyboard.event.HapticEvent;
import helium314.keyboard.keyboard.KeyboardActionListener;
import helium314.keyboard.keyboard.KeyboardActionListenerImpl;
<<<<<<< HEAD
import helium314.keyboard.keyboard.emoji.EmojiSearchActivity;
=======
import helium314.keyboard.keyboard.emoji.EmojiPalettesView;
>>>>>>> 028a50fe
import helium314.keyboard.keyboard.internal.KeyboardIconsSet;
import helium314.keyboard.keyboard.internal.keyboard_parser.floris.KeyCode;
import helium314.keyboard.latin.common.InsetsOutlineProvider;
import helium314.keyboard.dictionarypack.DictionaryPackConstants;
import helium314.keyboard.event.Event;
import helium314.keyboard.event.InputTransaction;
import helium314.keyboard.keyboard.Keyboard;
import helium314.keyboard.keyboard.KeyboardId;
import helium314.keyboard.keyboard.KeyboardLayoutSet;
import helium314.keyboard.keyboard.KeyboardSwitcher;
import helium314.keyboard.keyboard.MainKeyboardView;
import helium314.keyboard.latin.SuggestedWords.SuggestedWordInfo;
import helium314.keyboard.latin.common.ColorType;
import helium314.keyboard.latin.common.Constants;
import helium314.keyboard.latin.common.CoordinateUtils;
import helium314.keyboard.latin.common.InputPointers;
import helium314.keyboard.latin.common.ViewOutlineProviderUtilsKt;
import helium314.keyboard.latin.define.DebugFlags;
import helium314.keyboard.latin.inputlogic.InputLogic;
import helium314.keyboard.latin.personalization.PersonalizationHelper;
import helium314.keyboard.latin.settings.Settings;
import helium314.keyboard.latin.settings.SettingsValues;
import helium314.keyboard.latin.suggestions.SuggestionStripView;
import helium314.keyboard.latin.suggestions.SuggestionStripViewAccessor;
import helium314.keyboard.latin.touchinputconsumer.GestureConsumer;
import helium314.keyboard.latin.utils.ColorUtilKt;
import helium314.keyboard.latin.utils.InlineAutofillUtils;
import helium314.keyboard.latin.utils.InputMethodPickerKt;
import helium314.keyboard.latin.utils.JniUtils;
import helium314.keyboard.latin.utils.KtxKt;
import helium314.keyboard.latin.utils.LeakGuardHandlerWrapper;
import helium314.keyboard.latin.utils.Log;
import helium314.keyboard.latin.utils.StatsUtils;
import helium314.keyboard.latin.utils.StatsUtilsManager;
import helium314.keyboard.latin.utils.SubtypeLocaleUtils;
import helium314.keyboard.latin.utils.SubtypeSettings;
import helium314.keyboard.latin.utils.SubtypeState;
import helium314.keyboard.latin.utils.ToolbarMode;
import helium314.keyboard.settings.SettingsActivity2;
import kotlin.Unit;

import java.io.FileDescriptor;
import java.io.PrintWriter;
import java.util.ArrayList;
import java.util.List;
import java.util.Locale;
import java.util.concurrent.TimeUnit;

import androidx.annotation.NonNull;
import androidx.annotation.Nullable;
import androidx.annotation.RequiresApi;
import androidx.core.content.ContextCompat;

/**
 * Input method implementation for Qwerty'ish keyboard.
 */
public class LatinIME extends InputMethodService implements
        SuggestionStripView.Listener, SuggestionStripViewAccessor,
        DictionaryFacilitator.DictionaryInitializationListener {
    static final String TAG = LatinIME.class.getSimpleName();
    private static final boolean TRACE = false;

    private static final int EXTENDED_TOUCHABLE_REGION_HEIGHT = 100;
    private static final int PERIOD_FOR_AUDIO_AND_HAPTIC_FEEDBACK_IN_KEY_REPEAT = 2;
    private static final int PENDING_IMS_CALLBACK_DURATION_MILLIS = 800;
    static final long DELAY_WAIT_FOR_DICTIONARY_LOAD_MILLIS = TimeUnit.SECONDS.toMillis(2);
    static final long DELAY_DEALLOCATE_MEMORY_MILLIS = TimeUnit.SECONDS.toMillis(10);

    /**
     * The name of the scheme used by the Package Manager to warn of a new package installation,
     * replacement or removal.
     */
    private static final String SCHEME_PACKAGE = "package";

    final Settings mSettings;
    public final KeyboardActionListener mKeyboardActionListener;
    private int mOriginalNavBarColor = 0;
    private int mOriginalNavBarFlags = 0;

    // UIHandler is needed when creating InputLogic
    public final UIHandler mHandler = new UIHandler(this);
    private final DictionaryFacilitator mDictionaryFacilitator =
            DictionaryFacilitatorProvider.getDictionaryFacilitator(false);
    final InputLogic mInputLogic = new InputLogic(this, this, mDictionaryFacilitator);

    // TODO: Move these {@link View}s to {@link KeyboardSwitcher}.
    private View mInputView;
    private InsetsOutlineProvider mInsetsUpdater;
    private SuggestionStripView mSuggestionStripView;

    private RichInputMethodManager mRichImm;
    final KeyboardSwitcher mKeyboardSwitcher;
    private final SubtypeState mSubtypeState = new SubtypeState((InputMethodSubtype subtype) -> { switchToSubtype(subtype); return Unit.INSTANCE; });
    private final StatsUtilsManager mStatsUtilsManager;
    // Working variable for {@link #startShowingInputView()} and
    // {@link #onEvaluateInputViewShown()}.
    private boolean mIsExecutingStartShowingInputView;

    // Used for re-initialize keyboard layout after onConfigurationChange.
    @Nullable
    private Context mDisplayContext;

    // Object for reacting to adding/removing a dictionary pack.
    private final BroadcastReceiver mDictionaryPackInstallReceiver =
            new DictionaryPackInstallBroadcastReceiver(this);

    private final BroadcastReceiver mDictionaryDumpBroadcastReceiver =
            new DictionaryDumpBroadcastReceiver(this);

    final static class RestartAfterDeviceUnlockReceiver extends BroadcastReceiver {
        @Override
        public void onReceive(Context context, Intent intent) {
            final String action = intent.getAction();
            // Restart the keyboard if credential encrypted storage is unlocked. This reloads the
            // dictionary and other data from credential-encrypted storage (with the onCreate()
            // method).
            if (Intent.ACTION_USER_UNLOCKED.equals(action)) {
                final int myPid = Process.myPid();
                Log.i(TAG, "Killing my process: pid=" + myPid);
                Process.killProcess(myPid);
            } else {
                Log.e(TAG, "Unexpected intent " + intent);
            }
        }
    }
    final RestartAfterDeviceUnlockReceiver mRestartAfterDeviceUnlockReceiver = new RestartAfterDeviceUnlockReceiver();

    private AlertDialog mOptionsDialog;

    private final boolean mIsHardwareAcceleratedDrawingEnabled;

    private GestureConsumer mGestureConsumer = GestureConsumer.NULL_GESTURE_CONSUMER;

    private final ClipboardHistoryManager mClipboardHistoryManager = new ClipboardHistoryManager(this);

    public static final class UIHandler extends LeakGuardHandlerWrapper<LatinIME> {
        private static final int MSG_UPDATE_SHIFT_STATE = 0;
        private static final int MSG_PENDING_IMS_CALLBACK = 1;
        private static final int MSG_UPDATE_SUGGESTION_STRIP = 2;
        private static final int MSG_SHOW_GESTURE_PREVIEW_AND_SET_SUGGESTIONS = 3;
        private static final int MSG_RESUME_SUGGESTIONS = 4;
        private static final int MSG_REOPEN_DICTIONARIES = 5;
        private static final int MSG_UPDATE_TAIL_BATCH_INPUT_COMPLETED = 6;
        private static final int MSG_RESET_CACHES = 7;
        private static final int MSG_WAIT_FOR_DICTIONARY_LOAD = 8;
        private static final int MSG_DEALLOCATE_MEMORY = 9;
        private static final int MSG_SWITCH_LANGUAGE_AUTOMATICALLY = 10;
        // Update this when adding new messages
        private static final int MSG_LAST = MSG_SWITCH_LANGUAGE_AUTOMATICALLY;

        private static final int ARG1_NOT_GESTURE_INPUT = 0;
        private static final int ARG1_DISMISS_GESTURE_FLOATING_PREVIEW_TEXT = 1;
        private static final int ARG1_SHOW_GESTURE_FLOATING_PREVIEW_TEXT = 2;
        private static final int ARG2_UNUSED = 0;
        private static final int ARG1_TRUE = 1;

        private int mDelayInMillisecondsToUpdateSuggestions;
        private int mDelayInMillisecondsToUpdateShiftState;

        public UIHandler(@NonNull final LatinIME ownerInstance) {
            super(ownerInstance);
        }

        public void onCreate() {
            final LatinIME latinIme = getOwnerInstance();
            if (latinIme == null) {
                return;
            }
            final Resources res = latinIme.getResources();
            mDelayInMillisecondsToUpdateSuggestions = res.getInteger(
                    R.integer.config_delay_in_milliseconds_to_update_suggestions);
            mDelayInMillisecondsToUpdateShiftState = res.getInteger(
                    R.integer.config_delay_in_milliseconds_to_update_shift_state);
        }

        @Override
        public void handleMessage(@NonNull final Message msg) {
            final LatinIME latinIme = getOwnerInstance();
            if (latinIme == null) {
                return;
            }
            switch (msg.what) {
                case MSG_UPDATE_SUGGESTION_STRIP:
                    cancelUpdateSuggestionStrip();
                    latinIme.mInputLogic.performUpdateSuggestionStripSync(
                            latinIme.mSettings.getCurrent(), msg.arg1 /* inputStyle */);
                    break;
                case MSG_UPDATE_SHIFT_STATE:
                    latinIme.mKeyboardSwitcher.requestUpdatingShiftState(latinIme.getCurrentAutoCapsState(),
                            latinIme.getCurrentRecapitalizeState());
                    break;
                case MSG_SHOW_GESTURE_PREVIEW_AND_SET_SUGGESTIONS:
                    if (msg.arg1 == ARG1_NOT_GESTURE_INPUT) {
                        final SuggestedWords suggestedWords = (SuggestedWords) msg.obj;
                        latinIme.setSuggestedWords(suggestedWords);
                    } else {
                        latinIme.showGesturePreviewAndSetSuggestions((SuggestedWords) msg.obj,
                                msg.arg1 == ARG1_DISMISS_GESTURE_FLOATING_PREVIEW_TEXT);
                    }
                    break;
                case MSG_RESUME_SUGGESTIONS:
                    latinIme.mInputLogic.restartSuggestionsOnWordTouchedByCursor(
                            latinIme.mSettings.getCurrent(),
                            latinIme.mKeyboardSwitcher.getCurrentKeyboardScript());
                    break;
                case MSG_REOPEN_DICTIONARIES:
                    // We need to re-evaluate the currently composing word in case the script has
                    // changed.
                    postWaitForDictionaryLoad();
                    latinIme.resetDictionaryFacilitatorIfNecessary();
                    break;
                case MSG_UPDATE_TAIL_BATCH_INPUT_COMPLETED:
                    final SuggestedWords suggestedWords = (SuggestedWords) msg.obj;
                    latinIme.mInputLogic.onUpdateTailBatchInputCompleted(
                            latinIme.mSettings.getCurrent(),
                            suggestedWords, latinIme.mKeyboardSwitcher);
                    latinIme.onTailBatchInputResultShown(suggestedWords);
                    break;
                case MSG_RESET_CACHES:
                    final SettingsValues settingsValues = latinIme.mSettings.getCurrent();
                    if (latinIme.mInputLogic.retryResetCachesAndReturnSuccess(
                            msg.arg1 == ARG1_TRUE /* tryResumeSuggestions */,
                            msg.arg2 /* remainingTries */, this /* handler */)) {
                        // If we were able to reset the caches, then we can reload the keyboard.
                        // Otherwise, we'll do it when we can.
                        latinIme.mKeyboardSwitcher.reloadMainKeyboard();
                    }
                    break;
                case MSG_WAIT_FOR_DICTIONARY_LOAD:
                    Log.i(TAG, "Timeout waiting for dictionary load");
                    break;
                case MSG_DEALLOCATE_MEMORY:
                    latinIme.deallocateMemory();
                    break;
                case MSG_SWITCH_LANGUAGE_AUTOMATICALLY:
                    latinIme.switchToSubtype((InputMethodSubtype) msg.obj);
                    break;
            }
        }

        public void postUpdateSuggestionStrip(final int inputStyle) {
            sendMessageDelayed(obtainMessage(MSG_UPDATE_SUGGESTION_STRIP, inputStyle,
                    0 /* ignored */), mDelayInMillisecondsToUpdateSuggestions);
        }

        public void postReopenDictionaries() {
            sendMessage(obtainMessage(MSG_REOPEN_DICTIONARIES));
        }

        public void postResumeSuggestions(final boolean shouldDelay) {
            final LatinIME latinIme = getOwnerInstance();
            if (latinIme == null) {
                return;
            }
            if (!latinIme.mSettings.getCurrent().needsToLookupSuggestions()) {
                return;
            }
            removeMessages(MSG_RESUME_SUGGESTIONS);
            final int message = MSG_RESUME_SUGGESTIONS;
            if (shouldDelay) {
                sendMessageDelayed(obtainMessage(message),
                        mDelayInMillisecondsToUpdateSuggestions);
            } else {
                sendMessage(obtainMessage(message));
            }
        }

        public void postResetCaches(final boolean tryResumeSuggestions, final int remainingTries) {
            removeMessages(MSG_RESET_CACHES);
            sendMessage(obtainMessage(MSG_RESET_CACHES, tryResumeSuggestions ? 1 : 0,
                    remainingTries, null));
        }

        public void postWaitForDictionaryLoad() {
            sendMessageDelayed(obtainMessage(MSG_WAIT_FOR_DICTIONARY_LOAD),
                    DELAY_WAIT_FOR_DICTIONARY_LOAD_MILLIS);
        }

        public void cancelWaitForDictionaryLoad() {
            removeMessages(MSG_WAIT_FOR_DICTIONARY_LOAD);
        }

        public boolean hasPendingWaitForDictionaryLoad() {
            return hasMessages(MSG_WAIT_FOR_DICTIONARY_LOAD);
        }

        public void cancelUpdateSuggestionStrip() {
            removeMessages(MSG_UPDATE_SUGGESTION_STRIP);
        }

        public void cancelResumeSuggestions() {
            removeMessages(MSG_RESUME_SUGGESTIONS);
        }

        public boolean hasPendingUpdateSuggestions() {
            return hasMessages(MSG_UPDATE_SUGGESTION_STRIP);
        }

        public boolean hasPendingResumeSuggestions() {
            return hasMessages(MSG_RESUME_SUGGESTIONS);
        }

        public boolean hasPendingReopenDictionaries() {
            return hasMessages(MSG_REOPEN_DICTIONARIES);
        }

        public void postUpdateShiftState() {
            removeMessages(MSG_UPDATE_SHIFT_STATE);
            sendMessageDelayed(obtainMessage(MSG_UPDATE_SHIFT_STATE),
                    mDelayInMillisecondsToUpdateShiftState);
        }

        public void postDeallocateMemory() {
            sendMessageDelayed(obtainMessage(MSG_DEALLOCATE_MEMORY),
                    DELAY_DEALLOCATE_MEMORY_MILLIS);
        }

        public void cancelDeallocateMemory() {
            removeMessages(MSG_DEALLOCATE_MEMORY);
        }

        public boolean hasPendingDeallocateMemory() {
            return hasMessages(MSG_DEALLOCATE_MEMORY);
        }

        public void removeAllMessages() {
            for (int i = 0; i <= MSG_LAST; ++i) {
                removeMessages(i);
            }
        }

        public void showGesturePreviewAndSetSuggestions(final SuggestedWords suggestedWords,
                                                        final boolean dismissGestureFloatingPreviewText) {
            removeMessages(MSG_SHOW_GESTURE_PREVIEW_AND_SET_SUGGESTIONS);
            final int arg1 = dismissGestureFloatingPreviewText
                    ? ARG1_DISMISS_GESTURE_FLOATING_PREVIEW_TEXT
                    : ARG1_SHOW_GESTURE_FLOATING_PREVIEW_TEXT;
            obtainMessage(MSG_SHOW_GESTURE_PREVIEW_AND_SET_SUGGESTIONS, arg1,
                    ARG2_UNUSED, suggestedWords).sendToTarget();
        }

        public void setSuggestions(final SuggestedWords suggestedWords) {
            removeMessages(MSG_SHOW_GESTURE_PREVIEW_AND_SET_SUGGESTIONS);
            obtainMessage(MSG_SHOW_GESTURE_PREVIEW_AND_SET_SUGGESTIONS,
                    ARG1_NOT_GESTURE_INPUT, ARG2_UNUSED, suggestedWords).sendToTarget();
        }

        public void showTailBatchInputResult(final SuggestedWords suggestedWords) {
            obtainMessage(MSG_UPDATE_TAIL_BATCH_INPUT_COMPLETED, suggestedWords).sendToTarget();
        }

        public void postSwitchLanguage(final InputMethodSubtype subtype) {
            obtainMessage(MSG_SWITCH_LANGUAGE_AUTOMATICALLY, subtype).sendToTarget();
        }

        // Working variables for the following methods.
        private boolean mIsOrientationChanging;
        private boolean mPendingSuccessiveImsCallback;
        private boolean mHasPendingStartInput;
        private boolean mHasPendingFinishInputView;
        private boolean mHasPendingFinishInput;
        private EditorInfo mAppliedEditorInfo;

        public void startOrientationChanging() {
            removeMessages(MSG_PENDING_IMS_CALLBACK);
            resetPendingImsCallback();
            mIsOrientationChanging = true;
            final LatinIME latinIme = getOwnerInstance();
            if (latinIme == null) {
                return;
            }
            if (latinIme.isInputViewShown()) {
                latinIme.mKeyboardSwitcher.saveKeyboardState();
            }
        }

        private void resetPendingImsCallback() {
            mHasPendingFinishInputView = false;
            mHasPendingFinishInput = false;
            mHasPendingStartInput = false;
        }

        private void executePendingImsCallback(final LatinIME latinIme, final EditorInfo editorInfo,
                                               boolean restarting) {
            if (mHasPendingFinishInputView) {
                latinIme.onFinishInputViewInternal(mHasPendingFinishInput);
            }
            if (mHasPendingFinishInput) {
                latinIme.onFinishInputInternal();
            }
            if (mHasPendingStartInput) {
                latinIme.onStartInputInternal(editorInfo, restarting);
            }
            resetPendingImsCallback();
        }

        public void onStartInput(final EditorInfo editorInfo, final boolean restarting) {
            if (hasMessages(MSG_PENDING_IMS_CALLBACK)) {
                // Typically this is the second onStartInput after orientation changed.
                mHasPendingStartInput = true;
            } else {
                if (mIsOrientationChanging && restarting) {
                    // This is the first onStartInput after orientation changed.
                    mIsOrientationChanging = false;
                    mPendingSuccessiveImsCallback = true;
                }
                final LatinIME latinIme = getOwnerInstance();
                if (latinIme != null) {
                    executePendingImsCallback(latinIme, editorInfo, restarting);
                    latinIme.onStartInputInternal(editorInfo, restarting);
                }
            }
        }

        public void onStartInputView(final EditorInfo editorInfo, final boolean restarting) {
            if (hasMessages(MSG_PENDING_IMS_CALLBACK)
                    && KeyboardId.equivalentEditorInfoForKeyboard(editorInfo, mAppliedEditorInfo)) {
                // Typically this is the second onStartInputView after orientation changed.
                resetPendingImsCallback();
            } else {
                if (mPendingSuccessiveImsCallback) {
                    // This is the first onStartInputView after orientation changed.
                    mPendingSuccessiveImsCallback = false;
                    resetPendingImsCallback();
                    sendMessageDelayed(obtainMessage(MSG_PENDING_IMS_CALLBACK),
                            PENDING_IMS_CALLBACK_DURATION_MILLIS);
                }
                final LatinIME latinIme = getOwnerInstance();
                if (latinIme != null) {
                    executePendingImsCallback(latinIme, editorInfo, restarting);
                    latinIme.onStartInputViewInternal(editorInfo, restarting);
                    mAppliedEditorInfo = editorInfo;
                }
                cancelDeallocateMemory();
            }
        }

        public void onFinishInputView(final boolean finishingInput) {
            if (hasMessages(MSG_PENDING_IMS_CALLBACK)) {
                // Typically this is the first onFinishInputView after orientation changed.
                mHasPendingFinishInputView = true;
            } else {
                final LatinIME latinIme = getOwnerInstance();
                if (latinIme != null) {
                    latinIme.onFinishInputViewInternal(finishingInput);
                    mAppliedEditorInfo = null;
                }
                if (!hasPendingDeallocateMemory()) {
                    postDeallocateMemory();
                }
            }
        }

        public void onFinishInput() {
            if (hasMessages(MSG_PENDING_IMS_CALLBACK)) {
                // Typically this is the first onFinishInput after orientation changed.
                mHasPendingFinishInput = true;
            } else {
                final LatinIME latinIme = getOwnerInstance();
                if (latinIme != null) {
                    executePendingImsCallback(latinIme, null, false);
                    latinIme.onFinishInputInternal();
                }
            }
        }
    }

    // Loading the native library eagerly to avoid unexpected UnsatisfiedLinkError at the initial
    // JNI call as much as possible.
    static {
        JniUtils.loadNativeLibrary();
    }

    public LatinIME() {
        super();
        mSettings = Settings.getInstance();
        mKeyboardSwitcher = KeyboardSwitcher.getInstance();
        mStatsUtilsManager = StatsUtilsManager.getInstance();
        mKeyboardActionListener = new KeyboardActionListenerImpl(this, mInputLogic);
        mIsHardwareAcceleratedDrawingEnabled = this.enableHardwareAcceleration();
        Log.i(TAG, "Hardware accelerated drawing: " + mIsHardwareAcceleratedDrawingEnabled);
    }

    @Override
    public void onCreate() {
        mSettings.startListener();
        KeyboardIconsSet.Companion.getInstance().loadIcons(this);
        mRichImm = RichInputMethodManager.getInstance();
        AudioAndHapticFeedbackManager.init(this);
        AccessibilityUtils.init(this);
        mStatsUtilsManager.onCreate(this, mDictionaryFacilitator);
        mDisplayContext = KtxKt.getDisplayContext(this);
        KeyboardSwitcher.init(this);
        super.onCreate();

        loadSettings();
        mClipboardHistoryManager.onCreate();
        mHandler.onCreate();

        // Register to receive ringer mode change.
        final IntentFilter filter = new IntentFilter();
        filter.addAction(AudioManager.RINGER_MODE_CHANGED_ACTION);
        registerReceiver(mRingerModeChangeReceiver, filter);

        // Register to receive installation and removal of a dictionary pack.
        final IntentFilter packageFilter = new IntentFilter();
        packageFilter.addAction(Intent.ACTION_PACKAGE_ADDED);
        packageFilter.addAction(Intent.ACTION_PACKAGE_REMOVED);
        packageFilter.addDataScheme(SCHEME_PACKAGE);
        registerReceiver(mDictionaryPackInstallReceiver, packageFilter);

        final IntentFilter newDictFilter = new IntentFilter();
        newDictFilter.addAction(DictionaryPackConstants.NEW_DICTIONARY_INTENT_ACTION);
        // RECEIVER_EXPORTED is necessary because apparently Android 15 (and others?) don't recognize if the sender and receiver are the same app, see https://github.com/Helium314/HeliBoard/pull/1756
        ContextCompat.registerReceiver(this, mDictionaryPackInstallReceiver, newDictFilter, ContextCompat.RECEIVER_EXPORTED);

        final IntentFilter dictDumpFilter = new IntentFilter();
        dictDumpFilter.addAction(DictionaryDumpBroadcastReceiver.DICTIONARY_DUMP_INTENT_ACTION);
        ContextCompat.registerReceiver(this, mDictionaryDumpBroadcastReceiver, dictDumpFilter, ContextCompat.RECEIVER_NOT_EXPORTED);

        final IntentFilter restartAfterUnlockFilter = new IntentFilter();
        if (Build.VERSION.SDK_INT >= Build.VERSION_CODES.N)
            restartAfterUnlockFilter.addAction(Intent.ACTION_USER_UNLOCKED);
        registerReceiver(mRestartAfterDeviceUnlockReceiver, restartAfterUnlockFilter);

        StatsUtils.onCreate(mSettings.getCurrent(), mRichImm);
    }

    private void loadSettings() {
        final Locale locale = mRichImm.getCurrentSubtypeLocale();
        final EditorInfo editorInfo = getCurrentInputEditorInfo();
        final InputAttributes inputAttributes = new InputAttributes(
                editorInfo, isFullscreenMode(), getPackageName());
        mSettings.loadSettings(this, locale, inputAttributes);
        final SettingsValues currentSettingsValues = mSettings.getCurrent();
        AudioAndHapticFeedbackManager.getInstance().onSettingsChanged(currentSettingsValues);
        // This method is called on startup and language switch, before the new layout has
        // been displayed. Opening dictionaries never affects responsivity as dictionaries are
        // asynchronously loaded.
        if (!mHandler.hasPendingReopenDictionaries()) {
            resetDictionaryFacilitatorIfNecessary();
        }
        refreshPersonalizationDictionarySession(currentSettingsValues);
        mInputLogic.mSuggest.clearNextWordSuggestionsCache();
        mInputLogic.updateEmojiDictionary(locale);
        mStatsUtilsManager.onLoadSettings(this, currentSettingsValues);
    }

    private void refreshPersonalizationDictionarySession(
            final SettingsValues currentSettingsValues) {
        if (!currentSettingsValues.mUsePersonalizedDicts) {
            // Remove user history dictionaries.
            PersonalizationHelper.removeAllUserHistoryDictionaries(this);
            mDictionaryFacilitator.clearUserHistoryDictionary(this);
        }
    }

    // Note that this method is called from a non-UI thread.
    @Override
    public void onUpdateMainDictionaryAvailability(final boolean isMainDictionaryAvailable) {
        final MainKeyboardView mainKeyboardView = mKeyboardSwitcher.getMainKeyboardView();
        if (mainKeyboardView != null) {
            mainKeyboardView.setMainDictionaryAvailability(isMainDictionaryAvailable);
        }
        if (mHandler.hasPendingWaitForDictionaryLoad()) {
            mHandler.cancelWaitForDictionaryLoad();
            mHandler.postResumeSuggestions(false /* shouldDelay */);
        }
    }

    void resetDictionaryFacilitatorIfNecessary() {
        final Locale subtypeSwitcherLocale = mRichImm.getCurrentSubtypeLocale();
        final Locale subtypeLocale;
        if (subtypeSwitcherLocale == null) {
            // This happens in very rare corner cases - for example, immediately after a switch
            // to LatinIME has been requested, about a frame later another switch happens. In this
            // case, we are about to go down but we still don't know it, however the system tells
            // us there is no current subtype.
            Log.e(TAG, "System is reporting no current subtype.");
            subtypeLocale = ConfigurationCompatKt.locale(getResources().getConfiguration());
        } else {
            subtypeLocale = subtypeSwitcherLocale;
        }
        final ArrayList<Locale> locales = new ArrayList<>();
        locales.add(subtypeLocale);
        locales.addAll(mSettings.getCurrent().mSecondaryLocales);
        if (mDictionaryFacilitator.usesSameSettings(
                locales,
                mSettings.getCurrent().mUseContactsDictionary,
                mSettings.getCurrent().mUseAppsDictionary,
                mSettings.getCurrent().mUsePersonalizedDicts
        )) {
            return;
        }
        resetDictionaryFacilitator(subtypeLocale);
    }

    /**
     * Reset the facilitator by loading dictionaries for the given locale and
     * the current settings values.
     *
     * @param locale the locale
     */
    // TODO: make sure the current settings always have the right locales, and read from them.
    private void resetDictionaryFacilitator(@NonNull final Locale locale) {
        final SettingsValues settingsValues = mSettings.getCurrent();
        try {
            mDictionaryFacilitator.resetDictionaries(this, locale,
                settingsValues.mUseContactsDictionary, settingsValues.mUseAppsDictionary,
                settingsValues.mUsePersonalizedDicts, false, "", this);
        } catch (Throwable e) {
            // this should not happen, but in case it does we at least want to show a keyboard
            Log.e(TAG, "Could not reset dictionary facilitator, please fix ASAP", e);
        }
        mInputLogic.mSuggest.setAutoCorrectionThreshold(settingsValues.mAutoCorrectionThreshold);
    }

    /**
     * Reset suggest by loading the main dictionary of the current locale.
     */
    /* package private */ void resetSuggestMainDict() {
        final SettingsValues settingsValues = mSettings.getCurrent();
        mDictionaryFacilitator.resetDictionaries(this, mDictionaryFacilitator.getMainLocale(),
                settingsValues.mUseContactsDictionary, settingsValues.mUseAppsDictionary,
                settingsValues.mUsePersonalizedDicts, true, "", this);
<<<<<<< HEAD
        EmojiSearchActivity.Companion.closeDictionaryFacilitator();
=======
        EmojiPalettesView.closeDictionaryFacilitator();
>>>>>>> 028a50fe
    }

    // used for debug
    public String getLocaleAndConfidenceInfo() {
        return mDictionaryFacilitator.localesAndConfidences();
    }

    @Override
    public void onDestroy() {
        mClipboardHistoryManager.onDestroy();
        mDictionaryFacilitator.closeDictionaries();
        mSettings.onDestroy();
        unregisterReceiver(mRingerModeChangeReceiver);
        unregisterReceiver(mDictionaryPackInstallReceiver);
        unregisterReceiver(mDictionaryDumpBroadcastReceiver);
        unregisterReceiver(mRestartAfterDeviceUnlockReceiver);
        mStatsUtilsManager.onDestroy(this /* context */);
        super.onDestroy();
        mHandler.removeCallbacksAndMessages(null);
        deallocateMemory();
    }

    private boolean isImeSuppressedByHardwareKeyboard() {
        final KeyboardSwitcher switcher = KeyboardSwitcher.getInstance();
        return !onEvaluateInputViewShown() && switcher.isImeSuppressedByHardwareKeyboard(
                mSettings.getCurrent(), switcher.getKeyboardSwitchState());
    }

    @Override
    public void onConfigurationChanged(final Configuration conf) {
        SettingsValues settingsValues = mSettings.getCurrent();
        Log.i(TAG, "onConfigurationChanged");
        SubtypeSettings.INSTANCE.reloadSystemLocales(this);
        if (settingsValues.mDisplayOrientation != conf.orientation) {
            mHandler.startOrientationChanging();
            mInputLogic.onOrientationChange(mSettings.getCurrent());
        }
        if (settingsValues.mHasHardwareKeyboard != Settings.readHasHardwareKeyboard(conf)) {
            // If the state of having a hardware keyboard changed, then we want to reload the
            // settings to adjust for that.
            // TODO: we should probably do this unconditionally here, rather than only when we
            // have a change in hardware keyboard configuration.
            loadSettings();
            if (isImeSuppressedByHardwareKeyboard()) {
                // We call cleanupInternalStateForFinishInput() because it's the right thing to do;
                // however, it seems at the moment the framework is passing us a seemingly valid
                // but actually non-functional InputConnection object. So if this bug ever gets
                // fixed we'll be able to remove the composition, but until it is this code is
                // actually not doing much.
                cleanupInternalStateForFinishInput();
            }
        }
        // KeyboardSwitcher will check by itself if theme update is necessary
        mKeyboardSwitcher.updateKeyboardTheme(KtxKt.getDisplayContext(this));
        super.onConfigurationChanged(conf);
    }

    @Override
    public void onInitializeInterface() {
        mDisplayContext = KtxKt.getDisplayContext(this);
        Log.d(TAG, "onInitializeInterface");
        mKeyboardSwitcher.updateKeyboardTheme(mDisplayContext);
    }

    @Override
    public View onCreateInputView() {
        StatsUtils.onCreateInputView();
        return mKeyboardSwitcher.onCreateInputView(KtxKt.getDisplayContext(this), mIsHardwareAcceleratedDrawingEnabled);
    }

    @Override
    public void setInputView(final View view) {
        super.setInputView(view);
        mInputView = view;
        mInsetsUpdater = ViewOutlineProviderUtilsKt.setInsetsOutlineProvider(view);
        KtxKt.updateSoftInputWindowLayoutParameters(this, mInputView);
        updateSuggestionStripView(view);
    }

    public void updateSuggestionStripView(View view) {
        mSuggestionStripView = mSettings.getCurrent().mToolbarMode == ToolbarMode.HIDDEN || isEmojiSearch()?
                        null : view.findViewById(R.id.suggestion_strip_view);
        if (hasSuggestionStripView()) {
            mSuggestionStripView.setRtl(mRichImm.getCurrentSubtype().isRtlSubtype());
            mSuggestionStripView.setListener(this, view);
        }
    }

    @Override
    public void setCandidatesView(final View view) {
        // To ensure that CandidatesView will never be set.
    }

    @Override
    public void onStartInput(final EditorInfo editorInfo, final boolean restarting) {
        mHandler.onStartInput(editorInfo, restarting);
    }

    @Override
    public void onStartInputView(final EditorInfo editorInfo, final boolean restarting) {
        mHandler.onStartInputView(editorInfo, restarting);
        mStatsUtilsManager.onStartInputView();
    }

    @Override
    public void onFinishInputView(final boolean finishingInput) {
        StatsUtils.onFinishInputView();
        mHandler.onFinishInputView(finishingInput);
        mStatsUtilsManager.onFinishInputView();
        mGestureConsumer = GestureConsumer.NULL_GESTURE_CONSUMER;
    }

    @Override
    public void onFinishInput() {
        mHandler.onFinishInput();
    }

    @Override
    public void onCurrentInputMethodSubtypeChanged(final InputMethodSubtype subtype) {
        // Note that the calling sequence of onCreate() and onCurrentInputMethodSubtypeChanged()
        // is not guaranteed. It may even be called at the same time on a different thread.
        if (subtype.hashCode() == 0x7000000f) {
            // For some reason sometimes the system wants to set the dummy subtype, which messes with the currently enabled subtype.
            // Now that the dummy subtype has a fixed id, we can easily avoid enabling it.
            return;
        }
        InputMethodSubtype oldSubtype = mRichImm.getCurrentSubtype().getRawSubtype();
        if (subtype.equals(oldSubtype)) {
            // onStartInput may be called more than once, resulting in duplicate subtype switches
            return;
        }

        mSubtypeState.onSubtypeChanged(oldSubtype, subtype);
        StatsUtils.onSubtypeChanged(oldSubtype, subtype);
        mRichImm.onSubtypeChanged(subtype);
        mInputLogic.onSubtypeChanged(SubtypeLocaleUtils.getCombiningRulesExtraValue(subtype),
                mSettings.getCurrent());
        loadKeyboard();
        if (hasSuggestionStripView()) {
            mSuggestionStripView.setRtl(mRichImm.getCurrentSubtype().isRtlSubtype());
        }
        mSettings.saveSubtypeForApp(mRichImm.getCurrentSubtype(), getCurrentInputEditorInfo().packageName);
    }

    /** alias to onCurrentInputMethodSubtypeChanged with a better name, as it's also used for internal switching */
    public void switchToSubtype(final InputMethodSubtype subtype) {
        onCurrentInputMethodSubtypeChanged(subtype);
    }

    private void onStartInputInternal(final EditorInfo editorInfo, final boolean restarting) {
        super.onStartInput(editorInfo, restarting);

        final RichInputMethodSubtype subtypeForApp = editorInfo == null
            ? null :
            mSettings.getSubtypeForApp(editorInfo.packageName);
        final List<Locale> hintLocales = EditorInfoCompatUtils.getHintLocales(editorInfo);
        final InputMethodSubtype subtypeForLocales = mSubtypeState.getSubtypeForLocales(mRichImm, hintLocales, subtypeForApp);
        if (subtypeForLocales != null) {
            // found a better subtype using hint locales and saved-per-app subtype, that we should switch to.
            mHandler.postSwitchLanguage(subtypeForLocales);
        }
    }

    void onStartInputViewInternal(final EditorInfo editorInfo, final boolean restarting) {
        super.onStartInputView(editorInfo, restarting);

        mDictionaryFacilitator.onStartInput();
        // Switch to the null consumer to handle cases leading to early exit below, for which we
        // also wouldn't be consuming gesture data.
        mGestureConsumer = GestureConsumer.NULL_GESTURE_CONSUMER;
        mRichImm.refreshSubtypeCaches();
        final KeyboardSwitcher switcher = mKeyboardSwitcher;
        switcher.updateKeyboardTheme(mDisplayContext);
        final MainKeyboardView mainKeyboardView = switcher.getMainKeyboardView();
        // If we are starting input in a different text field from before, we'll have to reload
        // settings, so currentSettingsValues can't be final.
        SettingsValues currentSettingsValues = mSettings.getCurrent();

        if (editorInfo == null) {
            Log.e(TAG, "Null EditorInfo in onStartInputView()");
            if (DebugFlags.DEBUG_ENABLED) {
                throw new NullPointerException("Null EditorInfo in onStartInputView()");
            }
            return;
        }
        Log.i(TAG, (restarting ? "Res" : "S") +"tarting input. Cursor position = " + editorInfo.initialSelStart + "," + editorInfo.initialSelEnd);
        if (DebugFlags.DEBUG_ENABLED) {
            EditorInfoCompatUtils.INSTANCE.debugLog(editorInfo, TAG);
        }

        // In landscape mode, this method gets called without the input view being created.
        if (mainKeyboardView == null) {
            return;
        }

        // Update to a gesture consumer with the current editor and IME state.
        mGestureConsumer = GestureConsumer.newInstance(editorInfo,
                mInputLogic.getPrivateCommandPerformer(),
                mRichImm.getCurrentSubtypeLocale(),
                switcher.getKeyboard());

        // Forward this event to the accessibility utilities, if enabled.
        final AccessibilityUtils accessUtils = AccessibilityUtils.Companion.getInstance();
        if (accessUtils.isTouchExplorationEnabled()) {
            accessUtils.onStartInputViewInternal(mainKeyboardView, editorInfo, restarting);
        }

        final boolean inputTypeChanged = !currentSettingsValues.isSameInputType(editorInfo);
        final boolean isDifferentTextField = !restarting || inputTypeChanged;

        StatsUtils.onStartInputView(editorInfo.inputType,
                Settings.getValues().mDisplayOrientation,
                !isDifferentTextField);

        // The EditorInfo might have a flag that affects fullscreen mode.
        // Note: This call should be done by InputMethodService?
        updateFullscreenMode();

        // we need to reload the setting before using them, e.g. in startInput or in postResumeSuggestions
        if (isDifferentTextField || !currentSettingsValues.hasSameOrientation(getResources().getConfiguration())) {
            loadSettings();
            currentSettingsValues = mSettings.getCurrent();
            if (hasSuggestionStripView())
                mSuggestionStripView.updateVoiceKey();
        }
        // ALERT: settings have not been reloaded and there is a chance they may be stale.
        // In the practice, if it is, we should have gotten onConfigurationChanged so it should
        // be fine, but this is horribly confusing and must be fixed AS SOON AS POSSIBLE.

        // In some cases the input connection has not been reset yet and we can't access it. In
        // this case we will need to call loadKeyboard() later, when it's accessible, so that we
        // can go into the correct mode, so we need to do some housekeeping here.
        final boolean needToCallLoadKeyboardLater;
        final Suggest suggest = mInputLogic.mSuggest;
        if (!isImeSuppressedByHardwareKeyboard()) {
            // The app calling setText() has the effect of clearing the composing
            // span, so we should reset our state unconditionally, even if restarting is true.
            // We also tell the input logic about the combining rules for the current subtype, so
            // it can adjust its combiners if needed.
            mInputLogic.startInput(mRichImm.getCombiningRulesExtraValueOfCurrentSubtype(), currentSettingsValues);

            resetDictionaryFacilitatorIfNecessary();

            // TODO[IL]: Can the following be moved to InputLogic#startInput?
            if (!mInputLogic.mConnection.resetCachesUponCursorMoveAndReturnSuccess(
                    editorInfo.initialSelStart, editorInfo.initialSelEnd,
                    false /* shouldFinishComposition */)) {
                // Sometimes, while rotating, for some reason the framework tells the app we are not
                // connected to it and that means we can't refresh the cache. In this case, schedule
                // a refresh later.
                // We try resetting the caches up to 5 times before giving up.
                mHandler.postResetCaches(isDifferentTextField, 5 /* remainingTries */);
                // mLastSelection{Start,End} are reset later in this method, no need to do it here
                needToCallLoadKeyboardLater = true;
            } else {
                // When rotating, and when input is starting again in a field from where the focus
                // didn't move (the keyboard having been closed with the back key),
                // initialSelStart and initialSelEnd sometimes are lying. Make a best effort to
                // work around this bug.
                mInputLogic.mConnection.tryFixIncorrectCursorPosition();
                if (mInputLogic.mConnection.isCursorTouchingWord(currentSettingsValues.mSpacingAndPunctuations, true)) {
                    mHandler.postResumeSuggestions(true /* shouldDelay */);
                }
                needToCallLoadKeyboardLater = false;
            }
        } else {
            // If we have a hardware keyboard we don't need to call loadKeyboard later anyway.
            needToCallLoadKeyboardLater = false;
        }

        if (isDifferentTextField) {
            mainKeyboardView.closing();
            suggest.setAutoCorrectionThreshold(currentSettingsValues.mAutoCorrectionThreshold);
            switcher.reloadMainKeyboard();
            if (needToCallLoadKeyboardLater) {
                // If we need to call loadKeyboard again later, we need to save its state now. The
                // later call will be done in #retryResetCaches.
                switcher.saveKeyboardState();
            }
        } else if (restarting) {
            // TODO: Come up with a more comprehensive way to reset the keyboard layout when
            // a keyboard layout set doesn't get reloaded in this method.
            switcher.resetKeyboardStateToAlphabet(getCurrentAutoCapsState(), getCurrentRecapitalizeState());
            // In apps like Talk, we come here when the text is sent and the field gets emptied and
            // we need to re-evaluate the shift state, but not the whole layout which would be
            // disruptive.
            // Space state must be updated before calling updateShiftState
            switcher.requestUpdatingShiftState(getCurrentAutoCapsState(), getCurrentRecapitalizeState());
        }
        // Set neutral suggestions and show the toolbar if the "Auto show toolbar" setting is enabled.
        if (!mHandler.hasPendingResumeSuggestions()) {
            mHandler.cancelUpdateSuggestionStrip();
            setNeutralSuggestionStrip();
            if (hasSuggestionStripView() && currentSettingsValues.mAutoShowToolbar && !tryShowClipboardSuggestion()) {
                mSuggestionStripView.setToolbarVisibility(true);
            }
        }

        mainKeyboardView.setMainDictionaryAvailability(mDictionaryFacilitator.hasAtLeastOneInitializedMainDictionary());
        mainKeyboardView.setKeyPreviewPopupEnabled(currentSettingsValues.mKeyPreviewPopupOn);
        mainKeyboardView.setSlidingKeyInputPreviewEnabled(currentSettingsValues.mSlidingKeyInputPreviewEnabled);
        mainKeyboardView.setGestureHandlingEnabledByUser(
                currentSettingsValues.mGestureInputEnabled,
                currentSettingsValues.mGestureTrailEnabled,
                currentSettingsValues.mGestureFloatingPreviewTextEnabled);

        if (TRACE) Debug.startMethodTracing("/data/trace/latinime");
    }

    @Override
    public void onWindowShown() {
        super.onWindowShown();
        if (isInputViewShown()) {
            setNavigationBarColor();
            workaroundForHuaweiStatusBarIssue();
        }
    }

    @Override
    public void onWindowHidden() {
        super.onWindowHidden();
        Log.i(TAG, "onWindowHidden");
        final MainKeyboardView mainKeyboardView = mKeyboardSwitcher.getMainKeyboardView();
        if (mainKeyboardView != null) {
            mainKeyboardView.closing();
        }
        clearNavigationBarColor();
    }

    void onFinishInputInternal() {
        super.onFinishInput();
        Log.i(TAG, "onFinishInput");

        mDictionaryFacilitator.onFinishInput();
        final MainKeyboardView mainKeyboardView = mKeyboardSwitcher.getMainKeyboardView();
        if (mainKeyboardView != null) {
            mainKeyboardView.closing();
        }
    }

    void onFinishInputViewInternal(final boolean finishingInput) {
        super.onFinishInputView(finishingInput);
        Log.i(TAG, "onFinishInputView");
        cleanupInternalStateForFinishInput();
    }

    private void cleanupInternalStateForFinishInput() {
        // Remove pending messages related to update suggestions
        mHandler.cancelUpdateSuggestionStrip();
        // Should do the following in onFinishInputInternal but until JB MR2 it's not called :(
        mInputLogic.finishInput();
        mKeyboardActionListener.resetMetaState();
    }

    protected void deallocateMemory() {
        mKeyboardSwitcher.deallocateMemory();
    }

    @Override
    public void onUpdateSelection(final int oldSelStart, final int oldSelEnd,
                                  final int newSelStart, final int newSelEnd,
                                  final int composingSpanStart, final int composingSpanEnd) {
        super.onUpdateSelection(oldSelStart, oldSelEnd, newSelStart, newSelEnd,
                composingSpanStart, composingSpanEnd);
        if (DebugFlags.DEBUG_ENABLED) {
            Log.i(TAG, "onUpdateSelection: oss=" + oldSelStart + ", ose=" + oldSelEnd
                    + ", nss=" + newSelStart + ", nse=" + newSelEnd
                    + ", cs=" + composingSpanStart + ", ce=" + composingSpanEnd);
        }

        // This call happens whether our view is displayed or not, but if it's not then we should
        // not attempt recorrection. This is true even with a hardware keyboard connected: if the
        // view is not displayed we have no means of showing suggestions anyway, and if it is then
        // we want to show suggestions anyway.
        final SettingsValues settingsValues = mSettings.getCurrent();
        if (isInputViewShown()
                && mInputLogic.onUpdateSelection(oldSelStart, oldSelEnd, newSelStart, newSelEnd,
                composingSpanStart, composingSpanEnd, settingsValues)) {
            // we don't want to update a manually set shift state if selection changed towards one side
            // because this may end the manual shift, which is unwanted in case of shift + arrow keys for changing selection
            // todo: this is not fully implemented yet, and maybe should be behind a setting
            if (mKeyboardSwitcher.getKeyboard() != null && mKeyboardSwitcher.getKeyboard().mId.isAlphabetShiftedManually()
                && ((oldSelEnd == newSelEnd && oldSelStart != newSelStart) || (oldSelEnd != newSelEnd && oldSelStart == newSelStart)))
                return;
            mKeyboardSwitcher.requestUpdatingShiftState(getCurrentAutoCapsState(), getCurrentRecapitalizeState());
        }
    }

    /**
     * This is called when the user has clicked on the extracted text view,
     * when running in fullscreen mode.  The default implementation hides
     * the suggestions view when this happens, but only if the extracted text
     * editor has a vertical scroll bar because its text doesn't fit.
     * Here we override the behavior due to the possibility that a re-correction could
     * cause the suggestions strip to disappear and re-appear.
     */
    @Override
    public void onExtractedTextClicked() {
        if (mSettings.getCurrent().needsToLookupSuggestions()) {
            return;
        }

        super.onExtractedTextClicked();
    }

    /**
     * This is called when the user has performed a cursor movement in the
     * extracted text view, when it is running in fullscreen mode.  The default
     * implementation hides the suggestions view when a vertical movement
     * happens, but only if the extracted text editor has a vertical scroll bar
     * because its text doesn't fit.
     * Here we override the behavior due to the possibility that a re-correction could
     * cause the suggestions strip to disappear and re-appear.
     */
    @Override
    public void onExtractedCursorMovement(final int dx, final int dy) {
        if (mSettings.getCurrent().needsToLookupSuggestions()) {
            return;
        }

        super.onExtractedCursorMovement(dx, dy);
    }

    @Override
    public void hideWindow() {
        Log.i(TAG, "hideWindow");
        if (hasSuggestionStripView() && mSettings.getCurrent().mToolbarMode == ToolbarMode.EXPANDABLE)
            mSuggestionStripView.setToolbarVisibility(false);
        mKeyboardSwitcher.onHideWindow();

        if (TRACE) Debug.stopMethodTracing();
        if (isShowingOptionDialog()) {
            mOptionsDialog.dismiss();
            mOptionsDialog = null;
        }
        super.hideWindow();
    }

    @Override
    public void requestHideSelf(int flags) {
        super.requestHideSelf(flags);
        Log.i(TAG, "requestHideSelf: " + flags);
    }

    @Override
    public void onDisplayCompletions(final CompletionInfo[] applicationSpecifiedCompletions) {
        if (DebugFlags.DEBUG_ENABLED) {
            Log.i(TAG, "Received completions:");
            if (applicationSpecifiedCompletions != null) {
                for (int i = 0; i < applicationSpecifiedCompletions.length; i++) {
                    Log.i(TAG, "  #" + i + ": " + applicationSpecifiedCompletions[i]);
                }
            }
        }
        if (!mSettings.getCurrent().isApplicationSpecifiedCompletionsOn()) {
            return;
        }
        // If we have an update request in flight, we need to cancel it so it does not override
        // these completions.
        mHandler.cancelUpdateSuggestionStrip();
        if (applicationSpecifiedCompletions == null) {
            setNeutralSuggestionStrip();
            return;
        }

        final ArrayList<SuggestedWords.SuggestedWordInfo> applicationSuggestedWords =
                SuggestedWords.getFromApplicationSpecifiedCompletions(
                        applicationSpecifiedCompletions);
        final SuggestedWords suggestedWords = new SuggestedWords(applicationSuggestedWords,
                null /* rawSuggestions */,
                null /* typedWord */,
                false /* typedWordValid */,
                false /* willAutoCorrect */,
                false /* isObsoleteSuggestions */,
                SuggestedWords.INPUT_STYLE_APPLICATION_SPECIFIED /* inputStyle */,
                SuggestedWords.NOT_A_SEQUENCE_NUMBER);
        // When in fullscreen mode, show completions generated by the application forcibly
        setSuggestedWords(suggestedWords);
    }

    @Override
    public void onComputeInsets(final InputMethodService.Insets outInsets) {
        super.onComputeInsets(outInsets);
        // This method may be called before {@link #setInputView(View)}.
        if (mInputView == null) {
            return;
        }
        final View visibleKeyboardView = mKeyboardSwitcher.getWrapperView();
        if (visibleKeyboardView == null) {
            return;
        }
        final int inputHeight = mInputView.getHeight();
        if (isImeSuppressedByHardwareKeyboard() && !visibleKeyboardView.isShown()) {
            // If there is a hardware keyboard and a visible software keyboard view has been hidden,
            // no visual element will be shown on the screen.
            // for some reason setting contentTopInsets and visibleTopInsets broke somewhere along the
            // way from OpenBoard to HeliBoard (GH-702, GH-1455), but not setting anything seems to work
            mInsetsUpdater.setInsets(outInsets);
            return;
        }
        final int stripHeight = mKeyboardSwitcher.isShowingStripContainer() ? mKeyboardSwitcher.getStripContainer().getHeight() : 0;
        int visibleTopY = inputHeight - visibleKeyboardView.getHeight() - stripHeight;

        if (hasSuggestionStripView()) {
            mSuggestionStripView.setMoreSuggestionsHeight(visibleTopY);
        }

        // Need to set expanded touchable region only if a keyboard view is being shown.
        if (visibleKeyboardView.isShown()) {
            final int touchLeft = 0;
            final int touchTop = mKeyboardSwitcher.isShowingPopupKeysPanel() ? 0 : visibleTopY;
            final int touchRight = visibleKeyboardView.getWidth();
            final int touchBottom = inputHeight
                    // Extend touchable region below the keyboard.
                    + EXTENDED_TOUCHABLE_REGION_HEIGHT;
            outInsets.touchableInsets = InputMethodService.Insets.TOUCHABLE_INSETS_REGION;
            outInsets.touchableRegion.set(touchLeft, touchTop, touchRight, touchBottom);
        }

        // Has to be subtracted after calculating touchableRegion
        visibleTopY -= getEmojiSearchActivityHeight();

        outInsets.contentTopInsets = visibleTopY;
        outInsets.visibleTopInsets = visibleTopY;
        mInsetsUpdater.setInsets(outInsets);
    }

    public void startShowingInputView(final boolean needsToLoadKeyboard) {
        mIsExecutingStartShowingInputView = true;
        // This {@link #showWindow(boolean)} will eventually call back
        // {@link #onEvaluateInputViewShown()}.
        showWindow(true /* showInput */);
        mIsExecutingStartShowingInputView = false;
        if (needsToLoadKeyboard) {
            loadKeyboard();
        }
    }

    public void stopShowingInputView() {
        showWindow(false /* showInput */);
    }

    @Override
    public boolean onShowInputRequested(final int flags, final boolean configChange) {
        if (isImeSuppressedByHardwareKeyboard()) {
            return true;
        }
        return super.onShowInputRequested(flags, configChange);
    }

    @Override
    public boolean onEvaluateInputViewShown() {
        if (mIsExecutingStartShowingInputView) {
            return true;
        }
        return super.onEvaluateInputViewShown();
    }

    @Override
    public boolean onEvaluateFullscreenMode() {
        if (isImeSuppressedByHardwareKeyboard()) {
            // If there is a hardware keyboard, disable full screen mode.
            return false;
        }
        // Reread resource value here, because this method is called by the framework as needed.
        final boolean isFullscreenModeAllowed = Settings.readFullscreenModeAllowed(getResources());
        if (super.onEvaluateFullscreenMode() && isFullscreenModeAllowed) {
            // TODO: Remove this hack. Actually we should not really assume NO_EXTRACT_UI
            // implies NO_FULLSCREEN. However, the framework mistakenly does.  i.e. NO_EXTRACT_UI
            // without NO_FULLSCREEN doesn't work as expected. Because of this we need this
            // hack for now.  Let's get rid of this once the framework gets fixed.
            final EditorInfo ei = getCurrentInputEditorInfo();
            if (ei == null) return false;
            final boolean noExtractUi = (ei.imeOptions & EditorInfo.IME_FLAG_NO_EXTRACT_UI) != 0;
            final boolean noFullscreen = (ei.imeOptions & EditorInfo.IME_FLAG_NO_FULLSCREEN) != 0;
            if (noExtractUi || noFullscreen) return false;
            if (mKeyboardSwitcher.getVisibleKeyboardView() == null || mSuggestionStripView == null) return false;
            final int usedHeight = mKeyboardSwitcher.getVisibleKeyboardView().getHeight() + mSuggestionStripView.getHeight();
            final int availableHeight = getResources().getDisplayMetrics().heightPixels;
            return usedHeight > availableHeight * 0.6; // if we have less than 40% available, use fullscreen mode
        }
        return false;
    }

    @Override
    public void updateFullscreenMode() {
        super.updateFullscreenMode();
        KtxKt.updateSoftInputWindowLayoutParameters(this, mInputView);
    }

    @Override
    @RequiresApi(api = Build.VERSION_CODES.R)
    public InlineSuggestionsRequest onCreateInlineSuggestionsRequest(@NonNull Bundle uiExtras) {
        Log.d(TAG,"onCreateInlineSuggestionsRequest called");
        if (Settings.getValues().mSuggestionStripHiddenPerUserSettings) {
            return null;
        }

        return InlineAutofillUtils.createInlineSuggestionRequest(mDisplayContext);
    }

    @Override
    @RequiresApi(api = Build.VERSION_CODES.R)
    public boolean onInlineSuggestionsResponse(InlineSuggestionsResponse response) {
        Log.d(TAG,"onInlineSuggestionsResponse called");
        if (Settings.getValues().mSuggestionStripHiddenPerUserSettings) {
            return false;
        }

        final List<InlineSuggestion> inlineSuggestions = response.getInlineSuggestions();
        if (inlineSuggestions.isEmpty()) {
            return false;
        }

        final View inlineSuggestionView = InlineAutofillUtils.createView(inlineSuggestions, mDisplayContext);

        // Without this function the inline autofill suggestions will not be visible
        mHandler.cancelResumeSuggestions();

        mSuggestionStripView.setExternalSuggestionView(inlineSuggestionView, true);

        return true;
    }

    public int getCurrentAutoCapsState() {
        return mInputLogic.getCurrentAutoCapsState(mSettings.getCurrent());
    }

    public int getCurrentRecapitalizeState() {
        return mInputLogic.getCurrentRecapitalizeState();
    }

    /**
     * @param codePoints code points to get coordinates for.
     * @return x,y coordinates for this keyboard, as a flattened array.
     */
    public int[] getCoordinatesForCurrentKeyboard(final int[] codePoints) {
        final Keyboard keyboard = mKeyboardSwitcher.getKeyboard();
        if (null == keyboard) {
            return CoordinateUtils.newCoordinateArray(codePoints.length,
                    Constants.NOT_A_COORDINATE, Constants.NOT_A_COORDINATE);
        }
        return keyboard.getCoordinates(codePoints);
    }

    public void displaySettingsDialog() {
        launchSettings();
    }

    public boolean showInputPickerDialog() {
        if (isShowingOptionDialog()) return false;
        if (mRichImm.hasMultipleEnabledIMEsOrSubtypes(true)) {
            mOptionsDialog = InputMethodPickerKt.createInputMethodPickerDialog(this, mRichImm, mKeyboardSwitcher.getMainKeyboardView().getWindowToken());
            mOptionsDialog.show();
            return true;
        }
        return false;
    }

    private boolean isShowingOptionDialog() {
        return mOptionsDialog != null && mOptionsDialog.isShowing();
    }

    // called when language switch key is pressed (either the keyboard key, or long-press comma)
    public void switchToNextSubtype() {
        final boolean switchSubtype = mSettings.getCurrent().mLanguageSwitchKeyToOtherSubtypes;
        final boolean switchIme = mSettings.getCurrent().mLanguageSwitchKeyToOtherImes;

        // switch IME if wanted and possible
        if (switchIme && !switchSubtype && ImeCompat.INSTANCE.switchInputMethod(this))
            return;
        final boolean hasMoreThanOneSubtype = mRichImm.hasMultipleEnabledSubtypesInThisIme(true);
        // switch subtype if wanted, do nothing if no other subtype is available
        if (switchSubtype && !switchIme) {
            if (hasMoreThanOneSubtype)
                // switch to previous subtype if current one was used, otherwise cycle through list
                mSubtypeState.switchSubtype(mRichImm);
            return;
        }
        // language key set to switch both, or language key is not shown on keyboard -> switch both
        if (hasMoreThanOneSubtype && mSubtypeState.getCurrentSubtypeHasBeenUsed()) {
            mSubtypeState.switchSubtype(mRichImm);
            return;
        }
        if (ImeCompat.INSTANCE.shouldSwitchToOtherInputMethods(this)) {
            final InputMethodSubtype nextSubtype = mRichImm.getNextSubtypeInThisIme(false);
            if (nextSubtype != null) {
                switchToSubtype(nextSubtype);
                return;
            } else if (ImeCompat.INSTANCE.switchInputMethod(this)) {
                return;
            }
        }
        mSubtypeState.switchSubtype(mRichImm);
    }

    // Implementation of {@link SuggestionStripView.Listener}.
    @Override
    public void onCodeInput(final int codePoint, final int x, final int y, final boolean isKeyRepeat) {
        mKeyboardActionListener.onCodeInput(codePoint, x, y, isKeyRepeat);
    }

    // This method is public for testability of LatinIME, but also in the future it should
    // completely replace #onCodeInput.
    public void onEvent(@NonNull final Event event) {
        if (KeyCode.VOICE_INPUT == event.getKeyCode()) {
            mRichImm.switchToShortcutIme(this);
        }
        final InputTransaction completeInputTransaction =
                mInputLogic.onCodeInput(mSettings.getCurrent(), event,
                        mKeyboardSwitcher.getKeyboardShiftMode(),
                        mKeyboardSwitcher.getCurrentKeyboardScript(), mHandler);
        updateStateAfterInputTransaction(completeInputTransaction);
        mKeyboardSwitcher.onEvent(event, getCurrentAutoCapsState(), getCurrentRecapitalizeState());
    }

    public void onTextInput(final String rawText) {
        // TODO: have the keyboard pass the correct key code when we need it.
        final Event event = Event.createSoftwareTextEvent(rawText, KeyCode.MULTIPLE_CODE_POINTS, null);
        final InputTransaction completeInputTransaction =
                mInputLogic.onTextInput(mSettings.getCurrent(), event,
                        mKeyboardSwitcher.getKeyboardShiftMode(), mHandler);
        updateStateAfterInputTransaction(completeInputTransaction);
        mInputLogic.restartSuggestionsOnWordTouchedByCursor(mSettings.getCurrent(), mKeyboardSwitcher.getCurrentKeyboardScript());
        mKeyboardSwitcher.onEvent(event, getCurrentAutoCapsState(), getCurrentRecapitalizeState());
    }

    public void onStartBatchInput() {
        mInputLogic.onStartBatchInput(mSettings.getCurrent(), mKeyboardSwitcher, mHandler);
        mGestureConsumer.onGestureStarted(mRichImm.getCurrentSubtypeLocale(), mKeyboardSwitcher.getKeyboard());
    }

    public void onUpdateBatchInput(final InputPointers batchPointers) {
        mInputLogic.onUpdateBatchInput(batchPointers);
    }

    public void onEndBatchInput(final InputPointers batchPointers) {
        mInputLogic.onEndBatchInput(batchPointers);
        mGestureConsumer.onGestureCompleted(batchPointers);
    }

    public void onCancelBatchInput() {
        mInputLogic.onCancelBatchInput(mHandler);
        mGestureConsumer.onGestureCanceled();
    }

    /**
     * To be called after the InputLogic has gotten a chance to act on the suggested words by the
     * IME for the full gesture, possibly updating the TextView to reflect the first suggestion.
     * <p>
     * This method must be run on the UI Thread.
     * @param suggestedWords suggested words by the IME for the full gesture.
     */
    public void onTailBatchInputResultShown(final SuggestedWords suggestedWords) {
        mGestureConsumer.onImeSuggestionsProcessed(suggestedWords,
                mInputLogic.getComposingStart(), mInputLogic.getComposingLength(),
                mDictionaryFacilitator);
    }

    // This method must run on the UI Thread.
    private void showGesturePreviewAndSetSuggestions(@NonNull final SuggestedWords suggestedWords,
                                              final boolean dismissGestureFloatingPreviewText) {
        setSuggestions(suggestedWords);
        final MainKeyboardView mainKeyboardView = mKeyboardSwitcher.getMainKeyboardView();
        mainKeyboardView.showGestureFloatingPreviewText(suggestedWords,
                dismissGestureFloatingPreviewText /* dismissDelayed */);
    }

    public boolean hasSuggestionStripView() {
        return null != mSuggestionStripView;
    }

    private void setSuggestedWords(final SuggestedWords suggestedWords) {
        final SettingsValues currentSettingsValues = mSettings.getCurrent();
        mInputLogic.setSuggestedWords(suggestedWords);
        // TODO: Modify this when we support suggestions with hard keyboard
        if (!hasSuggestionStripView()) {
            return;
        }
        if (!onEvaluateInputViewShown()) {
            return;
        }

        final boolean isEmptyApplicationSpecifiedCompletions =
                currentSettingsValues.isApplicationSpecifiedCompletionsOn()
                        && suggestedWords.isEmpty();
        final boolean noSuggestionsFromDictionaries = suggestedWords.isEmpty()
                || suggestedWords.isPunctuationSuggestions()
                || isEmptyApplicationSpecifiedCompletions;

        if (currentSettingsValues.isSuggestionsEnabledPerUserSettings()
                || currentSettingsValues.isApplicationSpecifiedCompletionsOn()
                // We should clear the contextual strip if there is no suggestion from dictionaries.
                || noSuggestionsFromDictionaries) {
            mSuggestionStripView.setSuggestions(suggestedWords,
                    mRichImm.getCurrentSubtype().isRtlSubtype());
            // Auto hide the toolbar if dictionary suggestions are available
            if (currentSettingsValues.mAutoHideToolbar && !noSuggestionsFromDictionaries) {
                mSuggestionStripView.setToolbarVisibility(false);
            }
        }
    }

    @Override
    public void setSuggestions(final SuggestedWords suggestedWords) {
        if (suggestedWords.isEmpty()) {
            // avoids showing clipboard suggestion when starting gesture typing
            // should be fine, as there will be another suggestion in a few ms
            // (but not a great style to avoid this visual glitch, maybe revert this commit and replace with sth better)
            if (suggestedWords.mInputStyle != SuggestedWords.INPUT_STYLE_UPDATE_BATCH)
                setNeutralSuggestionStrip();
        } else {
            setSuggestedWords(suggestedWords);
        }
        // Cache the auto-correction in accessibility code so we can speak it if the user
        // touches a key that will insert it.
        AccessibilityUtils.Companion.getInstance().setAutoCorrection(suggestedWords);
    }

    @Override
    public void showSuggestionStrip() {
        if (hasSuggestionStripView()) {
            mSuggestionStripView.setToolbarVisibility(false);
        }
    }

    // Called from {@link SuggestionStripView} through the {@link SuggestionStripView#Listener}
    // interface
    @Override
    public void pickSuggestionManually(final SuggestedWordInfo suggestionInfo) {
        final InputTransaction completeInputTransaction = mInputLogic.onPickSuggestionManually(
                mSettings.getCurrent(), suggestionInfo,
                mKeyboardSwitcher.getKeyboardShiftMode(),
                mKeyboardSwitcher.getCurrentKeyboardScript(),
                mHandler);
        updateStateAfterInputTransaction(completeInputTransaction);
    }

    /**
     *  Checks if a recent clipboard suggestion is available. If available, it is set in suggestion strip.
     *  returns whether a clipboard suggestion has been set.
     */
    public boolean tryShowClipboardSuggestion() {
        final View clipboardView = mClipboardHistoryManager.getClipboardSuggestionView(getCurrentInputEditorInfo(), mSuggestionStripView);
        if (clipboardView != null && hasSuggestionStripView()) {
            mSuggestionStripView.setExternalSuggestionView(clipboardView, false);
            return true;
        }
        return false;
    }

    // This will first try showing a clipboard suggestion. On success, the toolbar will be hidden
    // if the "Auto hide toolbar" is enabled. Otherwise, an empty suggestion strip (if prediction
    // is enabled) or punctuation suggestions (if it's disabled) will be set.
    // Then, the toolbar will be shown automatically if the relevant setting is enabled
    // and there is a selection of text or it's the start of a line.
    @Override
    public void setNeutralSuggestionStrip() {
        final SettingsValues currentSettings = mSettings.getCurrent();
        if (tryShowClipboardSuggestion()) {
            // clipboard suggestion has been set
            if (hasSuggestionStripView() && currentSettings.mAutoHideToolbar)
                mSuggestionStripView.setToolbarVisibility(false);
            return;
        }
        final SuggestedWords neutralSuggestions = currentSettings.mSuggestPunctuation
                ? currentSettings.mSpacingAndPunctuations.mSuggestPuncList
                : SuggestedWords.getEmptyInstance();
        setSuggestedWords(neutralSuggestions);
        if (hasSuggestionStripView() && currentSettings.mAutoShowToolbar) {
            final int codePointBeforeCursor = mInputLogic.mConnection.getCodePointBeforeCursor();
            if (mInputLogic.mConnection.hasSelection()
                    || codePointBeforeCursor == Constants.NOT_A_CODE
                    || codePointBeforeCursor == Constants.CODE_ENTER) {
                mSuggestionStripView.setToolbarVisibility(true);
            }
        }
    }

    @Override
    public void removeSuggestion(final String word) {
        mDictionaryFacilitator.removeWord(word);
    }

    @Override
    public void removeExternalSuggestions() {
        setNeutralSuggestionStrip();
        mHandler.postResumeSuggestions(false);
    }

    private void loadKeyboard() {
        // Since we are switching languages, the most urgent thing is to let the keyboard graphics
        // update. LoadKeyboard does that, but we need to wait for buffer flip for it to be on
        // the screen. Anything we do right now will delay this, so wait until the next frame
        // before we do the rest, like reopening dictionaries and updating suggestions. So we
        // post a message.
        mHandler.postReopenDictionaries();
        loadSettings();
        if (mKeyboardSwitcher.getMainKeyboardView() != null) {
            // Reload keyboard because the current language has been changed.
            mKeyboardSwitcher.reloadMainKeyboard();
        }
    }

    /**
     * After an input transaction has been executed, some state must be updated. This includes
     * the shift state of the keyboard and suggestions. This method looks at the finished
     * inputTransaction to find out what is necessary and updates the state accordingly.
     * @param inputTransaction The transaction that has been executed.
     */
    private void updateStateAfterInputTransaction(final InputTransaction inputTransaction) {
        switch (inputTransaction.getRequiredShiftUpdate()) {
            case InputTransaction.SHIFT_UPDATE_LATER -> mHandler.postUpdateShiftState();
            case InputTransaction.SHIFT_UPDATE_NOW -> mKeyboardSwitcher
                    .requestUpdatingShiftState(getCurrentAutoCapsState(), getCurrentRecapitalizeState());
            default -> {
            } // SHIFT_NO_UPDATE
        }
        if (inputTransaction.requiresUpdateSuggestions()) {
            final int inputStyle;
            if (inputTransaction.getEvent().isSuggestionStripPress()) {
                // Suggestion strip press: no input.
                inputStyle = SuggestedWords.INPUT_STYLE_NONE;
            } else if (inputTransaction.getEvent().isGesture()) {
                inputStyle = SuggestedWords.INPUT_STYLE_TAIL_BATCH;
            } else {
                inputStyle = SuggestedWords.INPUT_STYLE_TYPING;
            }
            mHandler.postUpdateSuggestionStrip(inputStyle);
        }
        if (inputTransaction.didAffectContents()) {
            mSubtypeState.setCurrentSubtypeHasBeenUsed();
        }
    }

    public void hapticAndAudioFeedback(final int code, final int repeatCount,
                                       final HapticEvent hapticEvent) {
        final MainKeyboardView keyboardView = mKeyboardSwitcher.getMainKeyboardView();
        if (keyboardView != null && keyboardView.isInDraggingFinger()) {
            // No need to feedback while finger is dragging.
            return;
        }
        if (repeatCount > 0) {
            // No need to feedback when repeat delete/cursor keys will have no effect.
            switch (code) {
            case KeyCode.DELETE, KeyCode.ARROW_LEFT, KeyCode.ARROW_UP, KeyCode.WORD_LEFT, KeyCode.PAGE_UP:
                if (!mInputLogic.mConnection.canDeleteCharacters())
                    return;
                break;
            case KeyCode.ARROW_RIGHT, KeyCode.ARROW_DOWN, KeyCode.WORD_RIGHT, KeyCode.PAGE_DOWN:
                if (!mInputLogic.mConnection.hasTextAfterCursor())
                    return;
                break;
            }
            // TODO: Use event time that the last feedback has been generated instead of relying on
            // a repeat count to thin out feedback.
            if (repeatCount % PERIOD_FOR_AUDIO_AND_HAPTIC_FEEDBACK_IN_KEY_REPEAT == 0) {
                return;
            }
        }
        final AudioAndHapticFeedbackManager feedbackManager =
                AudioAndHapticFeedbackManager.getInstance();
        if (repeatCount == 0) {
            // TODO: Reconsider how to perform haptic feedback when repeating key.
            feedbackManager.performHapticFeedback(keyboardView, hapticEvent);
        }
        feedbackManager.performAudioFeedback(code, hapticEvent);
    }

    // Hooks for hardware keyboard
    @Override
    public boolean onKeyDown(final int keyCode, final KeyEvent keyEvent) {
        if (mKeyboardActionListener.onKeyDown(keyCode, keyEvent))
            return true;
        return super.onKeyDown(keyCode, keyEvent);
    }

    @Override
    public boolean onKeyUp(final int keyCode, final KeyEvent keyEvent) {
        if (mKeyboardActionListener.onKeyUp(keyCode, keyEvent))
            return true;
        return super.onKeyUp(keyCode, keyEvent);
    }

    // onKeyDown and onKeyUp are the main events we are interested in. There are two more events
    // related to handling of hardware key events that we may want to implement in the future:
    // boolean onKeyLongPress(final int keyCode, final KeyEvent event);
    // boolean onKeyMultiple(final int keyCode, final int count, final KeyEvent event);

    // receive ringer mode change.
    private final BroadcastReceiver mRingerModeChangeReceiver = new BroadcastReceiver() {
        @Override
        public void onReceive(final Context context, final Intent intent) {
            final String action = intent.getAction();
            if (AudioManager.RINGER_MODE_CHANGED_ACTION.equals(action)) {
                boolean dnd;
                try {
                    dnd = android.provider.Settings.Global.getInt(context.getContentResolver(), "zen_mode") != 0;
                } catch (android.provider.Settings.SettingNotFoundException e) {
                    dnd = false;
                    Log.w(TAG, "zen_mode setting not found, assuming disabled");
                }
                Log.i(TAG, "ringer mode changed, zen_mode on: "+dnd);
                AudioAndHapticFeedbackManager.getInstance().onRingerModeChanged(dnd);
            }
        }
    };

    public ClipboardHistoryManager getClipboardHistoryManager() {
        return mClipboardHistoryManager;
    }

    void launchSettings() {
        mInputLogic.commitTyped(mSettings.getCurrent(), LastComposedWord.NOT_A_SEPARATOR);
        requestHideSelf(0);
        final MainKeyboardView mainKeyboardView = mKeyboardSwitcher.getMainKeyboardView();
        if (mainKeyboardView != null) {
            mainKeyboardView.closing();
        }
        final Intent intent = new Intent();
        intent.setClass(LatinIME.this, SettingsActivity2.class);
        intent.setFlags(Intent.FLAG_ACTIVITY_NEW_TASK
                | Intent.FLAG_ACTIVITY_RESET_TASK_IF_NEEDED
                | Intent.FLAG_ACTIVITY_CLEAR_TOP);
        startActivity(intent);
    }

    public void launchEmojiSearch() {
        Log.d("emoji-search", "before activity launch");
        startActivity(new Intent().setClass(this, EmojiSearchActivity.class)
                          .setFlags(Intent.FLAG_ACTIVITY_NEW_TASK|Intent.FLAG_ACTIVITY_MULTIPLE_TASK));
    }

    @Override
    public int onStartCommand(Intent intent, int flags, int startId) {
        if (intent != null && EmojiSearchActivity.EMOJI_SEARCH_DONE_ACTION.equals(intent.getAction()) && ! isEmojiSearch()) {
            if (intent.getBooleanExtra(EmojiSearchActivity.IME_CLOSED_KEY, false)) {
                requestHideSelf(0);
            } else {
                mHandler.postDelayed(() -> KeyboardSwitcher.getInstance().setEmojiKeyboard(), 100);
                if (intent.hasExtra(EmojiSearchActivity.EMOJI_KEY)) {
                     onTextInput(intent.getStringExtra(EmojiSearchActivity.EMOJI_KEY));
                }
            }

            stopSelf(startId); // Allow the service to be destroyed when unbound
            return START_NOT_STICKY;
        }

        return super.onStartCommand(intent, flags, startId);
    }

    public boolean isEmojiSearch() {
        return getEmojiSearchActivityHeight() > 0;
    }

    private int getEmojiSearchActivityHeight() {
        return EmojiSearchActivity.Companion.decodePrivateImeOptions(getCurrentInputEditorInfo()).height();
    }

    public void dumpDictionaryForDebug(final String dictName) {
        if (!mDictionaryFacilitator.isActive()) {
            resetDictionaryFacilitatorIfNecessary();
        }
        mDictionaryFacilitator.dumpDictionaryForDebug(dictName);
    }

    public void debugDumpStateAndCrashWithException(final String context) {
        final SettingsValues settingsValues = mSettings.getCurrent();
        String s = settingsValues.toString() + "\nAttributes : " + settingsValues.mInputAttributes +
                "\nContext : " + context;
        throw new RuntimeException(s);
    }

    @Override
    protected void dump(final FileDescriptor fd, final PrintWriter fout, final String[] args) {
        super.dump(fd, fout, args);

        final Printer p = new PrintWriterPrinter(fout);
        p.println("LatinIME state :");
        p.println("  VersionCode = " + BuildConfig.VERSION_CODE);
        p.println("  VersionName = " + BuildConfig.VERSION_NAME);
        final Keyboard keyboard = mKeyboardSwitcher.getKeyboard();
        final int keyboardMode = keyboard != null ? keyboard.mId.mMode : -1;
        p.println("  Keyboard mode = " + keyboardMode);
        final SettingsValues settingsValues = mSettings.getCurrent();
        p.println(settingsValues.dump());
        p.println(mDictionaryFacilitator.dump(this));
    }

    // slightly modified from Simple Keyboard: https://github.com/rkkr/simple-keyboard/blob/master/app/src/main/java/rkr/simplekeyboard/inputmethod/latin/LatinIME.java
    @SuppressWarnings("deprecation")
    private void setNavigationBarColor() {
        final SettingsValues settingsValues = mSettings.getCurrent();
        if (!settingsValues.mCustomNavBarColor)
            return;
        final int color = settingsValues.mColors.get(ColorType.NAVIGATION_BAR);
        final Window window = getWindow().getWindow();
        if (window == null)
            return;
        mOriginalNavBarColor = window.getNavigationBarColor();
        window.setNavigationBarColor(color);

        if (Build.VERSION.SDK_INT < Build.VERSION_CODES.O)
            return;
        final View view = window.getDecorView();
        mOriginalNavBarFlags = view.getSystemUiVisibility();
        if (ColorUtilKt.isBrightColor(color)) {
            view.setSystemUiVisibility(mOriginalNavBarFlags | View.SYSTEM_UI_FLAG_LIGHT_NAVIGATION_BAR);
        } else {
            view.setSystemUiVisibility(mOriginalNavBarFlags & ~View.SYSTEM_UI_FLAG_LIGHT_NAVIGATION_BAR);
        }
    }

    @SuppressWarnings("deprecation")
    private void clearNavigationBarColor() {
        final SettingsValues settingsValues = mSettings.getCurrent();
        if (!settingsValues.mCustomNavBarColor)
            return;
        final Window window = getWindow().getWindow();
        if (window == null) {
            return;
        }
        window.setNavigationBarColor(mOriginalNavBarColor);

        if (Build.VERSION.SDK_INT < Build.VERSION_CODES.O)
            return;
        final View view = window.getDecorView();
        view.setSystemUiVisibility(mOriginalNavBarFlags);
    }

    // On HUAWEI devices with Android 12: a white bar may appear in landscape mode (issue #231)
    // We therefore need to make the color of the status bar transparent
    private void workaroundForHuaweiStatusBarIssue() {
        final Window window = getWindow().getWindow();
        if (window == null) {
            return;
        }
        if (Build.VERSION.SDK_INT == Build.VERSION_CODES.S && Build.MANUFACTURER.equals("HUAWEI")) {
            window.setStatusBarColor(Color.TRANSPARENT);
        }
    }

    @SuppressLint("SwitchIntDef")
    @Override
    public void onTrimMemory(int level) {
        super.onTrimMemory(level);
        switch (level) {
            case TRIM_MEMORY_RUNNING_LOW, TRIM_MEMORY_RUNNING_CRITICAL, TRIM_MEMORY_COMPLETE -> {
                KeyboardLayoutSet.onSystemLocaleChanged(); // clears caches, nothing else
                mKeyboardSwitcher.trimMemory();
            }
            // deallocateMemory always called on hiding, and should not be called when showing
        }
    }
}<|MERGE_RESOLUTION|>--- conflicted
+++ resolved
@@ -41,11 +41,8 @@
 import helium314.keyboard.event.HapticEvent;
 import helium314.keyboard.keyboard.KeyboardActionListener;
 import helium314.keyboard.keyboard.KeyboardActionListenerImpl;
-<<<<<<< HEAD
+import helium314.keyboard.keyboard.emoji.EmojiPalettesView;
 import helium314.keyboard.keyboard.emoji.EmojiSearchActivity;
-=======
-import helium314.keyboard.keyboard.emoji.EmojiPalettesView;
->>>>>>> 028a50fe
 import helium314.keyboard.keyboard.internal.KeyboardIconsSet;
 import helium314.keyboard.keyboard.internal.keyboard_parser.floris.KeyCode;
 import helium314.keyboard.latin.common.InsetsOutlineProvider;
@@ -671,11 +668,8 @@
         mDictionaryFacilitator.resetDictionaries(this, mDictionaryFacilitator.getMainLocale(),
                 settingsValues.mUseContactsDictionary, settingsValues.mUseAppsDictionary,
                 settingsValues.mUsePersonalizedDicts, true, "", this);
-<<<<<<< HEAD
+        EmojiPalettesView.closeDictionaryFacilitator();
         EmojiSearchActivity.Companion.closeDictionaryFacilitator();
-=======
-        EmojiPalettesView.closeDictionaryFacilitator();
->>>>>>> 028a50fe
     }
 
     // used for debug
