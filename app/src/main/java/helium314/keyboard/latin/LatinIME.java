/*
 * Copyright (C) 2008 The Android Open Source Project
 * modified
 * SPDX-License-Identifier: Apache-2.0 AND GPL-3.0-only
 */

package helium314.keyboard.latin;

import android.annotation.SuppressLint;
import android.content.BroadcastReceiver;
import android.content.Context;
import android.content.Intent;
import android.content.IntentFilter;
import android.content.res.Configuration;
import android.content.res.Resources;
import android.graphics.Color;
import android.inputmethodservice.InputMethodService;
import android.media.AudioManager;
import android.os.Build;
import android.os.Bundle;
import android.os.Debug;
import android.os.IBinder;
import android.os.Message;
import android.os.Process;
import android.text.InputType;
import android.util.PrintWriterPrinter;
import android.util.Printer;
import android.util.SparseArray;
import android.view.Gravity;
import android.view.KeyEvent;
import android.view.View;
import android.view.ViewGroup.LayoutParams;
import android.view.Window;
import android.view.WindowManager;
import android.view.inputmethod.CompletionInfo;
import android.view.inputmethod.EditorInfo;
import android.view.inputmethod.InlineSuggestion;
import android.view.inputmethod.InlineSuggestionsRequest;
import android.view.inputmethod.InlineSuggestionsResponse;
import android.view.inputmethod.InputMethodInfo;
import android.view.inputmethod.InputMethodSubtype;

import helium314.keyboard.accessibility.AccessibilityUtils;
import helium314.keyboard.compat.ConfigurationCompatKt;
import helium314.keyboard.compat.EditorInfoCompatUtils;
import helium314.keyboard.keyboard.KeyboardActionListener;
import helium314.keyboard.keyboard.KeyboardActionListenerImpl;
import helium314.keyboard.keyboard.internal.keyboard_parser.floris.KeyCode;
import helium314.keyboard.latin.common.InsetsOutlineProvider;
import helium314.keyboard.dictionarypack.DictionaryPackConstants;
import helium314.keyboard.event.Event;
import helium314.keyboard.event.HangulEventDecoder;
import helium314.keyboard.event.HardwareEventDecoder;
import helium314.keyboard.event.HardwareKeyboardEventDecoder;
import helium314.keyboard.event.InputTransaction;
import helium314.keyboard.keyboard.Keyboard;
import helium314.keyboard.keyboard.KeyboardId;
import helium314.keyboard.keyboard.KeyboardLayoutSet;
import helium314.keyboard.keyboard.KeyboardSwitcher;
import helium314.keyboard.keyboard.MainKeyboardView;
import helium314.keyboard.latin.Suggest.OnGetSuggestedWordsCallback;
import helium314.keyboard.latin.SuggestedWords.SuggestedWordInfo;
import helium314.keyboard.latin.common.ColorType;
import helium314.keyboard.latin.common.Constants;
import helium314.keyboard.latin.common.CoordinateUtils;
import helium314.keyboard.latin.common.InputPointers;
import helium314.keyboard.latin.common.StringUtilsKt;
import helium314.keyboard.latin.common.LocaleUtils;
import helium314.keyboard.latin.common.ViewOutlineProviderUtilsKt;
import helium314.keyboard.latin.define.DebugFlags;
import helium314.keyboard.latin.define.ProductionFlags;
import helium314.keyboard.latin.inputlogic.InputLogic;
import helium314.keyboard.latin.permissions.PermissionsManager;
import helium314.keyboard.latin.personalization.PersonalizationHelper;
import helium314.keyboard.latin.settings.Settings;
import helium314.keyboard.latin.settings.SettingsActivity;
import helium314.keyboard.latin.settings.SettingsValues;
import helium314.keyboard.latin.suggestions.SuggestionStripView;
import helium314.keyboard.latin.suggestions.SuggestionStripViewAccessor;
import helium314.keyboard.latin.touchinputconsumer.GestureConsumer;
import helium314.keyboard.latin.utils.ColorUtilKt;
import helium314.keyboard.latin.utils.InlineAutofillUtils;
import helium314.keyboard.latin.utils.InputMethodPickerKt;
import helium314.keyboard.latin.utils.InputTypeUtils;
import helium314.keyboard.latin.utils.JniUtils;
import helium314.keyboard.latin.utils.LeakGuardHandlerWrapper;
import helium314.keyboard.latin.utils.Log;
import helium314.keyboard.latin.utils.StatsUtils;
import helium314.keyboard.latin.utils.StatsUtilsManager;
import helium314.keyboard.latin.utils.SubtypeLocaleUtils;
import helium314.keyboard.latin.utils.SubtypeSettingsKt;
import helium314.keyboard.latin.utils.ViewLayoutUtils;

import java.io.FileDescriptor;
import java.io.PrintWriter;
import java.util.ArrayList;
import java.util.List;
import java.util.Locale;
import java.util.concurrent.TimeUnit;

import androidx.annotation.NonNull;
import androidx.annotation.Nullable;
import androidx.annotation.RequiresApi;
import androidx.appcompat.app.AlertDialog;
import androidx.core.content.ContextCompat;

/**
 * Input method implementation for Qwerty'ish keyboard.
 */
public class LatinIME extends InputMethodService implements
        SuggestionStripView.Listener, SuggestionStripViewAccessor,
        DictionaryFacilitator.DictionaryInitializationListener,
        PermissionsManager.PermissionsResultCallback {
    static final String TAG = LatinIME.class.getSimpleName();
    private static final boolean TRACE = false;

    private static final int EXTENDED_TOUCHABLE_REGION_HEIGHT = 100;
    private static final int PERIOD_FOR_AUDIO_AND_HAPTIC_FEEDBACK_IN_KEY_REPEAT = 2;
    private static final int PENDING_IMS_CALLBACK_DURATION_MILLIS = 800;
    static final long DELAY_WAIT_FOR_DICTIONARY_LOAD_MILLIS = TimeUnit.SECONDS.toMillis(2);
    static final long DELAY_DEALLOCATE_MEMORY_MILLIS = TimeUnit.SECONDS.toMillis(10);

    /**
     * The name of the scheme used by the Package Manager to warn of a new package installation,
     * replacement or removal.
     */
    private static final String SCHEME_PACKAGE = "package";

    final Settings mSettings;
    public final KeyboardActionListener mKeyboardActionListener;
    private int mOriginalNavBarColor = 0;
    private int mOriginalNavBarFlags = 0;
    private final DictionaryFacilitator mDictionaryFacilitator =
            DictionaryFacilitatorProvider.getDictionaryFacilitator(false);
    final InputLogic mInputLogic = new InputLogic(this, this, mDictionaryFacilitator);
    // We expect to have only one decoder in almost all cases, hence the default capacity of 1.
    // If it turns out we need several, it will get grown seamlessly.
    final SparseArray<HardwareEventDecoder> mHardwareEventDecoders = new SparseArray<>(1);

    // TODO: Move these {@link View}s to {@link KeyboardSwitcher}.
    private View mInputView;
    private InsetsOutlineProvider mInsetsUpdater;
    private SuggestionStripView mSuggestionStripView;

    private RichInputMethodManager mRichImm;
    final KeyboardSwitcher mKeyboardSwitcher;
    private final SubtypeState mSubtypeState = new SubtypeState();
    private EmojiAltPhysicalKeyDetector mEmojiAltPhysicalKeyDetector;
    private final StatsUtilsManager mStatsUtilsManager;
    // Working variable for {@link #startShowingInputView()} and
    // {@link #onEvaluateInputViewShown()}.
    private boolean mIsExecutingStartShowingInputView;

    // Used for re-initialize keyboard layout after onConfigurationChange.
    @Nullable
    private Context mDisplayContext;

    // Object for reacting to adding/removing a dictionary pack.
    private final BroadcastReceiver mDictionaryPackInstallReceiver =
            new DictionaryPackInstallBroadcastReceiver(this);

    private final BroadcastReceiver mDictionaryDumpBroadcastReceiver =
            new DictionaryDumpBroadcastReceiver(this);

    final static class RestartAfterDeviceUnlockReceiver extends BroadcastReceiver {
        @Override
        public void onReceive(Context context, Intent intent) {
            final String action = intent.getAction();
            // Restart the keyboard if credential encrypted storage is unlocked. This reloads the
            // dictionary and other data from credential-encrypted storage (with the onCreate()
            // method).
            if (Intent.ACTION_USER_UNLOCKED.equals(action)) {
                final int myPid = Process.myPid();
                Log.i(TAG, "Killing my process: pid=" + myPid);
                Process.killProcess(myPid);
            } else {
                Log.e(TAG, "Unexpected intent " + intent);
            }
        }
    }
    final RestartAfterDeviceUnlockReceiver mRestartAfterDeviceUnlockReceiver = new RestartAfterDeviceUnlockReceiver();

    private AlertDialog mOptionsDialog;

    private final boolean mIsHardwareAcceleratedDrawingEnabled;

    private GestureConsumer mGestureConsumer = GestureConsumer.NULL_GESTURE_CONSUMER;

    private final ClipboardHistoryManager mClipboardHistoryManager = new ClipboardHistoryManager(this);

    public final UIHandler mHandler = new UIHandler(this);

    public static final class UIHandler extends LeakGuardHandlerWrapper<LatinIME> {
        private static final int MSG_UPDATE_SHIFT_STATE = 0;
        private static final int MSG_PENDING_IMS_CALLBACK = 1;
        private static final int MSG_UPDATE_SUGGESTION_STRIP = 2;
        private static final int MSG_SHOW_GESTURE_PREVIEW_AND_SUGGESTION_STRIP = 3;
        private static final int MSG_RESUME_SUGGESTIONS = 4;
        private static final int MSG_REOPEN_DICTIONARIES = 5;
        private static final int MSG_UPDATE_TAIL_BATCH_INPUT_COMPLETED = 6;
        private static final int MSG_RESET_CACHES = 7;
        private static final int MSG_WAIT_FOR_DICTIONARY_LOAD = 8;
        private static final int MSG_DEALLOCATE_MEMORY = 9;
        private static final int MSG_SWITCH_LANGUAGE_AUTOMATICALLY = 10;
        // Update this when adding new messages
        private static final int MSG_LAST = MSG_SWITCH_LANGUAGE_AUTOMATICALLY;

        private static final int ARG1_NOT_GESTURE_INPUT = 0;
        private static final int ARG1_DISMISS_GESTURE_FLOATING_PREVIEW_TEXT = 1;
        private static final int ARG1_SHOW_GESTURE_FLOATING_PREVIEW_TEXT = 2;
        private static final int ARG2_UNUSED = 0;
        private static final int ARG1_TRUE = 1;

        private int mDelayInMillisecondsToUpdateSuggestions;
        private int mDelayInMillisecondsToUpdateShiftState;

        public UIHandler(@NonNull final LatinIME ownerInstance) {
            super(ownerInstance);
        }

        public void onCreate() {
            final LatinIME latinIme = getOwnerInstance();
            if (latinIme == null) {
                return;
            }
            final Resources res = latinIme.getResources();
            mDelayInMillisecondsToUpdateSuggestions = res.getInteger(
                    R.integer.config_delay_in_milliseconds_to_update_suggestions);
            mDelayInMillisecondsToUpdateShiftState = res.getInteger(
                    R.integer.config_delay_in_milliseconds_to_update_shift_state);
        }

        @Override
        public void handleMessage(@NonNull final Message msg) {
            final LatinIME latinIme = getOwnerInstance();
            if (latinIme == null) {
                return;
            }
            switch (msg.what) {
                case MSG_UPDATE_SUGGESTION_STRIP:
                    cancelUpdateSuggestionStrip();
                    latinIme.mInputLogic.performUpdateSuggestionStripSync(
                            latinIme.mSettings.getCurrent(), msg.arg1 /* inputStyle */);
                    break;
                case MSG_UPDATE_SHIFT_STATE:
                    latinIme.mKeyboardSwitcher.requestUpdatingShiftState(latinIme.getCurrentAutoCapsState(),
                            latinIme.getCurrentRecapitalizeState());
                    break;
                case MSG_SHOW_GESTURE_PREVIEW_AND_SUGGESTION_STRIP:
                    if (msg.arg1 == ARG1_NOT_GESTURE_INPUT) {
                        final SuggestedWords suggestedWords = (SuggestedWords) msg.obj;
                        latinIme.showSuggestionStrip(suggestedWords);
                    } else {
                        latinIme.showGesturePreviewAndSuggestionStrip((SuggestedWords) msg.obj,
                                msg.arg1 == ARG1_DISMISS_GESTURE_FLOATING_PREVIEW_TEXT);
                    }
                    break;
                case MSG_RESUME_SUGGESTIONS:
                    latinIme.mInputLogic.restartSuggestionsOnWordTouchedByCursor(
                            latinIme.mSettings.getCurrent(),
                            latinIme.mKeyboardSwitcher.getCurrentKeyboardScript());
                    break;
                case MSG_REOPEN_DICTIONARIES:
                    // We need to re-evaluate the currently composing word in case the script has
                    // changed.
                    postWaitForDictionaryLoad();
                    latinIme.resetDictionaryFacilitatorIfNecessary();
                    break;
                case MSG_UPDATE_TAIL_BATCH_INPUT_COMPLETED:
                    final SuggestedWords suggestedWords = (SuggestedWords) msg.obj;
                    latinIme.mInputLogic.onUpdateTailBatchInputCompleted(
                            latinIme.mSettings.getCurrent(),
                            suggestedWords, latinIme.mKeyboardSwitcher);
                    latinIme.onTailBatchInputResultShown(suggestedWords);
                    break;
                case MSG_RESET_CACHES:
                    final SettingsValues settingsValues = latinIme.mSettings.getCurrent();
                    if (latinIme.mInputLogic.retryResetCachesAndReturnSuccess(
                            msg.arg1 == ARG1_TRUE /* tryResumeSuggestions */,
                            msg.arg2 /* remainingTries */, this /* handler */)) {
                        // If we were able to reset the caches, then we can reload the keyboard.
                        // Otherwise, we'll do it when we can.
                        latinIme.mKeyboardSwitcher.loadKeyboard(latinIme.getCurrentInputEditorInfo(),
                                settingsValues, latinIme.getCurrentAutoCapsState(),
                                latinIme.getCurrentRecapitalizeState());
                    }
                    break;
                case MSG_WAIT_FOR_DICTIONARY_LOAD:
                    Log.i(TAG, "Timeout waiting for dictionary load");
                    break;
                case MSG_DEALLOCATE_MEMORY:
                    latinIme.deallocateMemory();
                    break;
                case MSG_SWITCH_LANGUAGE_AUTOMATICALLY:
                    latinIme.switchToSubtype((InputMethodSubtype) msg.obj);
                    break;
            }
        }

        public void postUpdateSuggestionStrip(final int inputStyle) {
            sendMessageDelayed(obtainMessage(MSG_UPDATE_SUGGESTION_STRIP, inputStyle,
                    0 /* ignored */), mDelayInMillisecondsToUpdateSuggestions);
        }

        public void postReopenDictionaries() {
            sendMessage(obtainMessage(MSG_REOPEN_DICTIONARIES));
        }

        public void postResumeSuggestions(final boolean shouldDelay) {
            removeMessages(MSG_RESUME_SUGGESTIONS);
            final int message = MSG_RESUME_SUGGESTIONS;
            if (shouldDelay) {
                sendMessageDelayed(obtainMessage(message),
                        mDelayInMillisecondsToUpdateSuggestions);
            } else {
                sendMessage(obtainMessage(message));
            }
        }

        public void postResetCaches(final boolean tryResumeSuggestions, final int remainingTries) {
            removeMessages(MSG_RESET_CACHES);
            sendMessage(obtainMessage(MSG_RESET_CACHES, tryResumeSuggestions ? 1 : 0,
                    remainingTries, null));
        }

        public void postWaitForDictionaryLoad() {
            sendMessageDelayed(obtainMessage(MSG_WAIT_FOR_DICTIONARY_LOAD),
                    DELAY_WAIT_FOR_DICTIONARY_LOAD_MILLIS);
        }

        public void cancelWaitForDictionaryLoad() {
            removeMessages(MSG_WAIT_FOR_DICTIONARY_LOAD);
        }

        public boolean hasPendingWaitForDictionaryLoad() {
            return hasMessages(MSG_WAIT_FOR_DICTIONARY_LOAD);
        }

        public void cancelUpdateSuggestionStrip() {
            removeMessages(MSG_UPDATE_SUGGESTION_STRIP);
        }

        public void cancelResumeSuggestions() {
            removeMessages(MSG_RESUME_SUGGESTIONS);
        }

        public boolean hasPendingUpdateSuggestions() {
            return hasMessages(MSG_UPDATE_SUGGESTION_STRIP);
        }

        public boolean hasPendingResumeSuggestions() {
            return hasMessages(MSG_RESUME_SUGGESTIONS);
        }

        public boolean hasPendingReopenDictionaries() {
            return hasMessages(MSG_REOPEN_DICTIONARIES);
        }

        public void postUpdateShiftState() {
            removeMessages(MSG_UPDATE_SHIFT_STATE);
            sendMessageDelayed(obtainMessage(MSG_UPDATE_SHIFT_STATE),
                    mDelayInMillisecondsToUpdateShiftState);
        }

        public void postDeallocateMemory() {
            sendMessageDelayed(obtainMessage(MSG_DEALLOCATE_MEMORY),
                    DELAY_DEALLOCATE_MEMORY_MILLIS);
        }

        public void cancelDeallocateMemory() {
            removeMessages(MSG_DEALLOCATE_MEMORY);
        }

        public boolean hasPendingDeallocateMemory() {
            return hasMessages(MSG_DEALLOCATE_MEMORY);
        }

        public void removeAllMessages() {
            for (int i = 0; i <= MSG_LAST; ++i) {
                removeMessages(i);
            }
        }

        public void showGesturePreviewAndSuggestionStrip(final SuggestedWords suggestedWords,
                                                         final boolean dismissGestureFloatingPreviewText) {
            removeMessages(MSG_SHOW_GESTURE_PREVIEW_AND_SUGGESTION_STRIP);
            final int arg1 = dismissGestureFloatingPreviewText
                    ? ARG1_DISMISS_GESTURE_FLOATING_PREVIEW_TEXT
                    : ARG1_SHOW_GESTURE_FLOATING_PREVIEW_TEXT;
            obtainMessage(MSG_SHOW_GESTURE_PREVIEW_AND_SUGGESTION_STRIP, arg1,
                    ARG2_UNUSED, suggestedWords).sendToTarget();
        }

        public void showSuggestionStrip(final SuggestedWords suggestedWords) {
            removeMessages(MSG_SHOW_GESTURE_PREVIEW_AND_SUGGESTION_STRIP);
            obtainMessage(MSG_SHOW_GESTURE_PREVIEW_AND_SUGGESTION_STRIP,
                    ARG1_NOT_GESTURE_INPUT, ARG2_UNUSED, suggestedWords).sendToTarget();
        }

        public void showTailBatchInputResult(final SuggestedWords suggestedWords) {
            obtainMessage(MSG_UPDATE_TAIL_BATCH_INPUT_COMPLETED, suggestedWords).sendToTarget();
        }

        public void postSwitchLanguage(final InputMethodSubtype subtype) {
            obtainMessage(MSG_SWITCH_LANGUAGE_AUTOMATICALLY, subtype).sendToTarget();
        }

        // Working variables for the following methods.
        private boolean mIsOrientationChanging;
        private boolean mPendingSuccessiveImsCallback;
        private boolean mHasPendingStartInput;
        private boolean mHasPendingFinishInputView;
        private boolean mHasPendingFinishInput;
        private EditorInfo mAppliedEditorInfo;

        public void startOrientationChanging() {
            removeMessages(MSG_PENDING_IMS_CALLBACK);
            resetPendingImsCallback();
            mIsOrientationChanging = true;
            final LatinIME latinIme = getOwnerInstance();
            if (latinIme == null) {
                return;
            }
            if (latinIme.isInputViewShown()) {
                latinIme.mKeyboardSwitcher.saveKeyboardState();
            }
        }

        private void resetPendingImsCallback() {
            mHasPendingFinishInputView = false;
            mHasPendingFinishInput = false;
            mHasPendingStartInput = false;
        }

        private void executePendingImsCallback(final LatinIME latinIme, final EditorInfo editorInfo,
                                               boolean restarting) {
            if (mHasPendingFinishInputView) {
                latinIme.onFinishInputViewInternal(mHasPendingFinishInput);
            }
            if (mHasPendingFinishInput) {
                latinIme.onFinishInputInternal();
            }
            if (mHasPendingStartInput) {
                latinIme.onStartInputInternal(editorInfo, restarting);
            }
            resetPendingImsCallback();
        }

        public void onStartInput(final EditorInfo editorInfo, final boolean restarting) {
            if (hasMessages(MSG_PENDING_IMS_CALLBACK)) {
                // Typically this is the second onStartInput after orientation changed.
                mHasPendingStartInput = true;
            } else {
                if (mIsOrientationChanging && restarting) {
                    // This is the first onStartInput after orientation changed.
                    mIsOrientationChanging = false;
                    mPendingSuccessiveImsCallback = true;
                }
                final LatinIME latinIme = getOwnerInstance();
                if (latinIme != null) {
                    executePendingImsCallback(latinIme, editorInfo, restarting);
                    latinIme.onStartInputInternal(editorInfo, restarting);
                }
            }
        }

        public void onStartInputView(final EditorInfo editorInfo, final boolean restarting) {
            if (hasMessages(MSG_PENDING_IMS_CALLBACK)
                    && KeyboardId.equivalentEditorInfoForKeyboard(editorInfo, mAppliedEditorInfo)) {
                // Typically this is the second onStartInputView after orientation changed.
                resetPendingImsCallback();
            } else {
                if (mPendingSuccessiveImsCallback) {
                    // This is the first onStartInputView after orientation changed.
                    mPendingSuccessiveImsCallback = false;
                    resetPendingImsCallback();
                    sendMessageDelayed(obtainMessage(MSG_PENDING_IMS_CALLBACK),
                            PENDING_IMS_CALLBACK_DURATION_MILLIS);
                }
                final LatinIME latinIme = getOwnerInstance();
                if (latinIme != null) {
                    executePendingImsCallback(latinIme, editorInfo, restarting);
                    latinIme.onStartInputViewInternal(editorInfo, restarting);
                    mAppliedEditorInfo = editorInfo;
                }
                cancelDeallocateMemory();
            }
        }

        public void onFinishInputView(final boolean finishingInput) {
            if (hasMessages(MSG_PENDING_IMS_CALLBACK)) {
                // Typically this is the first onFinishInputView after orientation changed.
                mHasPendingFinishInputView = true;
            } else {
                final LatinIME latinIme = getOwnerInstance();
                if (latinIme != null) {
                    latinIme.onFinishInputViewInternal(finishingInput);
                    mAppliedEditorInfo = null;
                }
                if (!hasPendingDeallocateMemory()) {
                    postDeallocateMemory();
                }
            }
        }

        public void onFinishInput() {
            if (hasMessages(MSG_PENDING_IMS_CALLBACK)) {
                // Typically this is the first onFinishInput after orientation changed.
                mHasPendingFinishInput = true;
            } else {
                final LatinIME latinIme = getOwnerInstance();
                if (latinIme != null) {
                    executePendingImsCallback(latinIme, null, false);
                    latinIme.onFinishInputInternal();
                }
            }
        }
    }

    final class SubtypeState {
        private InputMethodSubtype mLastActiveSubtype;
        private boolean mCurrentSubtypeHasBeenUsed = true; // starting with true avoids immediate switch

        public void setCurrentSubtypeHasBeenUsed() {
            mCurrentSubtypeHasBeenUsed = true;
        }

        public void switchSubtype(final RichInputMethodManager richImm) {
            final InputMethodSubtype currentSubtype = richImm.getCurrentSubtype().getRawSubtype();
            final InputMethodSubtype lastActiveSubtype = mLastActiveSubtype;
            final boolean currentSubtypeHasBeenUsed = mCurrentSubtypeHasBeenUsed;
            if (currentSubtypeHasBeenUsed) {
                mLastActiveSubtype = currentSubtype;
                mCurrentSubtypeHasBeenUsed = false;
            }
            if (currentSubtypeHasBeenUsed
                    && richImm.checkIfSubtypeBelongsToThisImeAndEnabled(lastActiveSubtype)
                    && !currentSubtype.equals(lastActiveSubtype)) {
                switchToSubtype(lastActiveSubtype);
                return;
            }
            // switchSubtype is called only for internal switching, so let's just switch to the next subtype
            switchToSubtype(richImm.getNextSubtypeInThisIme(true));
        }
    }

    // Loading the native library eagerly to avoid unexpected UnsatisfiedLinkError at the initial
    // JNI call as much as possible.
    static {
        JniUtils.loadNativeLibrary();
    }

    public LatinIME() {
        super();
        mSettings = Settings.getInstance();
        mKeyboardSwitcher = KeyboardSwitcher.getInstance();
        mStatsUtilsManager = StatsUtilsManager.getInstance();
        mKeyboardActionListener = new KeyboardActionListenerImpl(this, mInputLogic);
        mIsHardwareAcceleratedDrawingEnabled = this.enableHardwareAcceleration();
        Log.i(TAG, "Hardware accelerated drawing: " + mIsHardwareAcceleratedDrawingEnabled);
    }

    @Override
    public void onCreate() {
        Settings.init(this);
        DebugFlags.init(this);
        SubtypeSettingsKt.init(this);
        RichInputMethodManager.init(this);
        mRichImm = RichInputMethodManager.getInstance();
        AudioAndHapticFeedbackManager.init(this);
        AccessibilityUtils.init(this);
        mStatsUtilsManager.onCreate(this, mDictionaryFacilitator);
        mDisplayContext = getDisplayContext();
        KeyboardSwitcher.init(this);
        super.onCreate();

        mClipboardHistoryManager.onCreate();
        mHandler.onCreate();
        loadSettings();

        // Register to receive ringer mode change.
        final IntentFilter filter = new IntentFilter();
        filter.addAction(AudioManager.RINGER_MODE_CHANGED_ACTION);
        registerReceiver(mRingerModeChangeReceiver, filter);

        // Register to receive installation and removal of a dictionary pack.
        final IntentFilter packageFilter = new IntentFilter();
        packageFilter.addAction(Intent.ACTION_PACKAGE_ADDED);
        packageFilter.addAction(Intent.ACTION_PACKAGE_REMOVED);
        packageFilter.addDataScheme(SCHEME_PACKAGE);
        registerReceiver(mDictionaryPackInstallReceiver, packageFilter);

        final IntentFilter newDictFilter = new IntentFilter();
        newDictFilter.addAction(DictionaryPackConstants.NEW_DICTIONARY_INTENT_ACTION);
        ContextCompat.registerReceiver(this, mDictionaryPackInstallReceiver, newDictFilter, ContextCompat.RECEIVER_NOT_EXPORTED);

        final IntentFilter dictDumpFilter = new IntentFilter();
        dictDumpFilter.addAction(DictionaryDumpBroadcastReceiver.DICTIONARY_DUMP_INTENT_ACTION);
        ContextCompat.registerReceiver(this, mDictionaryDumpBroadcastReceiver, dictDumpFilter, ContextCompat.RECEIVER_NOT_EXPORTED);

        final IntentFilter restartAfterUnlockFilter = new IntentFilter();
        if (Build.VERSION.SDK_INT >= Build.VERSION_CODES.N)
            restartAfterUnlockFilter.addAction(Intent.ACTION_USER_UNLOCKED);
        registerReceiver(mRestartAfterDeviceUnlockReceiver, restartAfterUnlockFilter);

        StatsUtils.onCreate(mSettings.getCurrent(), mRichImm);
    }

    private void loadSettings() {
        final Locale locale = mRichImm.getCurrentSubtypeLocale();
        final EditorInfo editorInfo = getCurrentInputEditorInfo();
        final InputAttributes inputAttributes = new InputAttributes(
                editorInfo, isFullscreenMode(), getPackageName());
        mSettings.loadSettings(this, locale, inputAttributes);
        final SettingsValues currentSettingsValues = mSettings.getCurrent();
        AudioAndHapticFeedbackManager.getInstance().onSettingsChanged(currentSettingsValues);
        // This method is called on startup and language switch, before the new layout has
        // been displayed. Opening dictionaries never affects responsivity as dictionaries are
        // asynchronously loaded.
        if (!mHandler.hasPendingReopenDictionaries()) {
            resetDictionaryFacilitatorIfNecessary();
        }
        refreshPersonalizationDictionarySession(currentSettingsValues);
        mInputLogic.mSuggest.clearNextWordSuggestionsCache();
        mStatsUtilsManager.onLoadSettings(this, currentSettingsValues);
    }

    private void refreshPersonalizationDictionarySession(
            final SettingsValues currentSettingsValues) {
        if (!currentSettingsValues.mUsePersonalizedDicts) {
            // Remove user history dictionaries.
            PersonalizationHelper.removeAllUserHistoryDictionaries(this);
            mDictionaryFacilitator.clearUserHistoryDictionary(this);
        }
    }

    // Note that this method is called from a non-UI thread.
    @Override
    public void onUpdateMainDictionaryAvailability(final boolean isMainDictionaryAvailable) {
        final MainKeyboardView mainKeyboardView = mKeyboardSwitcher.getMainKeyboardView();
        if (mainKeyboardView != null) {
            mainKeyboardView.setMainDictionaryAvailability(isMainDictionaryAvailable);
        }
        if (mHandler.hasPendingWaitForDictionaryLoad()) {
            mHandler.cancelWaitForDictionaryLoad();
            mHandler.postResumeSuggestions(false /* shouldDelay */);
        }
    }

    void resetDictionaryFacilitatorIfNecessary() {
        final Locale subtypeSwitcherLocale = mRichImm.getCurrentSubtypeLocale();
        final Locale subtypeLocale;
        if (subtypeSwitcherLocale == null) {
            // This happens in very rare corner cases - for example, immediately after a switch
            // to LatinIME has been requested, about a frame later another switch happens. In this
            // case, we are about to go down but we still don't know it, however the system tells
            // us there is no current subtype.
            Log.e(TAG, "System is reporting no current subtype.");
            subtypeLocale = ConfigurationCompatKt.locale(getResources().getConfiguration());
        } else {
            subtypeLocale = subtypeSwitcherLocale;
        }
        if (mDictionaryFacilitator.isForLocale(subtypeLocale)
                && mDictionaryFacilitator.isForAccount(mSettings.getCurrent().mAccount)
                && mDictionaryFacilitator.usesContacts() == mSettings.getCurrent().mUseContactsDictionary
                && mDictionaryFacilitator.usesPersonalization() == mSettings.getCurrent().mUsePersonalizedDicts
        ) {
            return;
        }
        resetDictionaryFacilitator(subtypeLocale);
    }

    /**
     * Reset the facilitator by loading dictionaries for the given locale and
     * the current settings values.
     *
     * @param locale the locale
     */
    // TODO: make sure the current settings always have the right locales, and read from them.
    private void resetDictionaryFacilitator(@NonNull final Locale locale) {
        final SettingsValues settingsValues = mSettings.getCurrent();
        mDictionaryFacilitator.resetDictionaries(this, locale,
                settingsValues.mUseContactsDictionary, settingsValues.mUsePersonalizedDicts,
                false, settingsValues.mAccount, "", this);
        if (settingsValues.mAutoCorrectEnabled) {
            mInputLogic.mSuggest.setAutoCorrectionThreshold(settingsValues.mAutoCorrectionThreshold);
        }
    }

    /**
     * Reset suggest by loading the main dictionary of the current locale.
     */
    /* package private */ void resetSuggestMainDict() {
        final SettingsValues settingsValues = mSettings.getCurrent();
        mDictionaryFacilitator.resetDictionaries(this /* context */,
                mDictionaryFacilitator.getMainLocale(), settingsValues.mUseContactsDictionary,
                settingsValues.mUsePersonalizedDicts,
                true /* forceReloadMainDictionary */,
                settingsValues.mAccount, "" /* dictNamePrefix */,
                this /* DictionaryInitializationListener */);
    }

    // used for debug
    public String getLocaleAndConfidenceInfo() {
        return mDictionaryFacilitator.localesAndConfidences();
    }

    @Override
    public void onDestroy() {
        mClipboardHistoryManager.onDestroy();
        mDictionaryFacilitator.closeDictionaries();
        mSettings.onDestroy();
        unregisterReceiver(mRingerModeChangeReceiver);
        unregisterReceiver(mDictionaryPackInstallReceiver);
        unregisterReceiver(mDictionaryDumpBroadcastReceiver);
        unregisterReceiver(mRestartAfterDeviceUnlockReceiver);
        mStatsUtilsManager.onDestroy(this /* context */);
        super.onDestroy();
        mHandler.removeCallbacksAndMessages(null);
        deallocateMemory();
    }

    public void recycle() {
        unregisterReceiver(mDictionaryPackInstallReceiver);
        unregisterReceiver(mDictionaryDumpBroadcastReceiver);
        unregisterReceiver(mRingerModeChangeReceiver);
        unregisterReceiver(mRestartAfterDeviceUnlockReceiver);
        mInputLogic.recycle();
    }

    private boolean isImeSuppressedByHardwareKeyboard() {
        final KeyboardSwitcher switcher = KeyboardSwitcher.getInstance();
        return !onEvaluateInputViewShown() && switcher.isImeSuppressedByHardwareKeyboard(
                mSettings.getCurrent(), switcher.getKeyboardSwitchState());
    }

    @Override
    public void onConfigurationChanged(final Configuration conf) {
        SettingsValues settingsValues = mSettings.getCurrent();
        Log.i(TAG, "onConfigurationChanged");
        SubtypeSettingsKt.reloadSystemLocales(this);
        if (settingsValues.mDisplayOrientation != conf.orientation) {
            mHandler.startOrientationChanging();
            mInputLogic.onOrientationChange(mSettings.getCurrent());
        }
        if (settingsValues.mHasHardwareKeyboard != Settings.readHasHardwareKeyboard(conf)) {
            // If the state of having a hardware keyboard changed, then we want to reload the
            // settings to adjust for that.
            // TODO: we should probably do this unconditionally here, rather than only when we
            // have a change in hardware keyboard configuration.
            loadSettings();
            if (isImeSuppressedByHardwareKeyboard()) {
                // We call cleanupInternalStateForFinishInput() because it's the right thing to do;
                // however, it seems at the moment the framework is passing us a seemingly valid
                // but actually non-functional InputConnection object. So if this bug ever gets
                // fixed we'll be able to remove the composition, but until it is this code is
                // actually not doing much.
                cleanupInternalStateForFinishInput();
            }
        }
        // KeyboardSwitcher will check by itself if theme update is necessary
        mKeyboardSwitcher.updateKeyboardTheme(getDisplayContext());
        super.onConfigurationChanged(conf);
    }

    @Override
    public void onInitializeInterface() {
        mDisplayContext = getDisplayContext();
        Log.d(TAG, "onInitializeInterface");
        mKeyboardSwitcher.updateKeyboardTheme(mDisplayContext);
    }

    /**
     * Returns the context object whose resources are adjusted to match the metrics of the display.
     * <p>
     * Note that before {@link android.os.Build.VERSION_CODES#KITKAT}, there is no way to support
     * multi-display scenarios, so the context object will just return the IME context itself.
     * <p>
     * With initiating multi-display APIs from {@link android.os.Build.VERSION_CODES#KITKAT}, the
     * context object has to return with re-creating the display context according the metrics
     * of the display in runtime.
     * <p>
     * Starts from {@link android.os.Build.VERSION_CODES#S_V2}, the returning context object has
     * became to IME context self since it ends up capable of updating its resources internally.
     */
    @SuppressWarnings("deprecation")
    private @NonNull Context getDisplayContext() {
        if (Build.VERSION.SDK_INT >= Build.VERSION_CODES.S_V2) {
            // IME context sources is now managed by WindowProviderService from Android 12L.
            return this;
        }
        // An issue in Q that non-activity components Resources / DisplayMetrics in
        // Context doesn't well updated when the IME window moving to external display.
        // Currently we do a workaround is to create new display context directly and re-init
        // keyboard layout with this context.
        final WindowManager wm = (WindowManager) getSystemService(Context.WINDOW_SERVICE);
        return createDisplayContext(wm.getDefaultDisplay());
    }

    @Override
    public View onCreateInputView() {
        StatsUtils.onCreateInputView();
        return mKeyboardSwitcher.onCreateInputView(getDisplayContext(), mIsHardwareAcceleratedDrawingEnabled);
    }

    @Override
    public void setInputView(final View view) {
        super.setInputView(view);
        mInputView = view;
        mInsetsUpdater = ViewOutlineProviderUtilsKt.setInsetsOutlineProvider(view);
        updateSoftInputWindowLayoutParameters();
        mSuggestionStripView = view.findViewById(R.id.suggestion_strip_view);
        if (hasSuggestionStripView()) {
            mSuggestionStripView.setListener(this, view);
        }
    }

    @Override
    public void setCandidatesView(final View view) {
        // To ensure that CandidatesView will never be set.
    }

    @Override
    public void onStartInput(final EditorInfo editorInfo, final boolean restarting) {
        mHandler.onStartInput(editorInfo, restarting);
    }

    @Override
    public void onStartInputView(final EditorInfo editorInfo, final boolean restarting) {
        mHandler.onStartInputView(editorInfo, restarting);
        mStatsUtilsManager.onStartInputView();
    }

    @Override
    public void onFinishInputView(final boolean finishingInput) {
        StatsUtils.onFinishInputView();
        mHandler.onFinishInputView(finishingInput);
        mStatsUtilsManager.onFinishInputView();
        mGestureConsumer = GestureConsumer.NULL_GESTURE_CONSUMER;
    }

    @Override
    public void onFinishInput() {
        mHandler.onFinishInput();
    }

    @Override
    public void onCurrentInputMethodSubtypeChanged(final InputMethodSubtype subtype) {
        // Note that the calling sequence of onCreate() and onCurrentInputMethodSubtypeChanged()
        // is not guaranteed. It may even be called at the same time on a different thread.
        InputMethodSubtype oldSubtype = mRichImm.getCurrentSubtype().getRawSubtype();
        StatsUtils.onSubtypeChanged(oldSubtype, subtype);
        mRichImm.onSubtypeChanged(subtype);
        mInputLogic.onSubtypeChanged(SubtypeLocaleUtils.getCombiningRulesExtraValue(subtype),
                mSettings.getCurrent());
        loadKeyboard();
        if (mSuggestionStripView != null)
            mSuggestionStripView.setRtl(mRichImm.getCurrentSubtype().isRtlSubtype());
    }

    /** alias to onCurrentInputMethodSubtypeChanged with a better name, as it's also used for internal switching */
    public void switchToSubtype(final InputMethodSubtype subtype) {
        onCurrentInputMethodSubtypeChanged(subtype);
    }

    void onStartInputInternal(final EditorInfo editorInfo, final boolean restarting) {
        super.onStartInput(editorInfo, restarting);

        final List<Locale> hintLocales = EditorInfoCompatUtils.getHintLocales(editorInfo);
        if (hintLocales == null) {
            return;
        }
        // Try switching to a subtype matching the hint language.
        for (final Locale hintLocale : hintLocales) {
            if (LocaleUtils.INSTANCE.getMatchLevel(hintLocale, mRichImm.getCurrentSubtypeLocale()) >= 3)
                return; // current locale is already a good match, and we want to avoid unnecessary layout switches
            final InputMethodSubtype newSubtype = mRichImm.findSubtypeForHintLocale(hintLocale);
            if (newSubtype == null) continue;
            if (newSubtype.equals(mRichImm.getCurrentSubtype().getRawSubtype()))
                return; // no need to switch, we already use the correct locale
            mHandler.postSwitchLanguage(newSubtype);
            break;
        }
    }

    void onStartInputViewInternal(final EditorInfo editorInfo, final boolean restarting) {
        super.onStartInputView(editorInfo, restarting);

        mDictionaryFacilitator.onStartInput();
        // Switch to the null consumer to handle cases leading to early exit below, for which we
        // also wouldn't be consuming gesture data.
        mGestureConsumer = GestureConsumer.NULL_GESTURE_CONSUMER;
        mRichImm.refreshSubtypeCaches();
        final KeyboardSwitcher switcher = mKeyboardSwitcher;
        switcher.updateKeyboardTheme(mDisplayContext);
        final MainKeyboardView mainKeyboardView = switcher.getMainKeyboardView();
        // If we are starting input in a different text field from before, we'll have to reload
        // settings, so currentSettingsValues can't be final.
        SettingsValues currentSettingsValues = mSettings.getCurrent();

        if (editorInfo == null) {
            Log.e(TAG, "Null EditorInfo in onStartInputView()");
            if (DebugFlags.DEBUG_ENABLED) {
                throw new NullPointerException("Null EditorInfo in onStartInputView()");
            }
            return;
        }
        if (DebugFlags.DEBUG_ENABLED) {
            Log.d(TAG, "onStartInputView: editorInfo:"
                    + String.format("inputType=0x%08x imeOptions=0x%08x",
                    editorInfo.inputType, editorInfo.imeOptions));
            Log.d(TAG, "All caps = "
                    + ((editorInfo.inputType & InputType.TYPE_TEXT_FLAG_CAP_CHARACTERS) != 0)
                    + ", sentence caps = "
                    + ((editorInfo.inputType & InputType.TYPE_TEXT_FLAG_CAP_SENTENCES) != 0)
                    + ", word caps = "
                    + ((editorInfo.inputType & InputType.TYPE_TEXT_FLAG_CAP_WORDS) != 0));
        }
        Log.i(TAG, "Starting input. Cursor position = " + editorInfo.initialSelStart + "," + editorInfo.initialSelEnd);

        // In landscape mode, this method gets called without the input view being created.
        if (mainKeyboardView == null) {
            return;
        }

        // Update to a gesture consumer with the current editor and IME state.
        mGestureConsumer = GestureConsumer.newInstance(editorInfo,
                mInputLogic.getPrivateCommandPerformer(),
                mRichImm.getCurrentSubtypeLocale(),
                switcher.getKeyboard());

        // Forward this event to the accessibility utilities, if enabled.
        final AccessibilityUtils accessUtils = AccessibilityUtils.Companion.getInstance();
        if (accessUtils.isTouchExplorationEnabled()) {
            accessUtils.onStartInputViewInternal(mainKeyboardView, editorInfo, restarting);
        }

        final boolean inputTypeChanged = !currentSettingsValues.isSameInputType(editorInfo);
        final boolean isDifferentTextField = !restarting || inputTypeChanged;

        StatsUtils.onStartInputView(editorInfo.inputType,
                Settings.getInstance().getCurrent().mDisplayOrientation,
                !isDifferentTextField);

        // The EditorInfo might have a flag that affects fullscreen mode.
        // Note: This call should be done by InputMethodService?
        updateFullscreenMode();

        // we need to reload the setting before using them, e.g. in startInput or in postResumeSuggestions
        // not sure why it was further below, but this introduced inconsistent behavior where wrong input attributes were used
        if (isDifferentTextField ||
                !currentSettingsValues.hasSameOrientation(getResources().getConfiguration())) {
            loadSettings();
            currentSettingsValues = mSettings.getCurrent();
        }
        // ALERT: settings have not been reloaded and there is a chance they may be stale.
        // In the practice, if it is, we should have gotten onConfigurationChanged so it should
        // be fine, but this is horribly confusing and must be fixed AS SOON AS POSSIBLE.

        // In some cases the input connection has not been reset yet and we can't access it. In
        // this case we will need to call loadKeyboard() later, when it's accessible, so that we
        // can go into the correct mode, so we need to do some housekeeping here.
        final boolean needToCallLoadKeyboardLater;
        final Suggest suggest = mInputLogic.mSuggest;
        if (!isImeSuppressedByHardwareKeyboard()) {
            // The app calling setText() has the effect of clearing the composing
            // span, so we should reset our state unconditionally, even if restarting is true.
            // We also tell the input logic about the combining rules for the current subtype, so
            // it can adjust its combiners if needed.
            mInputLogic.startInput(mRichImm.getCombiningRulesExtraValueOfCurrentSubtype(), currentSettingsValues);

            resetDictionaryFacilitatorIfNecessary();

            // TODO[IL]: Can the following be moved to InputLogic#startInput?
            if (!mInputLogic.mConnection.resetCachesUponCursorMoveAndReturnSuccess(
                    editorInfo.initialSelStart, editorInfo.initialSelEnd,
                    false /* shouldFinishComposition */)) {
                // Sometimes, while rotating, for some reason the framework tells the app we are not
                // connected to it and that means we can't refresh the cache. In this case, schedule
                // a refresh later.
                // We try resetting the caches up to 5 times before giving up.
                mHandler.postResetCaches(isDifferentTextField, 5 /* remainingTries */);
                // mLastSelection{Start,End} are reset later in this method, no need to do it here
                needToCallLoadKeyboardLater = true;
            } else {
                // When rotating, and when input is starting again in a field from where the focus
                // didn't move (the keyboard having been closed with the back key),
                // initialSelStart and initialSelEnd sometimes are lying. Make a best effort to
                // work around this bug.
                mInputLogic.mConnection.tryFixLyingCursorPosition();
                if (mInputLogic.mConnection.isCursorTouchingWord(currentSettingsValues.mSpacingAndPunctuations, true)) {
                    mHandler.postResumeSuggestions(true /* shouldDelay */);
                }
                needToCallLoadKeyboardLater = false;
            }
        } else {
            // If we have a hardware keyboard we don't need to call loadKeyboard later anyway.
            needToCallLoadKeyboardLater = false;
        }

        if (isDifferentTextField) {
            mainKeyboardView.closing();
            if (currentSettingsValues.mAutoCorrectEnabled) {
                suggest.setAutoCorrectionThreshold(currentSettingsValues.mAutoCorrectionThreshold);
            }
            switcher.loadKeyboard(editorInfo, currentSettingsValues, getCurrentAutoCapsState(), getCurrentRecapitalizeState());
            if (needToCallLoadKeyboardLater) {
                // If we need to call loadKeyboard again later, we need to save its state now. The
                // later call will be done in #retryResetCaches.
                switcher.saveKeyboardState();
            }
        } else if (restarting) {
            // TODO: Come up with a more comprehensive way to reset the keyboard layout when
            // a keyboard layout set doesn't get reloaded in this method.
            switcher.resetKeyboardStateToAlphabet(getCurrentAutoCapsState(), getCurrentRecapitalizeState());
            // In apps like Talk, we come here when the text is sent and the field gets emptied and
            // we need to re-evaluate the shift state, but not the whole layout which would be
            // disruptive.
            // Space state must be updated before calling updateShiftState
            switcher.requestUpdatingShiftState(getCurrentAutoCapsState(), getCurrentRecapitalizeState());
        }
        // This will set the punctuation suggestions if next word suggestion is off;
        // otherwise it will clear the suggestion strip.
        if (!mHandler.hasPendingResumeSuggestions()) {
            mHandler.cancelUpdateSuggestionStrip();
            setNeutralSuggestionStrip();
<<<<<<< HEAD
=======
            if (hasSuggestionStripView() && currentSettingsValues.mAutoShowToolbar) {
                mSuggestionStripView.setToolbarVisibility(true);
            }
>>>>>>> b9451e4f
        }

        mainKeyboardView.setMainDictionaryAvailability(mDictionaryFacilitator.hasAtLeastOneInitializedMainDictionary());
        mainKeyboardView.setKeyPreviewPopupEnabled(currentSettingsValues.mKeyPreviewPopupOn);
        mainKeyboardView.setSlidingKeyInputPreviewEnabled(currentSettingsValues.mSlidingKeyInputPreviewEnabled);
        mainKeyboardView.setGestureHandlingEnabledByUser(
                currentSettingsValues.mGestureInputEnabled,
                currentSettingsValues.mGestureTrailEnabled,
                currentSettingsValues.mGestureFloatingPreviewTextEnabled);

        if (TRACE) Debug.startMethodTracing("/data/trace/latinime");
    }

    @Override
    public void onWindowShown() {
        super.onWindowShown();
        if (isInputViewShown()) {
            setNavigationBarColor();
            workaroundForHuaweiStatusBarIssue();
        }
    }

    @Override
    public void onWindowHidden() {
        super.onWindowHidden();
        final MainKeyboardView mainKeyboardView = mKeyboardSwitcher.getMainKeyboardView();
        if (mainKeyboardView != null) {
            mainKeyboardView.closing();
        }
        clearNavigationBarColor();
    }

    void onFinishInputInternal() {
        super.onFinishInput();
        Log.i(TAG, "onFinishInput");

        mDictionaryFacilitator.onFinishInput(this);
        final MainKeyboardView mainKeyboardView = mKeyboardSwitcher.getMainKeyboardView();
        if (mainKeyboardView != null) {
            mainKeyboardView.closing();
        }
    }

    void onFinishInputViewInternal(final boolean finishingInput) {
        super.onFinishInputView(finishingInput);
        Log.i(TAG, "onFinishInputView");
        cleanupInternalStateForFinishInput();
    }

    private void cleanupInternalStateForFinishInput() {
        // Remove pending messages related to update suggestions
        mHandler.cancelUpdateSuggestionStrip();
        // Should do the following in onFinishInputInternal but until JB MR2 it's not called :(
        mInputLogic.finishInput();
        mKeyboardActionListener.resetMetaState();
    }

    protected void deallocateMemory() {
        mKeyboardSwitcher.deallocateMemory();
    }

    @Override
    public void onUpdateSelection(final int oldSelStart, final int oldSelEnd,
                                  final int newSelStart, final int newSelEnd,
                                  final int composingSpanStart, final int composingSpanEnd) {
        super.onUpdateSelection(oldSelStart, oldSelEnd, newSelStart, newSelEnd,
                composingSpanStart, composingSpanEnd);
        if (DebugFlags.DEBUG_ENABLED) {
            Log.i(TAG, "onUpdateSelection: oss=" + oldSelStart + ", ose=" + oldSelEnd
                    + ", nss=" + newSelStart + ", nse=" + newSelEnd
                    + ", cs=" + composingSpanStart + ", ce=" + composingSpanEnd);
        }

        // This call happens whether our view is displayed or not, but if it's not then we should
        // not attempt recorrection. This is true even with a hardware keyboard connected: if the
        // view is not displayed we have no means of showing suggestions anyway, and if it is then
        // we want to show suggestions anyway.
        final SettingsValues settingsValues = mSettings.getCurrent();
        if (isInputViewShown()
                && mInputLogic.onUpdateSelection(oldSelStart, oldSelEnd, newSelStart, newSelEnd,
                settingsValues)) {
            mKeyboardSwitcher.requestUpdatingShiftState(getCurrentAutoCapsState(),
                    getCurrentRecapitalizeState());
        }
    }

    /**
     * This is called when the user has clicked on the extracted text view,
     * when running in fullscreen mode.  The default implementation hides
     * the suggestions view when this happens, but only if the extracted text
     * editor has a vertical scroll bar because its text doesn't fit.
     * Here we override the behavior due to the possibility that a re-correction could
     * cause the suggestions strip to disappear and re-appear.
     */
    @Override
    public void onExtractedTextClicked() {
        if (mSettings.getCurrent().needsToLookupSuggestions()) {
            return;
        }

        super.onExtractedTextClicked();
    }

    /**
     * This is called when the user has performed a cursor movement in the
     * extracted text view, when it is running in fullscreen mode.  The default
     * implementation hides the suggestions view when a vertical movement
     * happens, but only if the extracted text editor has a vertical scroll bar
     * because its text doesn't fit.
     * Here we override the behavior due to the possibility that a re-correction could
     * cause the suggestions strip to disappear and re-appear.
     */
    @Override
    public void onExtractedCursorMovement(final int dx, final int dy) {
        if (mSettings.getCurrent().needsToLookupSuggestions()) {
            return;
        }

        super.onExtractedCursorMovement(dx, dy);
    }

    @Override
    public void hideWindow() {
        if (mSuggestionStripView != null)
            mSuggestionStripView.setToolbarVisibility(false);
        mKeyboardSwitcher.onHideWindow();

        if (TRACE) Debug.stopMethodTracing();
        if (isShowingOptionDialog()) {
            mOptionsDialog.dismiss();
            mOptionsDialog = null;
        }
        super.hideWindow();
    }

    @Override
    public void onDisplayCompletions(final CompletionInfo[] applicationSpecifiedCompletions) {
        if (DebugFlags.DEBUG_ENABLED) {
            Log.i(TAG, "Received completions:");
            if (applicationSpecifiedCompletions != null) {
                for (int i = 0; i < applicationSpecifiedCompletions.length; i++) {
                    Log.i(TAG, "  #" + i + ": " + applicationSpecifiedCompletions[i]);
                }
            }
        }
        if (!mSettings.getCurrent().isApplicationSpecifiedCompletionsOn()) {
            return;
        }
        // If we have an update request in flight, we need to cancel it so it does not override
        // these completions.
        mHandler.cancelUpdateSuggestionStrip();
        if (applicationSpecifiedCompletions == null) {
            setNeutralSuggestionStrip();
            return;
        }

        final ArrayList<SuggestedWords.SuggestedWordInfo> applicationSuggestedWords =
                SuggestedWords.getFromApplicationSpecifiedCompletions(
                        applicationSpecifiedCompletions);
        final SuggestedWords suggestedWords = new SuggestedWords(applicationSuggestedWords,
                null /* rawSuggestions */,
                null /* typedWord */,
                false /* typedWordValid */,
                false /* willAutoCorrect */,
                false /* isObsoleteSuggestions */,
                SuggestedWords.INPUT_STYLE_APPLICATION_SPECIFIED /* inputStyle */,
                SuggestedWords.NOT_A_SEQUENCE_NUMBER);
        // When in fullscreen mode, show completions generated by the application forcibly
        setSuggestedWords(suggestedWords);
    }

    @Override
    public void onComputeInsets(final InputMethodService.Insets outInsets) {
        super.onComputeInsets(outInsets);
        // This method may be called before {@link #setInputView(View)}.
        if (mInputView == null) {
            return;
        }
        final View visibleKeyboardView = mKeyboardSwitcher.getWrapperView();
        if (visibleKeyboardView == null || !hasSuggestionStripView()) {
            return;
        }
        final int inputHeight = mInputView.getHeight();
        if (isImeSuppressedByHardwareKeyboard() && !visibleKeyboardView.isShown()) {
            // If there is a hardware keyboard and a visible software keyboard view has been hidden,
            // no visual element will be shown on the screen.
            outInsets.contentTopInsets = inputHeight;
            outInsets.visibleTopInsets = inputHeight;
            mInsetsUpdater.setInsets(outInsets);
            return;
        }
        final int visibleTopY = inputHeight - visibleKeyboardView.getHeight() - mSuggestionStripView.getHeight();
        mSuggestionStripView.setMoreSuggestionsHeight(visibleTopY);
        // Need to set expanded touchable region only if a keyboard view is being shown.
        if (visibleKeyboardView.isShown()) {
            final int touchLeft = 0;
            final int touchTop = mKeyboardSwitcher.isShowingPopupKeysPanel() ? 0 : visibleTopY;
            final int touchRight = visibleKeyboardView.getWidth();
            final int touchBottom = inputHeight
                    // Extend touchable region below the keyboard.
                    + EXTENDED_TOUCHABLE_REGION_HEIGHT;
            outInsets.touchableInsets = InputMethodService.Insets.TOUCHABLE_INSETS_REGION;
            outInsets.touchableRegion.set(touchLeft, touchTop, touchRight, touchBottom);
        }
        outInsets.contentTopInsets = visibleTopY;
        outInsets.visibleTopInsets = visibleTopY;
        mInsetsUpdater.setInsets(outInsets);
    }

    public void startShowingInputView(final boolean needsToLoadKeyboard) {
        mIsExecutingStartShowingInputView = true;
        // This {@link #showWindow(boolean)} will eventually call back
        // {@link #onEvaluateInputViewShown()}.
        showWindow(true /* showInput */);
        mIsExecutingStartShowingInputView = false;
        if (needsToLoadKeyboard) {
            loadKeyboard();
        }
    }

    public void stopShowingInputView() {
        showWindow(false /* showInput */);
    }

    @Override
    public boolean onShowInputRequested(final int flags, final boolean configChange) {
        if (isImeSuppressedByHardwareKeyboard()) {
            return true;
        }
        return super.onShowInputRequested(flags, configChange);
    }

    @Override
    public boolean onEvaluateInputViewShown() {
        if (mIsExecutingStartShowingInputView) {
            return true;
        }
        return super.onEvaluateInputViewShown();
    }

    @Override
    public boolean onEvaluateFullscreenMode() {
        if (isImeSuppressedByHardwareKeyboard()) {
            // If there is a hardware keyboard, disable full screen mode.
            return false;
        }
        // Reread resource value here, because this method is called by the framework as needed.
        final boolean isFullscreenModeAllowed = Settings.readFullscreenModeAllowed(getResources());
        if (super.onEvaluateFullscreenMode() && isFullscreenModeAllowed) {
            // TODO: Remove this hack. Actually we should not really assume NO_EXTRACT_UI
            // implies NO_FULLSCREEN. However, the framework mistakenly does.  i.e. NO_EXTRACT_UI
            // without NO_FULLSCREEN doesn't work as expected. Because of this we need this
            // hack for now.  Let's get rid of this once the framework gets fixed.
            final EditorInfo ei = getCurrentInputEditorInfo();
            if (ei == null) return false;
            final boolean noExtractUi = (ei.imeOptions & EditorInfo.IME_FLAG_NO_EXTRACT_UI) != 0;
            final boolean noFullscreen = (ei.imeOptions & EditorInfo.IME_FLAG_NO_FULLSCREEN) != 0;
            if (noExtractUi || noFullscreen) return false;
            if (mKeyboardSwitcher.getVisibleKeyboardView() == null || mSuggestionStripView == null) return false;
            final int usedHeight = mKeyboardSwitcher.getVisibleKeyboardView().getHeight() + mSuggestionStripView.getHeight();
            final int availableHeight = getResources().getDisplayMetrics().heightPixels;
            return usedHeight > availableHeight * 0.6; // if we have less than 40% available, use fullscreen mode
        }
        return false;
    }

    @Override
    public void updateFullscreenMode() {
        super.updateFullscreenMode();
        updateSoftInputWindowLayoutParameters();
    }

    @Override
    @RequiresApi(api = Build.VERSION_CODES.R)
    public InlineSuggestionsRequest onCreateInlineSuggestionsRequest(@NonNull Bundle uiExtras) {
        Log.d(TAG,"onCreateInlineSuggestionsRequest called");
        return InlineAutofillUtils.createInlineSuggestionRequest(mDisplayContext);
    }

    @Override
    @RequiresApi(api = Build.VERSION_CODES.R)
    public boolean onInlineSuggestionsResponse(InlineSuggestionsResponse response) {
        Log.d(TAG,"onInlineSuggestionsResponse called");
        final List<InlineSuggestion> inlineSuggestions = response.getInlineSuggestions();
        if (inlineSuggestions.isEmpty()) {
            return false;
        }

        final View inlineSuggestionView = InlineAutofillUtils.createView(inlineSuggestions, mDisplayContext);

        // Without this function the inline autofill suggestions will not be visible
        mHandler.cancelResumeSuggestions();

        mSuggestionStripView.setInlineSuggestionsView(inlineSuggestionView);

        return true;
    }

    private void updateSoftInputWindowLayoutParameters() {
        // Override layout parameters to expand {@link SoftInputWindow} to the entire screen.
        // See {@link InputMethodService#setinputView(View)} and
        // {@link SoftInputWindow#updateWidthHeight(WindowManager.LayoutParams)}.
        final Window window = getWindow().getWindow();
        if (window == null) return;
        ViewLayoutUtils.updateLayoutHeightOf(window, LayoutParams.MATCH_PARENT);
        // This method may be called before {@link #setInputView(View)}.
        if (mInputView != null) {
            // In non-fullscreen mode, {@link InputView} and its parent inputArea should expand to
            // the entire screen and be placed at the bottom of {@link SoftInputWindow}.
            // In fullscreen mode, these shouldn't expand to the entire screen and should be
            // coexistent with {@link #mExtractedArea} above.
            // See {@link InputMethodService#setInputView(View) and
            // com.android.internal.R.layout.input_method.xml.
            final int layoutHeight = isFullscreenMode()
                    ? LayoutParams.WRAP_CONTENT : LayoutParams.MATCH_PARENT;
            final View inputArea = window.findViewById(android.R.id.inputArea);
            ViewLayoutUtils.updateLayoutHeightOf(inputArea, layoutHeight);
            ViewLayoutUtils.updateLayoutGravityOf(inputArea, Gravity.BOTTOM);
            ViewLayoutUtils.updateLayoutHeightOf(mInputView, layoutHeight);
        }
    }

    public int getCurrentAutoCapsState() {
        return mInputLogic.getCurrentAutoCapsState(mSettings.getCurrent());
    }

    public int getCurrentRecapitalizeState() {
        return mInputLogic.getCurrentRecapitalizeState();
    }

    /**
     * @param codePoints code points to get coordinates for.
     * @return x,y coordinates for this keyboard, as a flattened array.
     */
    public int[] getCoordinatesForCurrentKeyboard(final int[] codePoints) {
        final Keyboard keyboard = mKeyboardSwitcher.getKeyboard();
        if (null == keyboard) {
            return CoordinateUtils.newCoordinateArray(codePoints.length,
                    Constants.NOT_A_COORDINATE, Constants.NOT_A_COORDINATE);
        }
        return keyboard.getCoordinates(codePoints);
    }

    @Override
    public void onRequestPermissionsResult(boolean allGranted) {
        setNeutralSuggestionStrip();
    }

    public void displaySettingsDialog() {
        launchSettings();
    }

    public boolean showInputPickerDialog() {
        if (isShowingOptionDialog()) return false;
        if (mRichImm.hasMultipleEnabledIMEsOrSubtypes(true)) {
            mOptionsDialog = InputMethodPickerKt.createInputMethodPickerDialog(this, mRichImm, mKeyboardSwitcher.getMainKeyboardView().getWindowToken());
            mOptionsDialog.show();
            return true;
        }
        return false;
    }

    private boolean isShowingOptionDialog() {
        return mOptionsDialog != null && mOptionsDialog.isShowing();
    }

    // called when language switch key is pressed (either the keyboard key, or long-press comma)
    public void switchToNextSubtype() {
        final boolean switchSubtype = mSettings.getCurrent().mLanguageSwitchKeyToOtherSubtypes;
        final boolean switchIme = mSettings.getCurrent().mLanguageSwitchKeyToOtherImes;

        // switch IME if wanted and possible
        if (switchIme && !switchSubtype && switchInputMethod())
            return;
        final boolean hasMoreThanOneSubtype = mRichImm.getMyEnabledInputMethodSubtypeList(false).size() > 1;
        // switch subtype if wanted and possible
        if (switchSubtype && !switchIme && hasMoreThanOneSubtype) {
            // switch to previous subtype if current one was used, otherwise cycle through list
            mSubtypeState.switchSubtype(mRichImm);
            return;
        }
        // language key set to switch both, or language key is not shown on keyboard -> switch both
        if (hasMoreThanOneSubtype && mSubtypeState.mCurrentSubtypeHasBeenUsed) {
            mSubtypeState.switchSubtype(mRichImm);
            return;
        }
        if (shouldSwitchToOtherInputMethods()) {
            final InputMethodSubtype nextSubtype = mRichImm.getNextSubtypeInThisIme(false);
            if (nextSubtype != null) {
                switchToSubtype(nextSubtype);
                return;
            } else if (switchInputMethod()) {
                return;
            }
        }
        mSubtypeState.switchSubtype(mRichImm);
    }

    @SuppressWarnings("deprecation")
    private boolean switchInputMethod() {
        if (Build.VERSION.SDK_INT >= Build.VERSION_CODES.P)
            return switchToNextInputMethod(false);
        final Window window = getWindow().getWindow();
        if (window == null) return false;
        final IBinder token = window.getAttributes().token;
        return mRichImm.getInputMethodManager().switchToNextInputMethod(token, false);
    }

    @SuppressWarnings("deprecation")
    public boolean shouldSwitchToOtherInputMethods() {
        if (Build.VERSION.SDK_INT >= Build.VERSION_CODES.P)
            return shouldOfferSwitchingToNextInputMethod();
        final Window window = getWindow().getWindow();
        if (window == null)
            return mSettings.getCurrent().mLanguageSwitchKeyToOtherImes;
        final IBinder token = window.getAttributes().token;
        if (token == null) {
            return mSettings.getCurrent().mLanguageSwitchKeyToOtherImes;
        }
        return mRichImm.getInputMethodManager().shouldOfferSwitchingToNextInputMethod(token);
    }

    public void switchInputMethodAndSubtype(final InputMethodInfo imi, final InputMethodSubtype subtype) {
        if (Build.VERSION.SDK_INT >= Build.VERSION_CODES.P) {
            switchInputMethod(imi.getId(), subtype);
        } else {
            final Window window = getWindow().getWindow();
            if (window == null) return;
            final IBinder token = window.getAttributes().token;
            mRichImm.getInputMethodManager().setInputMethodAndSubtype(token, imi.getId(), subtype);
        }
    }

    // Implementation of {@link SuggestionStripView.Listener}.
    @Override
    public void onCodeInput(final int codePoint, final int x, final int y, final boolean isKeyRepeat) {
        onCodeInput(codePoint, 0, x, y, isKeyRepeat);
    }

    public void onCodeInput(final int codePoint, final int metaState, final int x, final int y, final boolean isKeyRepeat) {
        if (codePoint < 0) {
            switch (codePoint) {
                case KeyCode.TOGGLE_AUTOCORRECT -> {mSettings.toggleAutoCorrect(); return; }
                case KeyCode.TOGGLE_INCOGNITO_MODE -> {mSettings.toggleAlwaysIncognitoMode(); return; }
            }
        }
        // TODO: this processing does not belong inside LatinIME, the caller should be doing this.
        final MainKeyboardView mainKeyboardView = mKeyboardSwitcher.getMainKeyboardView();
        // x and y include some padding, but everything down the line (especially native
        // code) needs the coordinates in the keyboard frame.
        // TODO: We should reconsider which coordinate system should be used to represent
        // keyboard event. Also we should pull this up -- LatinIME has no business doing
        // this transformation, it should be done already before calling onEvent.
        final int keyX = mainKeyboardView.getKeyX(x);
        final int keyY = mainKeyboardView.getKeyY(y);
        final Event event = createSoftwareKeypressEvent(codePoint, metaState, keyX, keyY, isKeyRepeat);
        onEvent(event);
    }

    // This method is public for testability of LatinIME, but also in the future it should
    // completely replace #onCodeInput.
    public void onEvent(@NonNull final Event event) {
        if (KeyCode.VOICE_INPUT == event.getMKeyCode()) {
            mRichImm.switchToShortcutIme(this);
        }
        final InputTransaction completeInputTransaction =
                mInputLogic.onCodeInput(mSettings.getCurrent(), event,
                        mKeyboardSwitcher.getKeyboardShiftMode(),
                        mKeyboardSwitcher.getCurrentKeyboardScript(), mHandler);
        updateStateAfterInputTransaction(completeInputTransaction);
        mKeyboardSwitcher.onEvent(event, getCurrentAutoCapsState(), getCurrentRecapitalizeState());
    }

    // A helper method to split the code point and the key code. Ultimately, they should not be
    // squashed into the same variable, and this method should be removed.
    // public for testing, as we don't want to copy the same logic into test code
    @NonNull
    public static Event createSoftwareKeypressEvent(final int keyCodeOrCodePoint, final int metaState,
                                                    final int keyX, final int keyY, final boolean isKeyRepeat) {
        final int keyCode;
        final int codePoint;
        if (keyCodeOrCodePoint <= 0) {
            keyCode = keyCodeOrCodePoint;
            codePoint = Event.NOT_A_CODE_POINT;
        } else {
            keyCode = Event.NOT_A_KEY_CODE;
            codePoint = keyCodeOrCodePoint;
        }
        return Event.createSoftwareKeypressEvent(codePoint, keyCode, metaState, keyX, keyY, isKeyRepeat);
    }

    public void onTextInput(final String rawText) {
        // TODO: have the keyboard pass the correct key code when we need it.
        final Event event = Event.createSoftwareTextEvent(rawText, KeyCode.MULTIPLE_CODE_POINTS);
        final InputTransaction completeInputTransaction =
                mInputLogic.onTextInput(mSettings.getCurrent(), event,
                        mKeyboardSwitcher.getKeyboardShiftMode(), mHandler);
        updateStateAfterInputTransaction(completeInputTransaction);
        mInputLogic.restartSuggestionsOnWordTouchedByCursor(mSettings.getCurrent(), mKeyboardSwitcher.getCurrentKeyboardScript());
        mKeyboardSwitcher.onEvent(event, getCurrentAutoCapsState(), getCurrentRecapitalizeState());
    }

    public void onStartBatchInput() {
        mInputLogic.onStartBatchInput(mSettings.getCurrent(), mKeyboardSwitcher, mHandler);
        mGestureConsumer.onGestureStarted(mRichImm.getCurrentSubtypeLocale(), mKeyboardSwitcher.getKeyboard());
    }

    public void onUpdateBatchInput(final InputPointers batchPointers) {
        mInputLogic.onUpdateBatchInput(batchPointers);
    }

    public void onEndBatchInput(final InputPointers batchPointers) {
        mInputLogic.onEndBatchInput(batchPointers);
        mGestureConsumer.onGestureCompleted(batchPointers);
    }

    public void onCancelBatchInput() {
        mInputLogic.onCancelBatchInput(mHandler);
        mGestureConsumer.onGestureCanceled();
    }

    /**
     * To be called after the InputLogic has gotten a chance to act on the suggested words by the
     * IME for the full gesture, possibly updating the TextView to reflect the first suggestion.
     * <p>
     * This method must be run on the UI Thread.
     * @param suggestedWords suggested words by the IME for the full gesture.
     */
    public void onTailBatchInputResultShown(final SuggestedWords suggestedWords) {
        mGestureConsumer.onImeSuggestionsProcessed(suggestedWords,
                mInputLogic.getComposingStart(), mInputLogic.getComposingLength(),
                mDictionaryFacilitator);
    }

    // This method must run on the UI Thread.
    void showGesturePreviewAndSuggestionStrip(@NonNull final SuggestedWords suggestedWords,
                                              final boolean dismissGestureFloatingPreviewText) {
        showSuggestionStrip(suggestedWords);
        final MainKeyboardView mainKeyboardView = mKeyboardSwitcher.getMainKeyboardView();
        mainKeyboardView.showGestureFloatingPreviewText(suggestedWords,
                dismissGestureFloatingPreviewText /* dismissDelayed */);
    }

    public boolean hasSuggestionStripView() {
        return null != mSuggestionStripView;
    }

    private void setSuggestedWords(final SuggestedWords suggestedWords) {
        final SettingsValues currentSettingsValues = mSettings.getCurrent();
        mInputLogic.setSuggestedWords(suggestedWords);
        // TODO: Modify this when we support suggestions with hard keyboard
        if (!hasSuggestionStripView()) {
            return;
        }
        if (!onEvaluateInputViewShown()) {
            return;
        }

        final boolean isEmptyApplicationSpecifiedCompletions =
                currentSettingsValues.isApplicationSpecifiedCompletionsOn()
                        && suggestedWords.isEmpty();
        final boolean noSuggestionsFromDictionaries = suggestedWords.isEmpty()
                || suggestedWords.isPunctuationSuggestions()
                || isEmptyApplicationSpecifiedCompletions;

        if (currentSettingsValues.isSuggestionsEnabledPerUserSettings()
                || currentSettingsValues.isApplicationSpecifiedCompletionsOn()
                // We should clear the contextual strip if there is no suggestion from dictionaries.
                || noSuggestionsFromDictionaries) {
            mSuggestionStripView.setSuggestions(suggestedWords,
                    mRichImm.getCurrentSubtype().isRtlSubtype());
            // Auto hide the toolbar if dictionary suggestions are available
            if (currentSettingsValues.mAutoHideToolbar && !noSuggestionsFromDictionaries) {
                mSuggestionStripView.setToolbarVisibility(false);
            }
        }
    }

    // TODO[IL]: Move this out of LatinIME.
    public void getSuggestedWords(final int inputStyle, final int sequenceNumber,
                                  final OnGetSuggestedWordsCallback callback) {
        final Keyboard keyboard = mKeyboardSwitcher.getKeyboard();
        if (keyboard == null) {
            callback.onGetSuggestedWords(SuggestedWords.getEmptyInstance());
            return;
        }
        mInputLogic.getSuggestedWords(mSettings.getCurrent(), keyboard,
                mKeyboardSwitcher.getKeyboardShiftMode(), inputStyle, sequenceNumber, callback);
    }

    @Override
    public void showSuggestionStrip(final SuggestedWords suggestedWords) {
        if (suggestedWords.isEmpty()) {
            setNeutralSuggestionStrip();
        } else {
            setSuggestedWords(suggestedWords);
        }
        // Cache the auto-correction in accessibility code so we can speak it if the user
        // touches a key that will insert it.
        AccessibilityUtils.Companion.getInstance().setAutoCorrection(suggestedWords);
    }

    // Called from {@link SuggestionStripView} through the {@link SuggestionStripView#Listener}
    // interface
    @Override
    public void pickSuggestionManually(final SuggestedWordInfo suggestionInfo) {
        final InputTransaction completeInputTransaction = mInputLogic.onPickSuggestionManually(
                mSettings.getCurrent(), suggestionInfo,
                mKeyboardSwitcher.getKeyboardShiftMode(),
                mKeyboardSwitcher.getCurrentKeyboardScript(),
                mHandler);
        updateStateAfterInputTransaction(completeInputTransaction);
    }

<<<<<<< HEAD
    @Override
    public void onClipboardSuggestionPicked(final String clipContent) {
        mClipboardHistoryManager.markSuggestionAsPicked();
        onTextInput(clipContent);
    }

    // This will set a new clipboard suggestion if the primary clipboard is not empty
    // and the relevant setting is enabled.
    // In case of input and content type mismatch, no suggestion will be shown.
    // It returns true or false depending on whether the suggestion has been set successfully.
    public boolean setClipboardSuggestion() {
        if (!hasSuggestionStripView()) return false;
        final String clipContent = mClipboardHistoryManager.retrieveClipboardSuggestionContent();
        if (!clipContent.isEmpty()) {
            final EditorInfo editorInfo = getCurrentInputEditorInfo();
            final int inputType = (editorInfo != null) ? editorInfo.inputType : InputType.TYPE_NULL;
            // make sure clipboard content that is not a number is not suggested in a number input type
            if (!InputTypeUtils.isNumberInputType(inputType) || StringUtilsKt.isValidNumber(clipContent)) {
                setSuggestedWords(SuggestedWords.getEmptyInstance()); // reset old suggested words
                // In API 24+, a flag for sensitive clipboard content is available, which should be prioritized
                // over the input type of the editor to determine if the clipboard content should be redacted.
                final boolean isSensitive = getClipboardHistoryManager().isClipSensitive(InputTypeUtils.isPasswordInputType(inputType));
                mSuggestionStripView.setClipboardSuggestion(clipContent, isSensitive);
                return true;
            }
        }
        return false;
    }

    // This will show a suggestion of the primary clipboard
    // (if there is one and the setting is enabled).
    // Otherwise, an empty suggestion strip (if prediction is enabled)
    // or punctuation suggestions (if it's disabled) will be shown.
=======
    // This will show either an empty suggestion strip (if prediction is enabled) or
    // punctuation suggestions (if it's disabled).
    // The toolbar will be shown automatically if the relevant setting is enabled
    // and there is a selection of text or it's the start of a line.
>>>>>>> b9451e4f
    @Override
    public void setNeutralSuggestionStrip() {
        final SettingsValues currentSettings = mSettings.getCurrent();
        if (currentSettings.mSuggestClipboardContent && setClipboardSuggestion()) {
            return; // clipboard suggestion has been set
        }
        final SuggestedWords neutralSuggestions = currentSettings.mBigramPredictionEnabled
                ? SuggestedWords.getEmptyInstance()
                : currentSettings.mSpacingAndPunctuations.mSuggestPuncList;
        setSuggestedWords(neutralSuggestions);
        if (hasSuggestionStripView() && currentSettings.mAutoShowToolbar) {
            final int codePointBeforeCursor = mInputLogic.mConnection.getCodePointBeforeCursor();
            if (mInputLogic.mConnection.hasSelection()
                    || codePointBeforeCursor == Constants.NOT_A_CODE
                    || codePointBeforeCursor == Constants.CODE_ENTER) {
                mSuggestionStripView.setToolbarVisibility(true);
            }
        }
    }

    @Override
    public void removeSuggestion(final String word, final boolean isClipboardSuggestion) {
        if (isClipboardSuggestion) {
            mClipboardHistoryManager.markSuggestionAsPicked();
        } else {
            mDictionaryFacilitator.removeWord(word);
        }
    }

    private void loadKeyboard() {
        // Since we are switching languages, the most urgent thing is to let the keyboard graphics
        // update. LoadKeyboard does that, but we need to wait for buffer flip for it to be on
        // the screen. Anything we do right now will delay this, so wait until the next frame
        // before we do the rest, like reopening dictionaries and updating suggestions. So we
        // post a message.
        mHandler.postReopenDictionaries();
        loadSettings();
        if (mKeyboardSwitcher.getMainKeyboardView() != null) {
            // Reload keyboard because the current language has been changed.
            mKeyboardSwitcher.loadKeyboard(getCurrentInputEditorInfo(), mSettings.getCurrent(),
                    getCurrentAutoCapsState(), getCurrentRecapitalizeState());
        }
    }

    /**
     * After an input transaction has been executed, some state must be updated. This includes
     * the shift state of the keyboard and suggestions. This method looks at the finished
     * inputTransaction to find out what is necessary and updates the state accordingly.
     * @param inputTransaction The transaction that has been executed.
     */
    private void updateStateAfterInputTransaction(final InputTransaction inputTransaction) {
        switch (inputTransaction.getRequiredShiftUpdate()) {
            case InputTransaction.SHIFT_UPDATE_LATER -> mHandler.postUpdateShiftState();
            case InputTransaction.SHIFT_UPDATE_NOW -> mKeyboardSwitcher
                    .requestUpdatingShiftState(getCurrentAutoCapsState(), getCurrentRecapitalizeState());
            default -> {
            } // SHIFT_NO_UPDATE
        }
        if (inputTransaction.requiresUpdateSuggestions()) {
            final int inputStyle;
            if (inputTransaction.getMEvent().isSuggestionStripPress()) {
                // Suggestion strip press: no input.
                inputStyle = SuggestedWords.INPUT_STYLE_NONE;
            } else if (inputTransaction.getMEvent().isGesture()) {
                inputStyle = SuggestedWords.INPUT_STYLE_TAIL_BATCH;
            } else {
                inputStyle = SuggestedWords.INPUT_STYLE_TYPING;
            }
            mHandler.postUpdateSuggestionStrip(inputStyle);
        }
        if (inputTransaction.didAffectContents()) {
            mSubtypeState.setCurrentSubtypeHasBeenUsed();
        }
    }

    public void hapticAndAudioFeedback(final int code, final int repeatCount) {
        final MainKeyboardView keyboardView = mKeyboardSwitcher.getMainKeyboardView();
        if (keyboardView != null && keyboardView.isInDraggingFinger()) {
            // No need to feedback while finger is dragging.
            return;
        }
        if (repeatCount > 0) {
            if (code == KeyCode.DELETE && !mInputLogic.mConnection.canDeleteCharacters()) {
                // No need to feedback when repeat delete key will have no effect.
                return;
            }
            // TODO: Use event time that the last feedback has been generated instead of relying on
            // a repeat count to thin out feedback.
            if (repeatCount % PERIOD_FOR_AUDIO_AND_HAPTIC_FEEDBACK_IN_KEY_REPEAT == 0) {
                return;
            }
        }
        final AudioAndHapticFeedbackManager feedbackManager =
                AudioAndHapticFeedbackManager.getInstance();
        if (repeatCount == 0) {
            // TODO: Reconsider how to perform haptic feedback when repeating key.
            feedbackManager.performHapticFeedback(keyboardView);
        }
        feedbackManager.performAudioFeedback(code);
    }

    private HardwareEventDecoder getHardwareKeyEventDecoder(final int deviceId) {
        final HardwareEventDecoder decoder = mHardwareEventDecoders.get(deviceId);
        if (null != decoder) return decoder;
        // TODO: create the decoder according to the specification
        final HardwareEventDecoder newDecoder = new HardwareKeyboardEventDecoder(deviceId);
        mHardwareEventDecoders.put(deviceId, newDecoder);
        return newDecoder;
    }

    // Hooks for hardware keyboard
    @Override
    public boolean onKeyDown(final int keyCode, final KeyEvent keyEvent) {
        if (mEmojiAltPhysicalKeyDetector == null) {
            mEmojiAltPhysicalKeyDetector = new EmojiAltPhysicalKeyDetector(
                    getApplicationContext().getResources());
        }
        mEmojiAltPhysicalKeyDetector.onKeyDown(keyEvent);
        if (!ProductionFlags.IS_HARDWARE_KEYBOARD_SUPPORTED) {
            return super.onKeyDown(keyCode, keyEvent);
        }
        final Event event;
        if (mRichImm.getCurrentSubtypeLocale().getLanguage().equals("ko")) {
            final RichInputMethodSubtype subtype = mKeyboardSwitcher.getKeyboard() == null
                    ? mRichImm.getCurrentSubtype()
                    : mKeyboardSwitcher.getKeyboard().mId.mSubtype;
            event = HangulEventDecoder.decodeHardwareKeyEvent(subtype, keyEvent,
                        () -> getHardwareKeyEventDecoder(keyEvent.getDeviceId()).decodeHardwareKey(keyEvent));
        } else {
            event = getHardwareKeyEventDecoder(keyEvent.getDeviceId()).decodeHardwareKey(keyEvent);
        }
        // If the event is not handled by LatinIME, we just pass it to the parent implementation.
        // If it's handled, we return true because we did handle it.
        if (event.isHandled()) {
            mInputLogic.onCodeInput(mSettings.getCurrent(), event,
                    mKeyboardSwitcher.getKeyboardShiftMode(),
                    // TODO: this is not necessarily correct for a hardware keyboard right now
                    mKeyboardSwitcher.getCurrentKeyboardScript(),
                    mHandler);
            return true;
        }
        return super.onKeyDown(keyCode, keyEvent);
    }

    @Override
    public boolean onKeyUp(final int keyCode, final KeyEvent keyEvent) {
        if (mEmojiAltPhysicalKeyDetector == null) {
            mEmojiAltPhysicalKeyDetector = new EmojiAltPhysicalKeyDetector(
                    getApplicationContext().getResources());
        }
        mEmojiAltPhysicalKeyDetector.onKeyUp(keyEvent);
        if (!ProductionFlags.IS_HARDWARE_KEYBOARD_SUPPORTED) {
            return super.onKeyUp(keyCode, keyEvent);
        }
        final long keyIdentifier = (long) keyEvent.getDeviceId() << 32 + keyEvent.getKeyCode();
        if (mInputLogic.mCurrentlyPressedHardwareKeys.remove(keyIdentifier)) {
            return true;
        }
        return super.onKeyUp(keyCode, keyEvent);
    }

    // onKeyDown and onKeyUp are the main events we are interested in. There are two more events
    // related to handling of hardware key events that we may want to implement in the future:
    // boolean onKeyLongPress(final int keyCode, final KeyEvent event);
    // boolean onKeyMultiple(final int keyCode, final int count, final KeyEvent event);

    // receive ringer mode change.
    private final BroadcastReceiver mRingerModeChangeReceiver = new BroadcastReceiver() {
        @Override
        public void onReceive(final Context context, final Intent intent) {
            final String action = intent.getAction();
            if (AudioManager.RINGER_MODE_CHANGED_ACTION.equals(action)) {
                AudioAndHapticFeedbackManager.getInstance().onRingerModeChanged();
            }
        }
    };

    public ClipboardHistoryManager getClipboardHistoryManager() {
        return mClipboardHistoryManager;
    }

    void launchSettings() {
        mInputLogic.commitTyped(mSettings.getCurrent(), LastComposedWord.NOT_A_SEPARATOR);
        requestHideSelf(0);
        final MainKeyboardView mainKeyboardView = mKeyboardSwitcher.getMainKeyboardView();
        if (mainKeyboardView != null) {
            mainKeyboardView.closing();
        }
        final Intent intent = new Intent();
        intent.setClass(LatinIME.this, SettingsActivity.class);
        intent.setFlags(Intent.FLAG_ACTIVITY_NEW_TASK
                | Intent.FLAG_ACTIVITY_RESET_TASK_IF_NEEDED
                | Intent.FLAG_ACTIVITY_CLEAR_TOP);
        startActivity(intent);
    }

    public void dumpDictionaryForDebug(final String dictName) {
        if (!mDictionaryFacilitator.isActive()) {
            resetDictionaryFacilitatorIfNecessary();
        }
        mDictionaryFacilitator.dumpDictionaryForDebug(dictName);
    }

    public void debugDumpStateAndCrashWithException(final String context) {
        final SettingsValues settingsValues = mSettings.getCurrent();
        String s = settingsValues.toString() + "\nAttributes : " + settingsValues.mInputAttributes +
                "\nContext : " + context;
        throw new RuntimeException(s);
    }

    @Override
    protected void dump(final FileDescriptor fd, final PrintWriter fout, final String[] args) {
        super.dump(fd, fout, args);

        final Printer p = new PrintWriterPrinter(fout);
        p.println("LatinIME state :");
        p.println("  VersionCode = " + BuildConfig.VERSION_CODE);
        p.println("  VersionName = " + BuildConfig.VERSION_NAME);
        final Keyboard keyboard = mKeyboardSwitcher.getKeyboard();
        final int keyboardMode = keyboard != null ? keyboard.mId.mMode : -1;
        p.println("  Keyboard mode = " + keyboardMode);
        final SettingsValues settingsValues = mSettings.getCurrent();
        p.println(settingsValues.dump());
        p.println(mDictionaryFacilitator.dump(this));
    }

    // slightly modified from Simple Keyboard: https://github.com/rkkr/simple-keyboard/blob/master/app/src/main/java/rkr/simplekeyboard/inputmethod/latin/LatinIME.java
    @SuppressWarnings("deprecation")
    private void setNavigationBarColor() {
        final SettingsValues settingsValues = mSettings.getCurrent();
        if (!settingsValues.mCustomNavBarColor)
            return;
        final int color = settingsValues.mColors.get(ColorType.NAVIGATION_BAR);
        final Window window = getWindow().getWindow();
        if (window == null)
            return;
        mOriginalNavBarColor = window.getNavigationBarColor();
        window.setNavigationBarColor(color);

        if (Build.VERSION.SDK_INT < Build.VERSION_CODES.O)
            return;
        final View view = window.getDecorView();
        mOriginalNavBarFlags = view.getSystemUiVisibility();
        if (ColorUtilKt.isBrightColor(color)) {
            view.setSystemUiVisibility(mOriginalNavBarFlags | View.SYSTEM_UI_FLAG_LIGHT_NAVIGATION_BAR);
        } else {
            view.setSystemUiVisibility(mOriginalNavBarFlags & ~View.SYSTEM_UI_FLAG_LIGHT_NAVIGATION_BAR);
        }
    }

    @SuppressWarnings("deprecation")
    private void clearNavigationBarColor() {
        final SettingsValues settingsValues = mSettings.getCurrent();
        if (!settingsValues.mCustomNavBarColor)
            return;
        final Window window = getWindow().getWindow();
        if (window == null) {
            return;
        }
        window.setNavigationBarColor(mOriginalNavBarColor);

        if (Build.VERSION.SDK_INT < Build.VERSION_CODES.O)
            return;
        final View view = window.getDecorView();
        view.setSystemUiVisibility(mOriginalNavBarFlags);
    }

    // On HUAWEI devices with Android 12: a white bar may appear in landscape mode (issue #231)
    // We therefore need to make the color of the status bar transparent
    private void workaroundForHuaweiStatusBarIssue() {
        final Window window = getWindow().getWindow();
        if (window == null) {
            return;
        }
        if (Build.VERSION.SDK_INT == Build.VERSION_CODES.S && Build.MANUFACTURER.equals("HUAWEI")) {
            window.setStatusBarColor(Color.TRANSPARENT);
        }
    }

    @SuppressLint("SwitchIntDef")
    @Override
    public void onTrimMemory(int level) {
        super.onTrimMemory(level);
        switch (level) {
            case TRIM_MEMORY_RUNNING_LOW, TRIM_MEMORY_RUNNING_CRITICAL, TRIM_MEMORY_COMPLETE ->
                    KeyboardLayoutSet.onSystemLocaleChanged(); // clears caches, nothing else
            // deallocateMemory always called on hiding, and should not be called when showing
        }
    }
}<|MERGE_RESOLUTION|>--- conflicted
+++ resolved
@@ -1024,12 +1024,9 @@
         if (!mHandler.hasPendingResumeSuggestions()) {
             mHandler.cancelUpdateSuggestionStrip();
             setNeutralSuggestionStrip();
-<<<<<<< HEAD
-=======
             if (hasSuggestionStripView() && currentSettingsValues.mAutoShowToolbar) {
                 mSuggestionStripView.setToolbarVisibility(true);
             }
->>>>>>> b9451e4f
         }
 
         mainKeyboardView.setMainDictionaryAvailability(mDictionaryFacilitator.hasAtLeastOneInitializedMainDictionary());
@@ -1644,7 +1641,6 @@
         updateStateAfterInputTransaction(completeInputTransaction);
     }
 
-<<<<<<< HEAD
     @Override
     public void onClipboardSuggestionPicked(final String clipContent) {
         mClipboardHistoryManager.markSuggestionAsPicked();
@@ -1678,12 +1674,8 @@
     // (if there is one and the setting is enabled).
     // Otherwise, an empty suggestion strip (if prediction is enabled)
     // or punctuation suggestions (if it's disabled) will be shown.
-=======
-    // This will show either an empty suggestion strip (if prediction is enabled) or
-    // punctuation suggestions (if it's disabled).
     // The toolbar will be shown automatically if the relevant setting is enabled
     // and there is a selection of text or it's the start of a line.
->>>>>>> b9451e4f
     @Override
     public void setNeutralSuggestionStrip() {
         final SettingsValues currentSettings = mSettings.getCurrent();
