// SPDX-License-Identifier: GPL-3.0-only

package helium314.keyboard.latin

import android.content.ClipboardManager
import android.content.Context
<<<<<<< HEAD
import android.net.Uri
=======
import android.text.InputType
>>>>>>> c0c11d75
import android.text.TextUtils
import android.view.LayoutInflater
import android.view.View
import android.view.ViewGroup
import android.view.inputmethod.EditorInfo
import androidx.core.view.isGone
import kotlinx.serialization.encodeToString
import kotlinx.serialization.json.Json
import helium314.keyboard.compat.ClipboardManagerCompat
<<<<<<< HEAD
import helium314.keyboard.keyboard.clipboard.ClipboardImageManager
=======
import helium314.keyboard.keyboard.internal.keyboard_parser.floris.KeyCode
import helium314.keyboard.latin.common.ColorType
import helium314.keyboard.latin.common.isValidNumber
import helium314.keyboard.latin.databinding.ClipboardSuggestionBinding
>>>>>>> c0c11d75
import helium314.keyboard.latin.settings.Settings
import helium314.keyboard.latin.utils.DeviceProtectedUtils
import helium314.keyboard.latin.utils.InputTypeUtils
import helium314.keyboard.latin.utils.ToolbarKey
import kotlin.collections.ArrayList

class ClipboardHistoryManager(
        private val latinIME: LatinIME
) : ClipboardManager.OnPrimaryClipChangedListener {

    private lateinit var clipboardManager: ClipboardManager
    private var onHistoryChangeListener: OnHistoryChangeListener? = null
<<<<<<< HEAD
    private val clipboardImageManager = ClipboardImageManager(latinIME)
=======
    private var clipboardSuggestionView: View? = null
>>>>>>> c0c11d75

    fun onCreate() {
        clipboardManager = latinIME.getSystemService(Context.CLIPBOARD_SERVICE) as ClipboardManager
        clipboardManager.addPrimaryClipChangedListener(this)
        if (historyEntries.isEmpty())
            loadPinnedClips()
        if (Settings.readClipboardHistoryEnabled(DeviceProtectedUtils.getSharedPreferences(latinIME)))
            fetchPrimaryClip()
    }

    fun onDestroy() {
        clipboardManager.removePrimaryClipChangedListener(this)
    }

    override fun onPrimaryClipChanged() {
        // Make sure we read clipboard content only if history settings is set
        if (latinIME.mSettings.current?.mClipboardHistoryEnabled == true) {
            fetchPrimaryClip()
            dontShowCurrentSuggestion = false
        }
    }

    private fun fetchPrimaryClip() {
        val clipData = clipboardManager.primaryClip ?: return
        if (clipData.itemCount == 0) return
        clipData.getItemAt(0)?.let { clipItem ->
            val timeStamp = ClipboardManagerCompat.getClipTimestamp(clipData)?.also { stamp ->
                if (historyEntries.any { it.timeStamp == stamp }) return // nothing to change (may occur frequently starting with API 30)
            } ?: System.currentTimeMillis()
            val imageUri: Uri?
            val text: CharSequence
            if (clipData.description?.hasMimeType("image/*") == true) {
                imageUri = clipboardImageManager.saveClipboardImage(clipItem.uri, timeStamp) ?: return
                text = ""
            } else {
                imageUri = null
                text = clipItem.text ?: return
                if (TextUtils.isEmpty(text)) return
                if (updateTimestamp(text.toString(), timeStamp)) return // older entry with the same text already exists
            }

            val entry = ClipboardHistoryEntry(timeStamp, text, imageUri)
            historyEntries.add(entry)
            sortHistoryEntries()
            val at = historyEntries.indexOf(entry)
            onHistoryChangeListener?.onClipboardHistoryEntryAdded(at)
        }
    }

    // If an older entry with the specified text already exists, update its timestamp and re-sort the list.
    // Returns true if the timestamp has been updated, false otherwise.
    private fun updateTimestamp(text: String, newTimeStamp: Long): Boolean {
        val oldEntry = historyEntries.firstOrNull { it.text.toString() == text } ?: return false
        val oldIndex = historyEntries.indexOf(oldEntry)
        oldEntry.timeStamp = newTimeStamp
        sortHistoryEntries()
        val newIndex = historyEntries.indexOf(oldEntry)
        onHistoryChangeListener?.onClipboardHistoryEntryMoved(oldIndex, newIndex)
        return true
    }

    fun toggleClipPinned(ts: Long) {
        val from = historyEntries.indexOfFirst { it.timeStamp == ts }
        val historyEntry = historyEntries[from].apply {
            timeStamp = System.currentTimeMillis()
            isPinned = !isPinned
        }
        sortHistoryEntries()
        val to = historyEntries.indexOf(historyEntry)
        onHistoryChangeListener?.onClipboardHistoryEntryMoved(from, to)
        savePinnedClips()
    }

    fun clearHistory() {
        ClipboardManagerCompat.clearPrimaryClip(clipboardManager)
        val pos = historyEntries.indexOfFirst { !it.isPinned }
        val count = historyEntries.count { !it.isPinned }
        historyEntries.removeAll { !it.isPinned }
        if (onHistoryChangeListener != null) {
            onHistoryChangeListener?.onClipboardHistoryEntriesRemoved(pos, count)
        }
<<<<<<< HEAD
        clipboardImageManager.removeOrphanedImages(historyEntries)
=======
        removeClipboardSuggestion()
>>>>>>> c0c11d75
    }

    fun canRemove(index: Int) = historyEntries.getOrNull(index)?.let { !it.isPinned } ?: false

    fun removeEntry(index: Int) {
        if (canRemove(index)) {
            val imageUri = historyEntries[index].imageUri
            if (imageUri != null) {
                clipboardImageManager.deleteClipboardImage(imageUri)
            }
            historyEntries.removeAt(index)
        }
    }

    private fun sortHistoryEntries() {
        historyEntries.sort()
    }

    private fun checkClipRetentionElapsed() {
        val mins = latinIME.mSettings.current.mClipboardHistoryRetentionTime
        if (mins <= 0) return // No retention limit
        val maxClipRetentionTime = mins * 60 * 1000L
        val now = System.currentTimeMillis()
        historyEntries.removeAll { !it.isPinned && (now - it.timeStamp) > maxClipRetentionTime }
        clipboardImageManager.removeOrphanedImages(historyEntries)
    }

    // We do not want to update history while user is visualizing it, so we check retention only
    // when history is about to be shown
    fun prepareClipboardHistory() = checkClipRetentionElapsed()

    fun getHistorySize() = historyEntries.size

    fun getHistoryEntry(position: Int) = historyEntries[position]

    fun getHistoryEntryContent(timeStamp: Long) = historyEntries.first { it.timeStamp == timeStamp }

    fun setHistoryChangeListener(l: OnHistoryChangeListener?) {
        onHistoryChangeListener = l
    }

    fun retrieveClipboardText(): CharSequence {
        val clipData = clipboardManager.primaryClip ?: return ""
        if (clipData.itemCount == 0) return ""
        return clipData.getItemAt(0)?.text ?: ""
    }

    fun retrieveClipboardUri(): Uri? {
        val clipData = clipboardManager.primaryClip ?: return null
        if (clipData.itemCount == 0) return null
        return clipData.getItemAt(0)?.uri ?: return null
    }

    private fun isClipSensitive(inputType: Int): Boolean {
        ClipboardManagerCompat.getClipSensitivity(clipboardManager.primaryClip?.description)?.let { return it }
        return InputTypeUtils.isPasswordInputType(inputType)
    }

    // pinned clips are stored in default shared preferences, not in device protected preferences!
    private fun loadPinnedClips() {
        val pinnedClipString = Settings.readPinnedClipString(latinIME)
        if (pinnedClipString.isEmpty()) return
        val pinnedClips: List<ClipboardHistoryEntry> = Json.decodeFromString(pinnedClipString)
        historyEntries.addAll(pinnedClips)
        sortHistoryEntries()
        if (onHistoryChangeListener != null) {
            pinnedClips.forEach {
                onHistoryChangeListener?.onClipboardHistoryEntryAdded(historyEntries.indexOf(it))
            }
        }
    }

    private fun savePinnedClips() {
        val pinnedClips = Json.encodeToString(historyEntries.filter { it.isPinned })
        Settings.writePinnedClipString(latinIME, pinnedClips)
    }

    interface OnHistoryChangeListener {
        fun onClipboardHistoryEntryAdded(at: Int)
        fun onClipboardHistoryEntriesRemoved(pos: Int, count: Int)
        fun onClipboardHistoryEntryMoved(from: Int, to: Int)
    }

    fun getClipboardSuggestionView(editorInfo: EditorInfo?, parent: ViewGroup?): View? {
        // maybe no need to create a new view
        // but a cache has to consider a few possible changes, so better don't implement without need
        clipboardSuggestionView = null

        // get the content, or return null
        if (!latinIME.mSettings.current.mSuggestClipboardContent) return null
        if (dontShowCurrentSuggestion) return null
        if (parent == null) return null
        val clipData = clipboardManager.primaryClip ?: return null
        if (clipData.itemCount == 0 || clipData.description?.hasMimeType("text/*") == false) return null
        val clipItem = clipData.getItemAt(0) ?: return null
        val timeStamp = ClipboardManagerCompat.getClipTimestamp(clipData) ?: System.currentTimeMillis()
        if (System.currentTimeMillis() - timeStamp > RECENT_TIME_MILLIS) return null
        val content = clipItem.coerceToText(latinIME)
        if (TextUtils.isEmpty(content)) return null
        val inputType = editorInfo?.inputType ?: InputType.TYPE_NULL
        if (InputTypeUtils.isNumberInputType(inputType) && !content.isValidNumber()) return null

        // create the view
        val binding = ClipboardSuggestionBinding.inflate(LayoutInflater.from(latinIME), parent, false)
        val textView = binding.clipboardSuggestionText
        textView.text = if (isClipSensitive(inputType)) "*".repeat(content.length) else content
        val clipIcon = latinIME.mKeyboardSwitcher.keyboard.mIconsSet.getIconDrawable(ToolbarKey.PASTE.name.lowercase())
        textView.setCompoundDrawablesRelativeWithIntrinsicBounds(clipIcon, null, null, null)
        textView.setOnClickListener {
            dontShowCurrentSuggestion = true
            latinIME.onTextInput(content.toString())
            AudioAndHapticFeedbackManager.getInstance().performHapticAndAudioFeedback(KeyCode.NOT_SPECIFIED, it)
            binding.root.isGone = true
        }
        val closeButton = binding.clipboardSuggestionClose
        closeButton.setImageDrawable(latinIME.mKeyboardSwitcher.keyboard.mIconsSet.getIconDrawable(ToolbarKey.CLOSE_HISTORY.name.lowercase()))
        closeButton.setOnClickListener { removeClipboardSuggestion() }

        val colors = latinIME.mSettings.current.mColors
        textView.setTextColor(colors.get(ColorType.KEY_TEXT))
        clipIcon?.let { colors.setColor(it, ColorType.KEY_ICON) }
        colors.setColor(closeButton, ColorType.REMOVE_SUGGESTION_ICON)
        colors.setBackground(binding.root, ColorType.CLIPBOARD_SUGGESTION_BACKGROUND)

        clipboardSuggestionView = binding.root
        return clipboardSuggestionView
    }

    private fun removeClipboardSuggestion() {
        dontShowCurrentSuggestion = true
        val csv = clipboardSuggestionView ?: return
        if (csv.parent != null && !csv.isGone) {
            // clipboard view is shown ->
            latinIME.setNeutralSuggestionStrip()
            latinIME.mHandler.postResumeSuggestions(false)
        }
        csv.isGone = true
    }

    companion object {
        // store pinned clips in companion object so they survive a keyboard switch (which destroys the current instance)
        private val historyEntries: MutableList<ClipboardHistoryEntry> = ArrayList()
        private var dontShowCurrentSuggestion: Boolean = false
        const val RECENT_TIME_MILLIS = 3 * 60 * 1000L // 3 minutes (for clipboard suggestions)
    }
}<|MERGE_RESOLUTION|>--- conflicted
+++ resolved
@@ -4,11 +4,8 @@
 
 import android.content.ClipboardManager
 import android.content.Context
-<<<<<<< HEAD
 import android.net.Uri
-=======
 import android.text.InputType
->>>>>>> c0c11d75
 import android.text.TextUtils
 import android.view.LayoutInflater
 import android.view.View
@@ -18,14 +15,11 @@
 import kotlinx.serialization.encodeToString
 import kotlinx.serialization.json.Json
 import helium314.keyboard.compat.ClipboardManagerCompat
-<<<<<<< HEAD
 import helium314.keyboard.keyboard.clipboard.ClipboardImageManager
-=======
 import helium314.keyboard.keyboard.internal.keyboard_parser.floris.KeyCode
 import helium314.keyboard.latin.common.ColorType
 import helium314.keyboard.latin.common.isValidNumber
 import helium314.keyboard.latin.databinding.ClipboardSuggestionBinding
->>>>>>> c0c11d75
 import helium314.keyboard.latin.settings.Settings
 import helium314.keyboard.latin.utils.DeviceProtectedUtils
 import helium314.keyboard.latin.utils.InputTypeUtils
@@ -38,11 +32,8 @@
 
     private lateinit var clipboardManager: ClipboardManager
     private var onHistoryChangeListener: OnHistoryChangeListener? = null
-<<<<<<< HEAD
     private val clipboardImageManager = ClipboardImageManager(latinIME)
-=======
     private var clipboardSuggestionView: View? = null
->>>>>>> c0c11d75
 
     fun onCreate() {
         clipboardManager = latinIME.getSystemService(Context.CLIPBOARD_SERVICE) as ClipboardManager
@@ -124,11 +115,8 @@
         if (onHistoryChangeListener != null) {
             onHistoryChangeListener?.onClipboardHistoryEntriesRemoved(pos, count)
         }
-<<<<<<< HEAD
         clipboardImageManager.removeOrphanedImages(historyEntries)
-=======
         removeClipboardSuggestion()
->>>>>>> c0c11d75
     }
 
     fun canRemove(index: Int) = historyEntries.getOrNull(index)?.let { !it.isPinned } ?: false
