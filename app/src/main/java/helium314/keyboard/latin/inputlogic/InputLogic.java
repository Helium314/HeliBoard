/*
 * Copyright (C) 2013 The Android Open Source Project
 * modified
 * SPDX-License-Identifier: Apache-2.0 AND GPL-3.0-only
 */

package helium314.keyboard.latin.inputlogic;

import android.graphics.Color;
import android.os.SystemClock;
import android.text.InputType;
import android.text.SpannableString;
import android.text.Spanned;
import android.text.TextUtils;
import android.text.style.BackgroundColorSpan;
import android.text.style.SuggestionSpan;
import android.view.KeyCharacterMap;
import android.view.KeyEvent;
import android.view.inputmethod.CorrectionInfo;
import android.view.inputmethod.EditorInfo;

import androidx.annotation.NonNull;

import helium314.keyboard.event.Event;
import helium314.keyboard.event.InputTransaction;
import helium314.keyboard.keyboard.Keyboard;
import helium314.keyboard.keyboard.KeyboardLayoutSet;
import helium314.keyboard.keyboard.KeyboardSwitcher;
import helium314.keyboard.keyboard.internal.keyboard_parser.floris.KeyCode;
import helium314.keyboard.latin.Dictionary;
import helium314.keyboard.latin.DictionaryFacilitator;
import helium314.keyboard.latin.DictionaryFactory;
import helium314.keyboard.latin.LastComposedWord;
import helium314.keyboard.latin.LatinIME;
import helium314.keyboard.latin.NgramContext;
import helium314.keyboard.latin.RichInputConnection;
import helium314.keyboard.latin.SingleDictionaryFacilitator;
import helium314.keyboard.latin.Suggest;
import helium314.keyboard.latin.Suggest.OnGetSuggestedWordsCallback;
import helium314.keyboard.latin.SuggestedWords;
import helium314.keyboard.latin.SuggestedWords.SuggestedWordInfo;
import helium314.keyboard.latin.WordComposer;
import helium314.keyboard.latin.common.Constants;
import helium314.keyboard.latin.common.InputPointers;
import helium314.keyboard.latin.common.StringUtils;
import helium314.keyboard.latin.common.StringUtilsKt;
import helium314.keyboard.latin.common.SuggestionSpanUtilsKt;
import helium314.keyboard.latin.define.DebugFlags;
import helium314.keyboard.latin.settings.Settings;
import helium314.keyboard.latin.settings.SettingsValues;
import helium314.keyboard.latin.settings.SpacingAndPunctuations;
import helium314.keyboard.latin.suggestions.SuggestionStripViewAccessor;
import helium314.keyboard.latin.utils.AsyncResultHolder;
import helium314.keyboard.latin.utils.DictionaryInfoUtils;
import helium314.keyboard.latin.utils.InputTypeUtils;
import helium314.keyboard.latin.utils.IntentUtils;
import helium314.keyboard.latin.utils.Log;
import helium314.keyboard.latin.utils.RecapitalizeStatus;
import helium314.keyboard.latin.utils.ScriptUtils;
import helium314.keyboard.latin.utils.StatsUtils;
import helium314.keyboard.latin.utils.TextRange;
import helium314.keyboard.latin.utils.TimestampKt;

import java.util.ArrayList;
import java.util.Locale;
import java.util.TreeSet;
import java.util.concurrent.TimeUnit;

/**
 * This class manages the input logic.
 */
public final class InputLogic {
    private static final String TAG = InputLogic.class.getSimpleName();
    private static final char INLINE_EMOJI_SEARCH_MARKER = ':';

    // TODO : Remove this member when we can.
    final LatinIME mLatinIME;
    private final SuggestionStripViewAccessor mSuggestionStripViewAccessor;

    @NonNull private final InputLogicHandler mInputLogicHandler;

    // TODO : make all these fields private as soon as possible.
    // Current space state of the input method. This can be any of the above constants.
    private int mSpaceState;
    // Never null
    public SuggestedWords mSuggestedWords = SuggestedWords.getEmptyInstance();
    public final Suggest mSuggest;
    private final DictionaryFacilitator mDictionaryFacilitator;
    private SingleDictionaryFacilitator mEmojiDictionaryFacilitator;

    public LastComposedWord mLastComposedWord = LastComposedWord.NOT_A_COMPOSED_WORD;
    // This has package visibility so it can be accessed from InputLogicHandler.
    /* package */ final WordComposer mWordComposer;
    public final RichInputConnection mConnection;
    private final RecapitalizeStatus mRecapitalizeStatus = new RecapitalizeStatus();

    private int mDeleteCount;
    private long mLastKeyTime;
    // todo: this is not used, so either remove it or do something with it
    public final TreeSet<Long> mCurrentlyPressedHardwareKeys = new TreeSet<>();

    // Keeps track of most recently inserted text (multi-character key) for reverting
    private String mEnteredText;

    // TODO: This boolean is persistent state and causes large side effects at unexpected times.
    // Find a way to remove it for readability.
    private boolean mIsAutoCorrectionIndicatorOn;
    private long mDoubleSpacePeriodCountdownStart;

    // The word being corrected while the cursor is in the middle of the word.
    // Note: This does not have a composing span, so it must be handled separately.
    private String mWordBeingCorrectedByCursor = null;

    private boolean mJustRevertedACommit = false;

    /**
     * Create a new instance of the input logic.
     * @param latinIME the instance of the parent LatinIME. We should remove this when we can.
     * @param suggestionStripViewAccessor an object to access the suggestion strip view.
     * @param dictionaryFacilitator facilitator for getting suggestions and updating user history
     * dictionary.
     */
    public InputLogic(final LatinIME latinIME,
            final SuggestionStripViewAccessor suggestionStripViewAccessor,
            final DictionaryFacilitator dictionaryFacilitator) {
        mLatinIME = latinIME;
        mSuggestionStripViewAccessor = suggestionStripViewAccessor;
        mWordComposer = new WordComposer();
        mConnection = new RichInputConnection(latinIME);
        mInputLogicHandler = new InputLogicHandler(mLatinIME.mHandler, this);
        mSuggest = new Suggest(dictionaryFacilitator);
        mDictionaryFacilitator = dictionaryFacilitator;
    }

    /**
     * Initializes the input logic for input in an editor.
     * <p>
     * Call this when input starts or restarts in some editor (typically, in onStartInputView).
     *
     * @param combiningSpec the combining spec string for this subtype (from extra value)
     * @param settingsValues the current settings values
     */
    public void startInput(final String combiningSpec, final SettingsValues settingsValues) {
        mEnteredText = null;
        mWordBeingCorrectedByCursor = null;
        mConnection.onStartInput();
        if (!mWordComposer.getTypedWord().isEmpty()) {
            // For messaging apps that offer send button, the IME does not get the opportunity
            // to capture the last word. This block should capture those uncommitted words.
            // The timestamp at which it is captured is not accurate but close enough.
            StatsUtils.onWordCommitUserTyped(mWordComposer.getTypedWord(), mWordComposer.isBatchMode());
        }
        mWordComposer.restartCombining(combiningSpec);
        resetComposingState(true /* alsoResetLastComposedWord */);
        mDeleteCount = 0;
        mSpaceState = SpaceState.NONE;
        mRecapitalizeStatus.disable(); // Do not perform recapitalize until the cursor is moved once
        mCurrentlyPressedHardwareKeys.clear();
        mSuggestedWords = SuggestedWords.getEmptyInstance();
        // In some cases (e.g. after rotation of the device, or when scrolling the text before bringing up keyboard)
        // editorInfo.initialSelStart is not the actual cursor position, so we try using some heuristics to find the correct position.
        mConnection.tryFixIncorrectCursorPosition();
        cancelDoubleSpacePeriodCountdown();
        mInputLogicHandler.reset();
        mConnection.requestCursorUpdates(true, true);
    }

    /**
     * Call this when the subtype changes.
     * @param combiningSpec the spec string for the combining rules
     * @param settingsValues the current settings values
     */
    public void onSubtypeChanged(final String combiningSpec, final SettingsValues settingsValues) {
        finishInput();
        startInput(combiningSpec, settingsValues);
    }

    /**
     * Call this when the orientation changes.
     * @param settingsValues the current values of the settings.
     */
    public void onOrientationChange(final SettingsValues settingsValues) {
        // If !isComposingWord, #commitTyped() is a no-op, but still, it's better to avoid
        // the useless IPC of {begin,end}BatchEdit.
        if (mWordComposer.isComposingWord()) {
            mConnection.beginBatchEdit();
            // If we had a composition in progress, we need to commit the word so that the
            // suggestionsSpan will be added. This will allow resuming on the same suggestions
            // after rotation is finished.
            commitTyped(settingsValues, LastComposedWord.NOT_A_SEPARATOR);
            mConnection.endBatchEdit();
        }
    }

    /**
     * Clean up the input logic after input is finished.
     */
    public void finishInput() {
        if (mWordComposer.isComposingWord()) {
            mConnection.finishComposingText();
            StatsUtils.onWordCommitUserTyped(mWordComposer.getTypedWord(), mWordComposer.isBatchMode());
        }
        resetComposingState(true);
        mInputLogicHandler.reset();
    }

    /**
     * React to a string input.
     * <p>
     * This is triggered by keys that input many characters at once, like the ".com" key or
     * some additional keys for example.
     *
     * @param settingsValues the current values of the settings.
     * @param event the input event containing the data.
     * @return the complete transaction object
     */
    public InputTransaction onTextInput(final SettingsValues settingsValues, final Event event,
            final int keyboardShiftMode, final LatinIME.UIHandler handler) {
        final String rawText = event.getTextToCommit().toString();
        final InputTransaction inputTransaction = new InputTransaction(settingsValues, event,
                SystemClock.uptimeMillis(), mSpaceState,
                getActualCapsMode(settingsValues, keyboardShiftMode));
        mConnection.beginBatchEdit();
        if (mWordComposer.isComposingWord()) {
            if (mWordComposer.isCursorFrontOrMiddleOfComposingWord()) {
                // stop composing, otherwise the text will end up at the end of the current word
                mConnection.finishComposingText();
                resetComposingState(false);
            } else {
                commitCurrentAutoCorrection(settingsValues, rawText, handler);
                addToHistoryIfEmoji(rawText, settingsValues); // add emoji after committing text
            }
        } else {
            addToHistoryIfEmoji(rawText, settingsValues); // add emoji before resetting, otherwise lastComposedWord is empty
            resetComposingState(true /* alsoResetLastComposedWord */);
        }
        handler.postUpdateSuggestionStrip(SuggestedWords.INPUT_STYLE_TYPING);
        final String text = performSpecificTldProcessingOnTextInput(rawText);
        if (SpaceState.PHANTOM == mSpaceState) {
            insertAutomaticSpaceIfOptionsAndTextAllow(settingsValues);
        }
        mConnection.commitText(text, 1);
        StatsUtils.onWordCommitUserTyped(mEnteredText, mWordComposer.isBatchMode());
        mConnection.endBatchEdit();
        // Space state must be updated before calling updateShiftState
        mSpaceState = SpaceState.NONE;
        mEnteredText = text;
        mWordBeingCorrectedByCursor = null;
        inputTransaction.setDidAffectContents();
        inputTransaction.requireShiftUpdate(InputTransaction.SHIFT_UPDATE_NOW);
        return inputTransaction;
    }

    /**
     * A suggestion was picked from the suggestion strip.
     * @param settingsValues the current values of the settings.
     * @param suggestionInfo the suggestion info.
     * @param keyboardShiftState the shift state of the keyboard, as returned by
     *     {@link helium314.keyboard.keyboard.KeyboardSwitcher#getKeyboardShiftMode()}
     * @return the complete transaction object
     */
    // Called from {@link SuggestionStripView} through the {@link SuggestionStripView#Listener}
    // interface
    public InputTransaction onPickSuggestionManually(final SettingsValues settingsValues,
            final SuggestedWordInfo suggestionInfo, final int keyboardShiftState,
            final String currentKeyboardScript, final LatinIME.UIHandler handler) {
        final SuggestedWords suggestedWords = mSuggestedWords;
        final String suggestion = suggestionInfo.mWord;
        // If this is a punctuation picked from the suggestion strip, pass it to onCodeInput
        if (suggestion.length() == 1 && suggestedWords.isPunctuationSuggestions()) {
            // We still want to log a suggestion click.
            StatsUtils.onPickSuggestionManually(mSuggestedWords, suggestionInfo, mDictionaryFacilitator);
            // Word separators are suggested before the user inputs something.
            // Rely on onCodeInput to do the complicated swapping/stripping logic consistently.
            final Event event = Event.createPunctuationSuggestionPickedEvent(suggestionInfo);
            return onCodeInput(settingsValues, event, keyboardShiftState, currentKeyboardScript, handler);
        }

        final Event event = Event.createSuggestionPickedEvent(suggestionInfo);
        final InputTransaction inputTransaction = new InputTransaction(settingsValues,
                event, SystemClock.uptimeMillis(), mSpaceState, keyboardShiftState);
        // Manual pick affects the contents of the editor, so we take note of this. It's important
        // for the sequence of language switching.
        inputTransaction.setDidAffectContents();
        mConnection.beginBatchEdit();
        if (SpaceState.PHANTOM == mSpaceState && suggestion.length() > 0
                // In the batch input mode, a manually picked suggested word should just replace
                // the current batch input text and there is no need for a phantom space.
                && !mWordComposer.isBatchMode()
                // when a commit was reverted and user chose a different suggestion, we don't want
                // to insert a space before the picked word
                && !mJustRevertedACommit) {
            final int firstChar = Character.codePointAt(suggestion, 0);
            if (!settingsValues.isWordSeparator(firstChar)
                    || settingsValues.isUsuallyPrecededBySpace(firstChar)) {
                insertAutomaticSpaceIfOptionsAndTextAllow(settingsValues);
            }
        }
        mJustRevertedACommit = false;

        // TODO: We should not need the following branch. We should be able to take the same
        // code path as for other kinds, use commitChosenWord, and do everything normally. We will
        // however need to reset the suggestion strip right away, because we know we can't take
        // the risk of calling commitCompletion twice because we don't know how the app will react.
        if (suggestionInfo.isKindOf(SuggestedWordInfo.KIND_APP_DEFINED)) {
            mSuggestedWords = SuggestedWords.getEmptyInstance();
            mSuggestionStripViewAccessor.setNeutralSuggestionStrip();
            inputTransaction.requireShiftUpdate(InputTransaction.SHIFT_UPDATE_NOW);
            resetComposingState(true /* alsoResetLastComposedWord */);
            mConnection.commitCompletion(suggestionInfo.mApplicationSpecifiedCompletionInfo);
            mConnection.endBatchEdit();
            return inputTransaction;
        }

        commitChosenWord(settingsValues, suggestion, LastComposedWord.COMMIT_TYPE_MANUAL_PICK, LastComposedWord.NOT_A_SEPARATOR);
        mConnection.endBatchEdit();
        // Don't allow cancellation of manual pick
        mLastComposedWord.deactivate();
        // Space state must be updated before calling updateShiftState
        if (settingsValues.mAutospaceAfterSuggestion)
            mSpaceState = SpaceState.PHANTOM;
        inputTransaction.requireShiftUpdate(InputTransaction.SHIFT_UPDATE_NOW);

        // If we're not showing the "Touch again to save", then update the suggestion strip.
        // That's going to be predictions (or punctuation suggestions), so INPUT_STYLE_NONE.
        handler.postUpdateSuggestionStrip(SuggestedWords.INPUT_STYLE_NONE);

        updateInlineEmojiSearch();
        StatsUtils.onPickSuggestionManually(mSuggestedWords, suggestionInfo, mDictionaryFacilitator);
        StatsUtils.onWordCommitSuggestionPickedManually(suggestionInfo.mWord, mWordComposer.isBatchMode());
        return inputTransaction;
    }

    /**
     * Consider an update to the cursor position. Evaluate whether this update has happened as
     * part of normal typing or whether it was an explicit cursor move by the user. In any case,
     * do the necessary adjustments.
     * @param oldSelStart old selection start
     * @param oldSelEnd old selection end
     * @param newSelStart new selection start
     * @param newSelEnd new selection end
     * @param settingsValues the current values of the settings.
     * @return whether the cursor has moved as a result of user interaction.
     */
    public boolean onUpdateSelection(final int oldSelStart, final int oldSelEnd, final int newSelStart,
             final int newSelEnd, final int composingSpanStart, final int composingSpanEnd, final SettingsValues settingsValues) {
        if (mConnection.isBelatedExpectedUpdate(oldSelStart, newSelStart, oldSelEnd, newSelEnd, composingSpanStart, composingSpanEnd)) {
            return false;
        }
        // TODO: the following is probably better done in resetEntireInputState().
        // it should only happen when the cursor moved, and the very purpose of the
        // test below is to narrow down whether this happened or not. Likewise with
        // the call to updateShiftState.
        // We set this to NONE because after a cursor move, we don't want the space
        // state-related special processing to kick in.
        mSpaceState = SpaceState.NONE;

        final boolean selectionChangedOrSafeToReset =
                oldSelStart != newSelStart || oldSelEnd != newSelEnd // selection changed
                || !mWordComposer.isComposingWord(); // safe to reset
        final boolean hasOrHadSelection = (oldSelStart != oldSelEnd || newSelStart != newSelEnd);
        final int moveAmount = newSelStart - oldSelStart;
        // As an added small gift from the framework, it happens upon rotation when there
        // is a selection that we get a wrong cursor position delivered to startInput() that
        // does not get reflected in the oldSel{Start,End} parameters to the next call to
        // onUpdateSelection. In this case, we may have set a composition, and when we're here
        // we realize we shouldn't have. In theory, in this case, selectionChangedOrSafeToReset
        // should be true, but that is if the framework had taken that wrong cursor position
        // into account, which means we have to reset the entire composing state whenever there
        // is or was a selection regardless of whether it changed or not.
        if (hasOrHadSelection || !settingsValues.needsToLookupSuggestions()
                || (selectionChangedOrSafeToReset
                        && !mWordComposer.moveCursorByAndReturnIfInsideComposingWord(moveAmount))) {
            // If we are composing a word and moving the cursor, we would want to set a
            // suggestion span for recorrection to work correctly. Unfortunately, that
            // would involve the keyboard committing some new text, which would move the
            // cursor back to where it was. Latin IME could then fix the position of the cursor
            // again, but the asynchronous nature of the calls results in this wreaking havoc
            // with selection on double tap and the like.
            // Another option would be to send suggestions each time we set the composing
            // text, but that is probably too expensive to do, so we decided to leave things
            // as is.
            // Also, we're posting a resume suggestions message, and this will update the
            // suggestions strip in a few milliseconds, so if we cleared the suggestion strip here
            // we'd have the suggestion strip noticeably janky. To avoid that, we don't clear
            // it here, which means we'll keep outdated suggestions for a split second but the
            // visual result is better.
            resetEntireInputState(newSelStart, newSelEnd, false /* clearSuggestionStrip */);
            // If the user is in the middle of correcting a word, we should learn it before moving
            // the cursor away.
            if (!TextUtils.isEmpty(mWordBeingCorrectedByCursor)) {
                performAdditionToUserHistoryDictionary(settingsValues, mWordBeingCorrectedByCursor,
                        NgramContext.EMPTY_PREV_WORDS_INFO);
            }
        } else {
            // resetEntireInputState calls resetCachesUponCursorMove, but forcing the
            // composition to end. But in all cases where we don't reset the entire input
            // state, we still want to tell the rich input connection about the new cursor
            // position so that it can update its caches.
            mConnection.resetCachesUponCursorMoveAndReturnSuccess(
                    newSelStart, newSelEnd, false /* shouldFinishComposition */);
        }

        // The cursor has been moved : we now accept to perform recapitalization
        mRecapitalizeStatus.enable();
        // We moved the cursor. If we are touching a word, we need to resume suggestion.
        mLatinIME.mHandler.postResumeSuggestions(true /* shouldDelay */);
        // Stop the last recapitalization, if started.
        mRecapitalizeStatus.stop();
        mWordBeingCorrectedByCursor = null;

        // we do not return true if
        final boolean oneSidedSelectionMove = hasOrHadSelection
            && ((oldSelEnd == newSelEnd && oldSelStart != newSelStart) || (oldSelEnd != newSelEnd && oldSelStart == newSelStart));
        return !oneSidedSelectionMove;
    }

    public boolean moveCursorByAndReturnIfInsideComposingWord(int distance) {
        return mWordComposer.moveCursorByAndReturnIfInsideComposingWord(distance);
    }

    /**
     * React to a code input. It may be a code point to insert, or a symbolic value that influences
     * the keyboard behavior.
     * <p>
     * Typically, this is called whenever a key is pressed on the software keyboard. This is not
     * the entry point for gesture input; see the onBatchInput* family of functions for this.
     *
     * @param settingsValues the current settings values.
     * @param event the event to handle.
     * @param keyboardShiftMode the current shift mode of the keyboard, as returned by
     *     {@link helium314.keyboard.keyboard.KeyboardSwitcher#getKeyboardShiftMode()}
     * @return the complete transaction object
     */
    public InputTransaction onCodeInput(final SettingsValues settingsValues,
            @NonNull final Event event, final int keyboardShiftMode,
            final String currentKeyboardScript, final LatinIME.UIHandler handler) {
        mWordBeingCorrectedByCursor = null;
        mJustRevertedACommit = false;
        final Event processedEvent = mWordComposer.processEvent(event);
        final InputTransaction inputTransaction = new InputTransaction(settingsValues,
                processedEvent, SystemClock.uptimeMillis(), mSpaceState,
                getActualCapsMode(settingsValues, keyboardShiftMode));
        if (processedEvent.getMKeyCode() != KeyCode.DELETE
                || inputTransaction.getMTimestamp() > mLastKeyTime + Constants.LONG_PRESS_MILLISECONDS) {
            mDeleteCount = 0;
        }
        mLastKeyTime = inputTransaction.getMTimestamp();
        mConnection.beginBatchEdit();
        if (!mWordComposer.isComposingWord()) {
            // TODO: is this useful? It doesn't look like it should be done here, but rather after
            // a word is committed.
            mIsAutoCorrectionIndicatorOn = false;
        }

        // TODO: Consolidate the double-space period timer, mLastKeyTime, and the space state.
        if (processedEvent.getMCodePoint() != Constants.CODE_SPACE) {
            cancelDoubleSpacePeriodCountdown();
        }

        Event currentEvent = processedEvent;
        while (null != currentEvent) {
            if (currentEvent.isConsumed()) {
                handleConsumedEvent(currentEvent, inputTransaction);
            } else if (currentEvent.isFunctionalKeyEvent()) {
                handleFunctionalEvent(currentEvent, inputTransaction, currentKeyboardScript, handler);
            } else {
                handleNonFunctionalEvent(currentEvent, inputTransaction, handler);
            }
            currentEvent = currentEvent.getMNextEvent();
        }
        // Try to record the word being corrected when the user enters a word character or
        // the backspace key.
        if (!mConnection.hasSlowInputConnection() && !mWordComposer.isComposingWord()
                && (settingsValues.isWordCodePoint(processedEvent.getMCodePoint())
                    || processedEvent.getMKeyCode() == KeyCode.DELETE)
                ) {
            mWordBeingCorrectedByCursor = getWordAtCursor(settingsValues, currentKeyboardScript);
        }
        if (!inputTransaction.didAutoCorrect() && processedEvent.getMKeyCode() != KeyCode.SHIFT
                && processedEvent.getMKeyCode() != KeyCode.CAPS_LOCK
                && processedEvent.getMKeyCode() != KeyCode.SYMBOL_ALPHA
                && processedEvent.getMKeyCode() != KeyCode.ALPHA
                && processedEvent.getMKeyCode() != KeyCode.SYMBOL)
            mLastComposedWord.deactivate();
        if (KeyCode.DELETE != processedEvent.getMKeyCode()) {
            mEnteredText = null;
        }
        mConnection.endBatchEdit();
        return inputTransaction;
    }

    public void onStartBatchInput(final SettingsValues settingsValues,
            final KeyboardSwitcher keyboardSwitcher, final LatinIME.UIHandler handler) {
        mWordBeingCorrectedByCursor = null;
        mInputLogicHandler.onStartBatchInput();
        handler.showGesturePreviewAndSetSuggestions(SuggestedWords.getEmptyBatchInstance(), false);
        handler.cancelUpdateSuggestionStrip();
        ++mAutoCommitSequenceNumber;
        mConnection.beginBatchEdit();
        if (mWordComposer.isComposingWord()) {
            if (mWordComposer.isCursorFrontOrMiddleOfComposingWord()) {
                // If we are in the middle of a recorrection, we need to commit the recorrection
                // first so that we can insert the batch input at the current cursor position.
                // We also need to unlearn the original word that is now being corrected.
                unlearnWord(mWordComposer.getTypedWord(), settingsValues, Constants.EVENT_BACKSPACE);
                resetEntireInputState(mConnection.getExpectedSelectionStart(), mConnection.getExpectedSelectionEnd(), true);
            } else if (mWordComposer.isSingleLetter()) {
                // We auto-correct the previous (typed, not gestured) string iff it's one character
                // long. The reason for this is, even in the middle of gesture typing, you'll still
                // tap one-letter words and you want them auto-corrected (typically, "i" in English
                // should become "I"). However for any longer word, we assume that the reason for
                // tapping probably is that the word you intend to type is not in the dictionary,
                // so we do not attempt to correct, on the assumption that if that was a dictionary
                // word, the user would probably have gestured instead.
                commitCurrentAutoCorrection(settingsValues, LastComposedWord.NOT_A_SEPARATOR,
                        handler);
            } else {
                commitTyped(settingsValues, LastComposedWord.NOT_A_SEPARATOR);
            }
        } else if (mConnection.hasSelection()) {
            final CharSequence selectedText = mConnection.getSelectedText(0);
            if (selectedText != null)
                // set selected text as rejected to avoid glide typing resulting in exactly the selected word again
                mWordComposer.setRejectedBatchModeSuggestion(selectedText.toString());
        }
        final int codePointBeforeCursor = mConnection.getCodePointBeforeCursor();
        if (Character.isLetterOrDigit(codePointBeforeCursor)
                || settingsValues.isUsuallyFollowedBySpace(codePointBeforeCursor)) {
            final boolean autoShiftHasBeenOverriden = keyboardSwitcher.getKeyboardShiftMode() !=
                    getCurrentAutoCapsState(settingsValues);
            if (settingsValues.mAutospaceBeforeGestureTyping)
                mSpaceState = SpaceState.PHANTOM;
            if (!autoShiftHasBeenOverriden) {
                // When we change the space state, we need to update the shift state of the
                // keyboard unless it has been overridden manually. This is happening for example
                // after typing some letters and a period, then gesturing; the keyboard is not in
                // caps mode yet, but since a gesture is starting, it should go in caps mode,
                // unless the user explictly said it should not.
                keyboardSwitcher.requestUpdatingShiftState(getCurrentAutoCapsState(settingsValues),
                        getCurrentRecapitalizeState());
            }
        }
        mConnection.endBatchEdit();
        mWordComposer.setCapitalizedModeAtStartComposingTime(
                getActualCapsMode(settingsValues, keyboardSwitcher.getKeyboardShiftMode()));
    }

    /* The sequence number member is only used in onUpdateBatchInput. It is increased each time
     * auto-commit happens. The reason we need this is, when auto-commit happens we trim the
     * input pointers that are held in a singleton, and to know how much to trim we rely on the
     * results of the suggestion process that is held in mSuggestedWords.
     * However, the suggestion process is asynchronous, and sometimes we may enter the
     * onUpdateBatchInput method twice without having recomputed suggestions yet, or having
     * received new suggestions generated from not-yet-trimmed input pointers. In this case, the
     * mIndexOfTouchPointOfSecondWords member will be out of date, and we must not use it lest we
     * remove an unrelated number of pointers (possibly even more than are left in the input
     * pointers, leading to a crash).
     * To avoid that, we increase the sequence number each time we auto-commit and trim the
     * input pointers, and we do not use any suggested words that have been generated with an
     * earlier sequence number.
     */
    private int mAutoCommitSequenceNumber = 1;
    public void onUpdateBatchInput(final InputPointers batchPointers) {
        mInputLogicHandler.onUpdateBatchInput(batchPointers, mAutoCommitSequenceNumber);
    }

    public void onEndBatchInput(final InputPointers batchPointers) {
        mInputLogicHandler.updateTailBatchInput(batchPointers, mAutoCommitSequenceNumber);
        ++mAutoCommitSequenceNumber;
    }

    public void onCancelBatchInput(final LatinIME.UIHandler handler) {
        mInputLogicHandler.onCancelBatchInput();
        handler.showGesturePreviewAndSetSuggestions(
                SuggestedWords.getEmptyInstance(), true /* dismissGestureFloatingPreviewText */);
    }

    // TODO: on the long term, this method should become private, but it will be difficult.
    // Especially, how do we deal with InputMethodService.onDisplayCompletions?
    public void setSuggestedWords(final SuggestedWords suggestedWords) {
        if (!suggestedWords.isEmpty()) {
            final SuggestedWordInfo suggestedWordInfo;
            if (suggestedWords.mWillAutoCorrect) {
                suggestedWordInfo = suggestedWords.getInfo(SuggestedWords.INDEX_OF_AUTO_CORRECTION);
            } else {
                // We can't use suggestedWords.getWord(SuggestedWords.INDEX_OF_TYPED_WORD)
                // because it may differ from mWordComposer.mTypedWord.
                suggestedWordInfo = suggestedWords.mTypedWordInfo;
            }
            mWordComposer.setAutoCorrection(suggestedWordInfo);
        }
        mSuggestedWords = suggestedWords;
        final boolean newAutoCorrectionIndicator = suggestedWords.mWillAutoCorrect;

        // Put a blue underline to a word in TextView which will be auto-corrected.
        if (mIsAutoCorrectionIndicatorOn != newAutoCorrectionIndicator && mWordComposer.isComposingWord()) {
            mIsAutoCorrectionIndicatorOn = newAutoCorrectionIndicator;
            final CharSequence textWithUnderline = getTextWithUnderline(mWordComposer.getTypedWord());
            // TODO: when called from an updateSuggestionStrip() call that results from a posted
            // message, this is called outside any batch edit. Potentially, this may result in some
            // janky flickering of the screen, although the display speed makes it unlikely in
            // the practice.
            setComposingTextInternal(textWithUnderline, 1);
        }
    }

    /**
     * Handle a consumed event.
     * <p>
     * Consumed events represent events that have already been consumed, typically by the
     * combining chain.
     *
     * @param event The event to handle.
     * @param inputTransaction The transaction in progress.
     */
    private void handleConsumedEvent(final Event event, final InputTransaction inputTransaction) {
        // A consumed event may have text to commit and an update to the composing state, so
        // we evaluate both. With some combiners, it's possible than an event contains both
        // and we enter both of the following if clauses.
        final CharSequence textToCommit = event.getTextToCommit();
        if (!TextUtils.isEmpty(textToCommit)) {
            mConnection.commitText(textToCommit, 1);
            inputTransaction.setDidAffectContents();
        }
        if (mWordComposer.isComposingWord()) {
            setComposingTextInternal(mWordComposer.getTypedWord(), 1);
            inputTransaction.setDidAffectContents();
            inputTransaction.setRequiresUpdateSuggestions();
        }
    }

    /**
     * Handles the action of pasting content from the clipboard.
     * Retrieves content from the clipboard history manager and commits it to the input connection.
     *
     */
    private void handleClipboardPaste() {
        final String clipboardContent = mLatinIME.getClipboardHistoryManager().retrieveClipboardContent().toString();
        if (!clipboardContent.isEmpty()) {
            mLatinIME.onTextInput(clipboardContent);
        }
    }

    /**
     * Handle a functional key event.
     * <p>
     * A functional event is a special key, like delete, shift, emoji, or the settings key.
     * Non-special keys are those that generate a single code point.
     * This includes all letters, digits, punctuation, separators, emoji. It excludes keys that
     * manage keyboard-related stuff like shift, language switch, settings, layout switch, or
     * any key that results in multiple code points like the ".com" key.
     *
     * @param event The event to handle.
     * @param inputTransaction The transaction in progress.
     */
    private void handleFunctionalEvent(final Event event, final InputTransaction inputTransaction,
            final String currentKeyboardScript, final LatinIME.UIHandler handler) {
        final int keyCode = event.getMKeyCode();
        switch (keyCode) {
            case KeyCode.DELETE:
                handleBackspaceEvent(event, inputTransaction, currentKeyboardScript);
                // Backspace is a functional key, but it affects the contents of the editor.
                inputTransaction.setDidAffectContents();
                break;
            case KeyCode.SHIFT:
                if (KeyboardSwitcher.getInstance().getKeyboard() != null && !KeyboardSwitcher.getInstance().getKeyboard().mId.isAlphabetKeyboard())
                    break; // recapitalization and follow-up code should only trigger for alphabet shift, see #1256
                performRecapitalization(inputTransaction.getMSettingsValues());
                inputTransaction.requireShiftUpdate(InputTransaction.SHIFT_UPDATE_NOW);
                if (mSuggestedWords.isPrediction()) {
                    inputTransaction.setRequiresUpdateSuggestions();
                }
                if (mSpaceState == SpaceState.PHANTOM && inputTransaction.getMSettingsValues().mShiftRemovesAutospace)
                    mSpaceState = SpaceState.NONE;
                break;
            case KeyCode.SETTINGS:
                onSettingsKeyPressed();
                break;
            case KeyCode.ACTION_NEXT:
                performEditorAction(EditorInfo.IME_ACTION_NEXT);
                break;
            case KeyCode.ACTION_PREVIOUS:
                performEditorAction(EditorInfo.IME_ACTION_PREVIOUS);
                break;
            case KeyCode.LANGUAGE_SWITCH:
                handleLanguageSwitchKey();
                break;
            case KeyCode.CLIPBOARD:
                // Note: If clipboard history is enabled, switching to clipboard keyboard
                // is being handled in {@link KeyboardState#onEvent(Event,int)}.
                // If disabled, current clipboard content is committed.
                if (!inputTransaction.getMSettingsValues().mClipboardHistoryEnabled) {
                    handleClipboardPaste();
                }
                break;
            case KeyCode.CLIPBOARD_PASTE:
                handleClipboardPaste();
                break;
            case KeyCode.SHIFT_ENTER:
                // todo: try using sendDownUpKeyEventWithMetaState() and remove the key code maybe
                final Event tmpEvent = Event.createSoftwareKeypressEvent(Constants.CODE_ENTER,
                        keyCode, 0, event.getMX(), event.getMY(), event.isKeyRepeat());
                handleNonSpecialCharacterEvent(tmpEvent, inputTransaction, handler);
                // Shift + Enter is treated as a functional key but it results in adding a new
                // line, so that does affect the contents of the editor.
                inputTransaction.setDidAffectContents();
                break;
            case KeyCode.MULTIPLE_CODE_POINTS:
                // added in the hangul branch, createEventChainFromSequence
                // this introduces issues like space being added behind cursor, or input deleting
                // a word, but the keepCursorPosition applyProcessedEvent seems to help here
                mWordComposer.applyProcessedEvent(event, true);
                break;
            case KeyCode.CLIPBOARD_SELECT_ALL:
                mConnection.selectAll();
                break;
            case KeyCode.CLIPBOARD_SELECT_WORD:
                mConnection.selectWord(inputTransaction.getMSettingsValues().mSpacingAndPunctuations, currentKeyboardScript);
                break;
            case KeyCode.CLIPBOARD_COPY:
                mConnection.copyText(true);
                break;
            case KeyCode.CLIPBOARD_COPY_ALL:
                mConnection.copyText(false);
                break;
            case KeyCode.CLIPBOARD_CLEAR_HISTORY:
                mLatinIME.getClipboardHistoryManager().clearHistory();
                break;
            case KeyCode.CLIPBOARD_CUT:
                if (mConnection.hasSelection()) {
                    mConnection.copyText(true);
                    // fake delete keypress to remove the text
                    final Event backspaceEvent = Event.createSoftwareKeypressEvent(KeyCode.DELETE, 0,
                            event.getMX(), event.getMY(), event.isKeyRepeat());
                    handleBackspaceEvent(backspaceEvent, inputTransaction, currentKeyboardScript);
                    inputTransaction.setDidAffectContents();
                }
                break;
            case KeyCode.WORD_LEFT:
                sendDownUpKeyEventWithMetaState(
                    ScriptUtils.isScriptRtl(currentKeyboardScript) ? KeyEvent.KEYCODE_DPAD_RIGHT : KeyEvent.KEYCODE_DPAD_LEFT,
                    KeyEvent.META_CTRL_ON | event.getMMetaState());
                break;
            case KeyCode.WORD_RIGHT:
                sendDownUpKeyEventWithMetaState(
                    ScriptUtils.isScriptRtl(currentKeyboardScript) ? KeyEvent.KEYCODE_DPAD_LEFT : KeyEvent.KEYCODE_DPAD_RIGHT,
                    KeyEvent.META_CTRL_ON | event.getMMetaState());
                break;
            case KeyCode.MOVE_START_OF_PAGE:
                final int selectionEnd1 = mConnection.getExpectedSelectionEnd();
                final int selectionStart1 = mConnection.getExpectedSelectionStart();
                sendDownUpKeyEventWithMetaState(KeyEvent.KEYCODE_MOVE_HOME, KeyEvent.META_CTRL_ON | event.getMMetaState());
                if (mConnection.getExpectedSelectionStart() == selectionStart1 && mConnection.getExpectedSelectionEnd() == selectionEnd1) {
                    // unchanged -> try a different method (necessary for compose fields)
                    final int newEnd = (event.getMMetaState() & KeyEvent.META_SHIFT_MASK) != 0 ? selectionEnd1 : 0;
                    mConnection.setSelection(0, newEnd);
                }
                break;
            case KeyCode.MOVE_END_OF_PAGE:
                final int selectionStart2 = mConnection.getExpectedSelectionStart();
                final int selectionEnd2 = mConnection.getExpectedSelectionEnd();
                sendDownUpKeyEventWithMetaState(KeyEvent.KEYCODE_MOVE_END, KeyEvent.META_CTRL_ON | event.getMMetaState());
                if (mConnection.getExpectedSelectionStart() == selectionStart2 && mConnection.getExpectedSelectionEnd() == selectionEnd2) {
                    // unchanged, try fallback e.g. for compose fields that don't care about ctrl + end
                    // we just move to a very large index, and hope the field is prepared to deal with this
                    // getting the actual length of the text for setting the correct position can be tricky for some apps...
                    try {
                        final int newStart = (event.getMMetaState() & KeyEvent.META_SHIFT_MASK) != 0 ? selectionStart2 : Integer.MAX_VALUE;
                        mConnection.setSelection(newStart, Integer.MAX_VALUE);
                    } catch (Exception e) {
                        // better catch potential errors and just do nothing in this case
                        Log.i(TAG, "error when trying to move cursor to last position: " + e);
                    }
                }
                break;
            case KeyCode.UNDO:
                sendDownUpKeyEventWithMetaState(KeyEvent.KEYCODE_Z, KeyEvent.META_CTRL_ON);
                break;
            case KeyCode.REDO:
                sendDownUpKeyEventWithMetaState(KeyEvent.KEYCODE_Z, KeyEvent.META_CTRL_ON | KeyEvent.META_SHIFT_ON);
                break;
            case KeyCode.SPLIT_LAYOUT:
                KeyboardSwitcher.getInstance().toggleSplitKeyboardMode();
                break;
            case KeyCode.TIMESTAMP:
                mLatinIME.onTextInput(TimestampKt.getTimestamp(mLatinIME));
                break;
            case KeyCode.SEND_INTENT_ONE, KeyCode.SEND_INTENT_TWO, KeyCode.SEND_INTENT_THREE:
                IntentUtils.handleSendIntentKey(mLatinIME, event.getMKeyCode());
            case KeyCode.IME_HIDE_UI:
                mLatinIME.requestHideSelf(0);
                break;
            case KeyCode.VOICE_INPUT:
                // switching to shortcut IME, shift state, keyboard,... is handled by LatinIME,
                // {@link KeyboardSwitcher#onEvent(Event)}, or {@link #onPressKey(int,int,boolean)} and {@link #onReleaseKey(int,boolean)}.
                // We need to switch to the shortcut IME. This is handled by LatinIME since the
                // input logic has no business with IME switching.
            case KeyCode.CAPS_LOCK, KeyCode.EMOJI, KeyCode.TOGGLE_ONE_HANDED_MODE, KeyCode.SWITCH_ONE_HANDED_MODE:
                break;
            case KeyCode.INLINE_EMOJI_SEARCH_DONE:
                if (inputTransaction.getMSettingsValues().mAutoCorrectEnabled) {
                    commitCurrentAutoCorrection(inputTransaction.getMSettingsValues(), LastComposedWord.NOT_A_SEPARATOR, handler);
                    inputTransaction.setDidAutoCorrect();
                } else {
                    commitTyped(inputTransaction.getMSettingsValues(), LastComposedWord.NOT_A_SEPARATOR);
                }

                mSuggestionStripViewAccessor.setNeutralSuggestionStrip();
                setInlineEmojiSearchAction(false);
                break;
            default:
                if (KeyCode.INSTANCE.isModifier(keyCode))
                    return; // continuation of previous switch case above, but modifiers are held in a separate place
                final int keyEventCode = keyCode > 0
                    ? keyCode
                    : event.getMCodePoint() >= 0 ? KeyCode.codePointToKeyEventCode(event.getMCodePoint())
                    : KeyCode.keyCodeToKeyEventCode(keyCode);
                if (keyEventCode != KeyEvent.KEYCODE_UNKNOWN) {
                    sendDownUpKeyEventWithMetaState(keyEventCode, event.getMMetaState());
                    return;
                }
                // unknown event
                Log.e(TAG, "unknown event, key code: "+keyCode+", meta: "+event.getMMetaState());
                if (DebugFlags.DEBUG_ENABLED)
                    throw new RuntimeException("Unknown event");
        }
    }

    /**
     * Handle an event that is not a functional event.
     * <p>
     * These events are generally events that cause input, but in some cases they may do other
     * things like trigger an editor action.
     *
     * @param event The event to handle.
     * @param inputTransaction The transaction in progress.
     */
    private void handleNonFunctionalEvent(final Event event, final InputTransaction inputTransaction, final LatinIME.UIHandler handler) {
        inputTransaction.setDidAffectContents();
        if (event.getMCodePoint() == Constants.CODE_ENTER) {
            final EditorInfo editorInfo = getCurrentInputEditorInfo();
            final int imeOptionsActionId = InputTypeUtils.getImeOptionsActionIdFromEditorInfo(editorInfo);
            if (InputTypeUtils.IME_ACTION_CUSTOM_LABEL == imeOptionsActionId) {
                // Either we have an actionLabel and we should performEditorAction with
                // actionId regardless of its value.
                performEditorAction(editorInfo.actionId);
            } else if (EditorInfo.IME_ACTION_NONE != imeOptionsActionId) {
                // We didn't have an actionLabel, but we had another action to execute.
                // EditorInfo.IME_ACTION_NONE explicitly means no action. In contrast,
                // EditorInfo.IME_ACTION_UNSPECIFIED is the default value for an action, so it
                // means there should be an action and the app didn't bother to set a specific
                // code for it - presumably it only handles one. It does not have to be treated
                // in any specific way: anything that is not IME_ACTION_NONE should be sent to
                // performEditorAction.
                performEditorAction(imeOptionsActionId);
            } else {
                // No action label, and the action from imeOptions is NONE: this is a regular
                // enter key that should input a carriage return.
                handleNonSpecialCharacterEvent(event, inputTransaction, handler);
            }
        } else {
            handleNonSpecialCharacterEvent(event, inputTransaction, handler);
        }
    }

    /**
     * Handle inputting a code point to the editor.
     * <p>
     * Non-special keys are those that generate a single code point.
     * This includes all letters, digits, punctuation, separators, emoji. It excludes keys that
     * manage keyboard-related stuff like shift, language switch, settings, layout switch, or
     * any key that results in multiple code points like the ".com" key.
     *
     * @param event The event to handle.
     * @param inputTransaction The transaction in progress.
     */
    private void handleNonSpecialCharacterEvent(final Event event,
            final InputTransaction inputTransaction,
            final LatinIME.UIHandler handler) {
        final int codePoint = event.getMCodePoint();
        mSpaceState = SpaceState.NONE;
        final SettingsValues sv = inputTransaction.getMSettingsValues();
        if (isInlineEmojiSearch(codePoint)) {
            handleNonSeparatorEvent(event, sv, inputTransaction);
        } else if (Character.getType(codePoint) == Character.OTHER_SYMBOL
                || (Character.getType(codePoint) == Character.UNASSIGNED && StringUtils.mightBeEmoji(codePoint)) // outdated java doesn't detect some emojis
                || (sv.isWordSeparator(codePoint)
                    && (Character.isWhitespace(codePoint) // whitespace is always a separator
                        || !textBeforeCursorMayBeUrlOrSimilar(sv, false) // if text before is not URL or similar, it's a separator
                        || (codePoint == '/' && mWordComposer.lastChar() == '/') // break composing at 2 consecutive slashes
                    )
                )
        ) {
            // don't treat separators as for handling URLs and similar
            //  otherwise it would work too, but whenever a separator is entered, the word is not selected
            //  until the next character is entered, and the word is added to history
            //  -> the changing selection would be confusing, and adding partial URLs to history is probably bad
            handleSeparatorEvent(event, inputTransaction, handler);
            addToHistoryIfEmoji(StringUtils.newSingleCodePointString(codePoint), sv);
        } else {
            if (SpaceState.PHANTOM == inputTransaction.getMSpaceState()) {
                if (mWordComposer.isCursorFrontOrMiddleOfComposingWord()) {
                    // If we are in the middle of a recorrection, we need to commit the recorrection
                    // first so that we can insert the character at the current cursor position.
                    // We also need to unlearn the original word that is now being corrected.
                    unlearnWord(mWordComposer.getTypedWord(), sv, Constants.EVENT_BACKSPACE);
                    resetEntireInputState(mConnection.getExpectedSelectionStart(),
                            mConnection.getExpectedSelectionEnd(), true /* clearSuggestionStrip */);
                } else {
                    commitTyped(sv, LastComposedWord.NOT_A_SEPARATOR);
                }
            }
            handleNonSeparatorEvent(event, sv, inputTransaction);
        }
    }

    private void addToHistoryIfEmoji(final String text, final SettingsValues settingsValues) {
        if (mLastComposedWord == LastComposedWord.NOT_A_COMPOSED_WORD // we want a last composed word, also to avoid storing consecutive emojis
                || mWordComposer.isComposingWord() // emoji will be part of the word in this case, better do nothing
                || !settingsValues.mBigramPredictionEnabled // this is only for next word suggestions, so they need to be enabled
                || settingsValues.mIncognitoModeEnabled
                || !settingsValues.isSuggestionsEnabledPerUserSettings() // see comment in performAdditionToUserHistoryDictionary
                || !StringUtilsKt.isEmoji(text)
        ) return;
        if (mConnection.hasSlowInputConnection()) {
            // Since we don't unlearn when the user backspaces on a slow InputConnection,
            // turn off learning to guard against adding typos that the user later deletes.
            Log.w(TAG, "Skipping learning due to slow InputConnection.");
            return;
        }
        mLastComposedWord = LastComposedWord.NOT_A_COMPOSED_WORD; // avoid storing consecutive emojis

        // commit emoji to dictionary, so it ends up in history and can be suggested as next word
        mDictionaryFacilitator.addToUserHistory(
                text,
                false,
                mConnection.getNgramContextFromNthPreviousWord(settingsValues.mSpacingAndPunctuations, 2),
                (int) TimeUnit.MILLISECONDS.toSeconds(System.currentTimeMillis()),
                settingsValues.mBlockPotentiallyOffensive
        );
    }

    /**
     * Handle a non-separator.
     * @param event The event to handle.
     * @param settingsValues The current settings values.
     * @param inputTransaction The transaction in progress.
     */
    private void handleNonSeparatorEvent(final Event event, final SettingsValues settingsValues,
            final InputTransaction inputTransaction) {
        final int codePoint = event.getMCodePoint();
        // TODO: refactor this method to stop flipping isComposingWord around all the time, and
        // make it shorter (possibly cut into several pieces). Also factor
        // handleNonSpecialCharacterEvent which has the same name as other handle* methods but is
        // not the same.
        boolean isComposingWord = mWordComposer.isComposingWord();
        mWordComposer.unsetBatchMode(); // relevant in case we continue a batch word with normal typing

        // if we continue directly after a sometimesWordConnector, restart suggestions for the whole word
        // (only with URL detection and suggestions enabled)
        if (settingsValues.mUrlDetectionEnabled && settingsValues.needsToLookupSuggestions()
                && !isComposingWord && SpaceState.NONE == inputTransaction.getMSpaceState()
                && settingsValues.mSpacingAndPunctuations.isSometimesWordConnector(mConnection.getCodePointBeforeCursor())
                // but not if there are two consecutive sometimesWordConnectors (e.g. "...bla")
                && !settingsValues.mSpacingAndPunctuations.isSometimesWordConnector(mConnection.getCharBeforeBeforeCursor())
                // and not if there is no letter before the separator
                && mConnection.hasLetterBeforeLastSpaceBeforeCursor()
        ) {
            final CharSequence text = mConnection.textBeforeCursorUntilLastWhitespaceOrDoubleSlash();
            final TextRange range = new TextRange(text, 0, text.length(), text.length(), false);
            isComposingWord = true;
            restartSuggestions(range);
        }
        // TODO: remove isWordConnector() and use isUsuallyFollowedBySpace() instead.
        // See onStartBatchInput() to see how to do it.
        if (SpaceState.PHANTOM == inputTransaction.getMSpaceState()
                && !settingsValues.isWordConnector(codePoint)
                && !settingsValues.isUsuallyFollowedBySpace(codePoint) // only relevant in rare cases
        ) {
            if (isComposingWord) {
                // Sanity check
                throw new RuntimeException("Should not be composing here");
            }
            insertAutomaticSpaceIfOptionsAndTextAllow(settingsValues);
        }

        if (mWordComposer.isCursorInFrontOfComposingWord()) {
            // we add something in front of the composing word, this is likely for adding something
            // and not for a correction
            // keep composing and don't unlearn word in this case
            resetEntireInputState(mConnection.getExpectedSelectionStart(), mConnection.getExpectedSelectionEnd(), false);
        } else if (mWordComposer.isCursorFrontOrMiddleOfComposingWord()) {
            // If we are in the middle of a recorrection, we need to commit the recorrection
            // first so that we can insert the character at the current cursor position.
            // We also need to unlearn the original word that is now being corrected.
            unlearnWord(mWordComposer.getTypedWord(), inputTransaction.getMSettingsValues(), Constants.EVENT_BACKSPACE);
            resetEntireInputState(mConnection.getExpectedSelectionStart(), mConnection.getExpectedSelectionEnd(), true);
            isComposingWord = false;
        }
        // We want to find out whether to start composing a new word with this character. If so,
        // we need to reset the composing state and switch isComposingWord. The order of the
        // tests is important for good performance.
        // We only start composing if we're not already composing.
        if (!isComposingWord
        // We only start composing if this is a word code point. Essentially that means it's a
        // a letter, a word connector, or the start of emoji search.
                && (settingsValues.isWordCodePoint(codePoint) || isInlineEmojiSearch(codePoint))
        // We never go into composing state if suggestions are not requested.
                && settingsValues.needsToLookupSuggestions() &&
        // In languages with spaces, we only start composing a word when we are not already
        // touching a word. In languages without spaces, the above conditions are sufficient.
        // NOTE: If the InputConnection is slow, we skip the text-after-cursor check since it
        // can incur a very expensive getTextAfterCursor() lookup, potentially making the
        // keyboard UI slow and non-responsive.
        // TODO: Cache the text after the cursor so we don't need to go to the InputConnection
        // each time. We are already doing this for getTextBeforeCursor().
                (!settingsValues.mSpacingAndPunctuations.mCurrentLanguageHasSpaces
                        || !mConnection.isCursorTouchingWord(settingsValues.mSpacingAndPunctuations,
                                !mConnection.hasSlowInputConnection() /* checkTextAfter */))) {
            // Reset entirely the composing state anyway, then start composing a new word unless
            // the character is a word connector. The idea here is, word connectors are not
            // separators and they should be treated as normal characters, except in the first
            // position where they should not start composing a word.
            isComposingWord = !settingsValues.mSpacingAndPunctuations.isWordConnector(codePoint);
            // Here we don't need to reset the last composed word. It will be reset
            // when we commit this one, if we ever do; if on the other hand we backspace
            // it entirely and resume suggestions on the previous word, we'd like to still
            // have touch coordinates for it.
            resetComposingState(false /* alsoResetLastComposedWord */);
        }
        if (isComposingWord) {
            mWordComposer.applyProcessedEvent(event);
            updateInlineEmojiSearch();
            // If it's the first letter, make note of auto-caps state
            if (mWordComposer.isSingleLetter()) {
                mWordComposer.setCapitalizedModeAtStartComposingTime(inputTransaction.getMShiftState());
            }
            setComposingTextInternal(getTextWithUnderline(mWordComposer.getTypedWord()), 1);
        } else {
            final boolean swapWeakSpace = tryStripSpaceAndReturnWhetherShouldSwapInstead(event, inputTransaction);

            if (swapWeakSpace && trySwapSwapperAndSpace(event, inputTransaction)) {
                mSpaceState = SpaceState.WEAK;
            } else if ((settingsValues.mInputAttributes.mInputType & InputType.TYPE_MASK_CLASS) != InputType.TYPE_CLASS_TEXT
                    && codePoint >= '0' && codePoint <= '9') {
                // weird issue when committing text: https://github.com/Helium314/HeliBoard/issues/585
                // but at the same time we don't always want to do it for numbers because it might interfere with url detection
                // todo: consider always using sendDownUpKeyEvent for non-text-inputType
                sendDownUpKeyEvent(codePoint - '0' + KeyEvent.KEYCODE_0);
            } else {
                mConnection.commitCodePoint(codePoint);
            }
        }
        inputTransaction.setRequiresUpdateSuggestions();
    }

    /**
     * Handle input of a separator code point.
     * @param event The event to handle.
     * @param inputTransaction The transaction in progress.
     */
    private void handleSeparatorEvent(final Event event, final InputTransaction inputTransaction,
            final LatinIME.UIHandler handler) {
        final int codePoint = event.getMCodePoint();
        final SettingsValues settingsValues = inputTransaction.getMSettingsValues();
        final boolean wasComposingWord = mWordComposer.isComposingWord();
        // We avoid sending spaces in languages without spaces if we were composing.
        final boolean shouldAvoidSendingCode = Constants.CODE_SPACE == codePoint
                && !settingsValues.mSpacingAndPunctuations.mCurrentLanguageHasSpaces
                && wasComposingWord;
        if (mWordComposer.isCursorFrontOrMiddleOfComposingWord()) {
            // If we are in the middle of a recorrection, we need to commit the recorrection
            // first so that we can insert the separator at the current cursor position.
            // We also need to unlearn the original word that is now being corrected.
            unlearnWord(mWordComposer.getTypedWord(), inputTransaction.getMSettingsValues(), Constants.EVENT_BACKSPACE);
            resetEntireInputState(mConnection.getExpectedSelectionStart(),
                    mConnection.getExpectedSelectionEnd(), true /* clearSuggestionStrip */);
        }
        // isComposingWord() may have changed since we stored wasComposing
        if (mWordComposer.isComposingWord()) {
            if (settingsValues.mAutoCorrectEnabled) {
                final String separator = shouldAvoidSendingCode ? LastComposedWord.NOT_A_SEPARATOR
                        : StringUtils.newSingleCodePointString(codePoint);
                commitCurrentAutoCorrection(settingsValues, separator, handler);
                inputTransaction.setDidAutoCorrect();
            } else {
                commitTyped(settingsValues, StringUtils.newSingleCodePointString(codePoint));
            }
        }

        final boolean swapWeakSpace = tryStripSpaceAndReturnWhetherShouldSwapInstead(event, inputTransaction);

        final boolean isInsideDoubleQuoteOrAfterDigit = Constants.CODE_DOUBLE_QUOTE == codePoint
                && mConnection.isInsideDoubleQuoteOrAfterDigit();

        final boolean needsPrecedingSpace;
        if (SpaceState.PHANTOM != inputTransaction.getMSpaceState()) {
            needsPrecedingSpace = false;
        } else if (Constants.CODE_DOUBLE_QUOTE == codePoint) {
            // Double quotes behave like they are usually preceded by space iff we are
            // not inside a double quote or after a digit.
            needsPrecedingSpace = !isInsideDoubleQuoteOrAfterDigit;
        } else if (settingsValues.mSpacingAndPunctuations.isClusteringSymbol(codePoint)
                && settingsValues.mSpacingAndPunctuations.isClusteringSymbol(
                        mConnection.getCodePointBeforeCursor())) {
            needsPrecedingSpace = false;
        } else {
            needsPrecedingSpace = settingsValues.isUsuallyPrecededBySpace(codePoint) || StringUtilsKt.isEmoji(codePoint);
        }

        if (needsPrecedingSpace) {
            insertAutomaticSpaceIfOptionsAndTextAllow(settingsValues);
        }

        if (tryPerformDoubleSpacePeriod(event, inputTransaction)) {
            mSpaceState = SpaceState.DOUBLE;
            inputTransaction.setRequiresUpdateSuggestions();
            StatsUtils.onDoubleSpacePeriod();
        } else if (swapWeakSpace && trySwapSwapperAndSpace(event, inputTransaction)) {
            mSpaceState = SpaceState.SWAP_PUNCTUATION;
            mSuggestionStripViewAccessor.setNeutralSuggestionStrip();
        } else if (Constants.CODE_SPACE == codePoint) {
            if (!mSuggestedWords.isPunctuationSuggestions()) {
                mSpaceState = SpaceState.WEAK;
            }

            startDoubleSpacePeriodCountdown(inputTransaction);
            if (wasComposingWord || mSuggestedWords.isEmpty()) {
                inputTransaction.setRequiresUpdateSuggestions();
            }

            if (!shouldAvoidSendingCode) {
                mConnection.commitCodePoint(codePoint);
            }
        } else {
            if (SpaceState.PHANTOM == inputTransaction.getMSpaceState()
                    && (settingsValues.isUsuallyFollowedBySpace(codePoint) || isInsideDoubleQuoteOrAfterDigit)) {
                // If we are in phantom space state, and the user presses a separator, we want to
                // stay in phantom space state so that the next keypress has a chance to add the
                // space. For example, if I type "Good dat", pick "day" from the suggestion strip
                // then insert a comma and go on to typing the next word, I want the space to be
                // inserted automatically before the next word, the same way it is when I don't
                // input the comma. Also when closing a quote the phantom state should be preserved.
                // The case is a little different if the separator is a space stripper. Such a
                // separator does not normally need a space on the right (that's the difference
                // between swappers and strippers), so we should not stay in phantom space state if
                // the separator is a stripper. Hence the additional test above.
                mSpaceState = SpaceState.PHANTOM;
            } else {
                // mSpaceState is still SpaceState.NONE, but some characters should typically
                // be followed by space. Set phantom space state for such characters if the user
                // enabled the setting and was not composing a word. The latter avoids setting
                // phantom space state when typing decimal numbers, with the drawback of not
                // setting phantom space state after ending a sentence with a non-word.
                // A double quote behaves like it's usually followed by space if we're inside
                // a double quote.
                if (wasComposingWord
                        && settingsValues.mAutospaceAfterPunctuation
                        && (settingsValues.isUsuallyFollowedBySpace(codePoint) || isInsideDoubleQuoteOrAfterDigit)) {
                    mSpaceState = SpaceState.PHANTOM;
                }
            }

            mConnection.commitCodePoint(codePoint);

            // Set punctuation right away. onUpdateSelection will fire but tests whether it is
            // already displayed or not, so it's okay.
            mSuggestionStripViewAccessor.setNeutralSuggestionStrip();
        }

        inputTransaction.requireShiftUpdate(InputTransaction.SHIFT_UPDATE_NOW);
    }

    /**
     * Handle a press on the backspace key.
     * @param event The event to handle.
     * @param inputTransaction The transaction in progress.
     */
    private void handleBackspaceEvent(final Event event, final InputTransaction inputTransaction,
            final String currentKeyboardScript) {
        mSpaceState = SpaceState.NONE;
        mDeleteCount++;

        // In many cases after backspace, we need to update the shift state. Normally we need
        // to do this right away to avoid the shift state being out of date in case the user types
        // backspace then some other character very fast. However, in the case of backspace key
        // repeat, this can lead to flashiness when the cursor flies over positions where the
        // shift state should be updated, so if this is a key repeat, we update after a small delay.
        // Then again, even in the case of a key repeat, if the cursor is at start of text, it
        // can't go any further back, so we can update right away even if it's a key repeat.
        final int shiftUpdateKind = event.isKeyRepeat() && mConnection.getExpectedSelectionStart() > 0
                ? InputTransaction.SHIFT_UPDATE_LATER
                : InputTransaction.SHIFT_UPDATE_NOW;
        inputTransaction.requireShiftUpdate(shiftUpdateKind);

        if (mWordComposer.isCursorFrontOrMiddleOfComposingWord()) {
            // If we are in the middle of a recorrection, we need to commit the recorrection
            // first so that we can remove the character at the current cursor position.
            // We also need to unlearn the original word that is now being corrected.
            unlearnWord(mWordComposer.getTypedWord(), inputTransaction.getMSettingsValues(),
                    Constants.EVENT_BACKSPACE);
            resetEntireInputState(mConnection.getExpectedSelectionStart(),
                    mConnection.getExpectedSelectionEnd(), true /* clearSuggestionStrip */);
            // When we exit this if-clause, mWordComposer.isComposingWord() will return false.
        }
        if (mWordComposer.isComposingWord()) {
            if (mWordComposer.isBatchMode()) {
                final String rejectedSuggestion = mWordComposer.getTypedWord();
                mWordComposer.reset();
                mWordComposer.setRejectedBatchModeSuggestion(rejectedSuggestion);
                if (!TextUtils.isEmpty(rejectedSuggestion)) {
                    unlearnWord(rejectedSuggestion, inputTransaction.getMSettingsValues(),
                            Constants.EVENT_REJECTION);
                }
                StatsUtils.onBackspaceWordDelete(rejectedSuggestion.length());
            } else {
                mWordComposer.applyProcessedEvent(event);
                updateInlineEmojiSearch();
                StatsUtils.onBackspacePressed(1);
            }
            if (mWordComposer.isComposingWord()) {
                setComposingTextInternal(getTextWithUnderline(mWordComposer.getTypedWord()), 1);
            } else {
                mConnection.commitText("", 1);
            }
            inputTransaction.setRequiresUpdateSuggestions();
        } else {
            if (mLastComposedWord.canRevertCommit() && inputTransaction.getMSettingsValues().mBackspaceRevertsAutocorrect) {
                final String lastComposedWord = mLastComposedWord.mTypedWord;
                revertCommit(inputTransaction);
                StatsUtils.onRevertAutoCorrect();
                StatsUtils.onWordCommitUserTyped(lastComposedWord, mWordComposer.isBatchMode());
                // Restart suggestions when backspacing into a reverted word. This is required for
                // the final corrected word to be learned, as learning only occurs when suggestions
                // are active.
                //
                // Note: restartSuggestionsOnWordTouchedByCursor is already called for normal
                // (non-revert) backspace handling.
<<<<<<< HEAD
                if (inputTransaction.getMSettingsValues().needsToLookupSuggestions()
                        && inputTransaction.getMSettingsValues().mSpacingAndPunctuations.mCurrentLanguageHasSpaces
                        && !mConnection.isCursorFollowedByWordCharacter(
                                inputTransaction.getMSettingsValues().mSpacingAndPunctuations)) {
=======
                if (inputTransaction.getMSettingsValues().isSuggestionsEnabledPerUserSettings()
                        && inputTransaction.getMSettingsValues().mSpacingAndPunctuations.mCurrentLanguageHasSpaces) {
>>>>>>> f62c0ae0
                    restartSuggestionsOnWordTouchedByCursor(inputTransaction.getMSettingsValues(), currentKeyboardScript);
                }
                return;
            }
            // todo: this is currently disabled, as it causes inconsistencies with textInput, depending whether the end
            //  is part of a word (where we start composing) or not (where we end in code below)
            //  see https://github.com/Helium314/HeliBoard/issues/1019
            //  with better emoji detection on backspace (getFullEmojiAtEnd), this functionality might not be necessary
            //  -> enable again if there are issues, otherwise delete the code, together with mEnteredText
            if (false && mEnteredText != null && mConnection.sameAsTextBeforeCursor(mEnteredText)) {
                // Cancel multi-character input: remove the text we just entered.
                // This is triggered on backspace after a key that inputs multiple characters,
                // like the smiley key or the .com key.
                mConnection.deleteTextBeforeCursor(mEnteredText.length());
                StatsUtils.onDeleteMultiCharInput(mEnteredText.length());
                mEnteredText = null;
                // If we have mEnteredText, then we know that mHasUncommittedTypedChars == false.
                // In addition we know that spaceState is false, and that we should not be
                // reverting any autocorrect at this point. So we can safely return.
                return;
            }
            if (SpaceState.DOUBLE == inputTransaction.getMSpaceState()) {
                cancelDoubleSpacePeriodCountdown();
                if (mConnection.revertDoubleSpacePeriod(inputTransaction.getMSettingsValues().mSpacingAndPunctuations)) {
                    // No need to reset mSpaceState, it has already be done (that's why we
                    // receive it as a parameter)
                    inputTransaction.setRequiresUpdateSuggestions();
                    mWordComposer.setCapitalizedModeAtStartComposingTime(WordComposer.CAPS_MODE_OFF);
                    StatsUtils.onRevertDoubleSpacePeriod();
                    return;
                }
            } else if (SpaceState.SWAP_PUNCTUATION == inputTransaction.getMSpaceState()) {
                if (mConnection.revertSwapPunctuation()) {
                    StatsUtils.onRevertSwapPunctuation();
                    // Likewise
                    return;
                }
            }

            boolean hasUnlearnedWordBeingDeleted = false;

            // No cancelling of commit/double space/swap: we have a regular backspace.
            // We should backspace one char and restart suggestion if at the end of a word.
            if (mConnection.hasSelection()) {
                // If there is a selection, remove it.
                // We also need to unlearn the selected text.
                final CharSequence selection = mConnection.getSelectedText(0 /* 0 for no styles */);
                if (!TextUtils.isEmpty(selection)) {
                    unlearnWord(selection.toString(), inputTransaction.getMSettingsValues(),
                            Constants.EVENT_BACKSPACE);
                    hasUnlearnedWordBeingDeleted = true;
                }
                final int numCharsDeleted = mConnection.getExpectedSelectionEnd()
                        - mConnection.getExpectedSelectionStart();
                mConnection.setSelection(mConnection.getExpectedSelectionEnd(),
                        mConnection.getExpectedSelectionEnd());
                mConnection.deleteTextBeforeCursor(numCharsDeleted);
                StatsUtils.onBackspaceSelectedText(numCharsDeleted);
            } else {
                // There is no selection, just delete one character.
                if (inputTransaction.getMSettingsValues().mInputAttributes.isTypeNull()
                        || Constants.NOT_A_CURSOR_POSITION == mConnection.getExpectedSelectionEnd()) {
                    // There are three possible reasons to send a key event: either the field has
                    // type TYPE_NULL, in which case the keyboard should send events, or we are
                    // running in backward compatibility mode, or we don't know the cursor position.
                    // Before Jelly bean, the keyboard would simulate a hardware keyboard event on
                    // pressing enter or delete. This is bad for many reasons (there are race
                    // conditions with commits) but some applications are relying on this behavior
                    // so we continue to support it for older apps, so we retain this behavior if
                    // the app has target SDK < JellyBean.
                    // As for the case where we don't know the cursor position, it can happen
                    // because of bugs in the framework. But the framework should know, so the next
                    // best thing is to leave it to whatever it thinks is best.
                    sendDownUpKeyEvent(KeyEvent.KEYCODE_DEL);
                    int totalDeletedLength = 1;
                    if (mDeleteCount > Constants.DELETE_ACCELERATE_AT) {
                        // If this is an accelerated (i.e., double) deletion, then we need to
                        // consider unlearning here because we may have already reached
                        // the previous word, and will lose it after next deletion.
                        hasUnlearnedWordBeingDeleted |= unlearnWordBeingDeleted(
                                inputTransaction.getMSettingsValues(), currentKeyboardScript);
                        sendDownUpKeyEvent(KeyEvent.KEYCODE_DEL);
                        totalDeletedLength++;
                    }
                    StatsUtils.onBackspacePressed(totalDeletedLength);
                } else {
                    final int codePointBeforeCursor = mConnection.getCodePointBeforeCursor();
                    if (codePointBeforeCursor == Constants.NOT_A_CODE) {
                        // HACK for backward compatibility with broken apps that haven't realized
                        // yet that hardware keyboards are not the only way of inputting text.
                        // Nothing to delete before the cursor. We should not do anything, but many
                        // broken apps expect something to happen in this case so that they can
                        // catch it and have their broken interface react. If you need the keyboard
                        // to do this, you're doing it wrong -- please fix your app.
                        //  To make this more interesting, web browsers, and apps that are basically
                        // browsers under the hood, in too many cases don't understand "deleteSurroundingText".
                        // So we try to send a backspace keypress instead.
                        if ((getCurrentInputEditorInfo().inputType & InputType.TYPE_MASK_VARIATION)
                                == InputType.TYPE_TEXT_VARIATION_WEB_EDIT_TEXT)
                            sendDownUpKeyEvent(KeyEvent.KEYCODE_DEL);
                        else mConnection.deleteTextBeforeCursor(1);
                        // TODO: Add a new StatsUtils method onBackspaceWhenNoText()
                        return;
                    }
                    final int lengthToDelete = codePointBeforeCursor > 0xFE00 || StringUtils.mightBeEmoji(codePointBeforeCursor)
                            ? mConnection.getCharCountToDeleteBeforeCursor() : 1;
                    mConnection.deleteTextBeforeCursor(lengthToDelete);
                    int totalDeletedLength = lengthToDelete;
                    if (mDeleteCount > Constants.DELETE_ACCELERATE_AT) {
                        // If this is an accelerated (i.e., double) deletion, then we need to
                        // consider unlearning here because we may have already reached
                        // the previous word, and will lose it after next deletion.
                        hasUnlearnedWordBeingDeleted |= unlearnWordBeingDeleted(
                                inputTransaction.getMSettingsValues(), currentKeyboardScript);
                        final int codePointBeforeCursorToDeleteAgain =
                                mConnection.getCodePointBeforeCursor();
                        if (codePointBeforeCursorToDeleteAgain != Constants.NOT_A_CODE) {
                            final int lengthToDeleteAgain = codePointBeforeCursor > 0xFE00 || StringUtils.mightBeEmoji(codePointBeforeCursor)
                                    ? mConnection.getCharCountToDeleteBeforeCursor() : 1;
                            mConnection.deleteTextBeforeCursor(lengthToDeleteAgain);
                            totalDeletedLength += lengthToDeleteAgain;
                        }
                    }
                    StatsUtils.onBackspacePressed(totalDeletedLength);
                }
            }
            if (!hasUnlearnedWordBeingDeleted) {
                // Consider unlearning the word being deleted (if we have not done so already).
                unlearnWordBeingDeleted(
                        inputTransaction.getMSettingsValues(), currentKeyboardScript);
            }
            if (mConnection.hasSlowInputConnection()) {
                mSuggestionStripViewAccessor.setNeutralSuggestionStrip();
<<<<<<< HEAD
            } else if (inputTransaction.getMSettingsValues().needsToLookupSuggestions()
                    && inputTransaction.getMSettingsValues().mSpacingAndPunctuations.mCurrentLanguageHasSpaces
                    && !mConnection.isCursorFollowedByWordCharacter(
                            inputTransaction.getMSettingsValues().mSpacingAndPunctuations)) {
=======
            } else if (inputTransaction.getMSettingsValues().isSuggestionsEnabledPerUserSettings()
                    && inputTransaction.getMSettingsValues().mSpacingAndPunctuations.mCurrentLanguageHasSpaces) {
>>>>>>> f62c0ae0
                restartSuggestionsOnWordTouchedByCursor(inputTransaction.getMSettingsValues(), currentKeyboardScript);
            }
        }
    }

    String getWordAtCursor(final SettingsValues settingsValues, final String currentKeyboardScript) {
        if (!mConnection.hasSelection()
                && settingsValues.needsToLookupSuggestions()
                && settingsValues.mSpacingAndPunctuations.mCurrentLanguageHasSpaces) {
            final TextRange range = mConnection.getWordRangeAtCursor(settingsValues.mSpacingAndPunctuations, currentKeyboardScript);
            if (range != null) {
                return range.mWord.toString();
            }
        }
        return "";
    }

    boolean unlearnWordBeingDeleted(
            final SettingsValues settingsValues, final String currentKeyboardScript) {
        if (mConnection.hasSlowInputConnection()) {
            // TODO: Refactor unlearning so that it does not incur any extra calls
            // to the InputConnection. That way it can still be performed on a slow
            // InputConnection.
            Log.w(TAG, "Skipping unlearning due to slow InputConnection.");
            return false;
        }
        // If we just started backspacing to delete a previous word (but have not
        // entered the composing state yet), unlearn the word.
        // TODO: Consider tracking whether or not this word was typed by the user.
        if (!mConnection.isCursorFollowedByWordCharacter(settingsValues.mSpacingAndPunctuations)) {
            final String wordBeingDeleted = getWordAtCursor(settingsValues, currentKeyboardScript);
            if (!TextUtils.isEmpty(wordBeingDeleted)) {
                unlearnWord(wordBeingDeleted, settingsValues, Constants.EVENT_BACKSPACE);
                return true;
            }
        }
        return false;
    }

    void unlearnWord(final String word, final SettingsValues settingsValues, final int eventType) {
        final NgramContext ngramContext = mConnection.getNgramContextFromNthPreviousWord(settingsValues.mSpacingAndPunctuations, 2);
        final long timeStampInSeconds = TimeUnit.MILLISECONDS.toSeconds(System.currentTimeMillis());
        mDictionaryFacilitator.unlearnFromUserHistory(word, ngramContext, timeStampInSeconds, eventType);
    }

    /**
     * Handle a press on the language switch key (the "globe key")
     */
    private void handleLanguageSwitchKey() {
        mLatinIME.switchToNextSubtype();
    }

    /**
     * Swap a space with a space-swapping punctuation sign.
     * <p>
     * This method will check that there are two characters before the cursor and that the first
     * one is a space before it does the actual swapping.
     * @param event The event to handle.
     * @param inputTransaction The transaction in progress.
     * @return true if the swap has been performed, false if it was prevented by preliminary checks.
     */
    private boolean trySwapSwapperAndSpace(final Event event,
            final InputTransaction inputTransaction) {
        final int codePointBeforeCursor = mConnection.getCodePointBeforeCursor();
        if (Constants.CODE_SPACE != codePointBeforeCursor) {
            return false;
        }
        mConnection.deleteTextBeforeCursor(1);
        final String text = event.getTextToCommit() + " ";
        mConnection.commitText(text, 1);
        inputTransaction.requireShiftUpdate(InputTransaction.SHIFT_UPDATE_NOW);
        return true;
    }

    /*
     * Strip a trailing space if necessary and returns whether it's a swap weak space situation.
     * @param event The event to handle.
     * @param inputTransaction The transaction in progress.
     * @return whether we should swap the space instead of removing it.
     */
    private boolean tryStripSpaceAndReturnWhetherShouldSwapInstead(final Event event,
            final InputTransaction inputTransaction) {
        final int codePoint = event.getMCodePoint();
        final boolean isFromSuggestionStrip = event.isSuggestionStripPress();
        if (Constants.CODE_ENTER == codePoint &&
                SpaceState.SWAP_PUNCTUATION == inputTransaction.getMSpaceState()) {
            mConnection.removeTrailingSpace();
            return false;
        }
        if ((SpaceState.WEAK == inputTransaction.getMSpaceState()
                || SpaceState.SWAP_PUNCTUATION == inputTransaction.getMSpaceState())
                && isFromSuggestionStrip) {
            if (inputTransaction.getMSettingsValues().isUsuallyPrecededBySpace(codePoint)) {
                return false;
            }
            if (inputTransaction.getMSettingsValues().isUsuallyFollowedBySpace(codePoint)) {
                return true;
            }
            mConnection.removeTrailingSpace();
        }
        return false;
    }

    public void startDoubleSpacePeriodCountdown(final InputTransaction inputTransaction) {
        mDoubleSpacePeriodCountdownStart = inputTransaction.getMTimestamp();
    }

    public void cancelDoubleSpacePeriodCountdown() {
        mDoubleSpacePeriodCountdownStart = 0;
    }

    public boolean isDoubleSpacePeriodCountdownActive(final InputTransaction inputTransaction) {
        return inputTransaction.getMTimestamp() - mDoubleSpacePeriodCountdownStart
                < inputTransaction.getMSettingsValues().mDoubleSpacePeriodTimeout;
    }

    /**
     * Apply the double-space-to-period transformation if applicable.
     * <p>
     * The double-space-to-period transformation means that we replace two spaces with a
     * period-space sequence of characters. This typically happens when the user presses space
     * twice in a row quickly.
     * This method will check that the double-space-to-period is active in settings, that the
     * two spaces have been input close enough together, that the typed character is a space
     * and that the previous character allows for the transformation to take place. If all of
     * these conditions are fulfilled, this method applies the transformation and returns true.
     * Otherwise, it does nothing and returns false.
     *
     * @param event The event to handle.
     * @param inputTransaction The transaction in progress.
     * @return true if we applied the double-space-to-period transformation, false otherwise.
     */
    private boolean tryPerformDoubleSpacePeriod(final Event event,
            final InputTransaction inputTransaction) {
        // Check the setting, the typed character and the countdown. If any of the conditions is
        // not fulfilled, return false.
        if (!inputTransaction.getMSettingsValues().mUseDoubleSpacePeriod
                || Constants.CODE_SPACE != event.getMCodePoint()
                || !isDoubleSpacePeriodCountdownActive(inputTransaction)) {
            return false;
        }
        // We only do this when we see one space and an accepted code point before the cursor.
        // The code point may be a surrogate pair but the space may not, so we need 3 chars.
        final CharSequence lastTwo = mConnection.getTextBeforeCursor(3, 0);
        if (null == lastTwo) return false;
        final int length = lastTwo.length();
        if (length < 2) return false;
        if (lastTwo.charAt(length - 1) != Constants.CODE_SPACE) {
            return false;
        }
        // We know there is a space in pos -1, and we have at least two chars. If we have only two
        // chars, isSurrogatePairs can't return true as charAt(1) is a space, so this is fine.
        final int firstCodePoint = Character.isSurrogatePair(lastTwo.charAt(0), lastTwo.charAt(1))
                        ? Character.codePointAt(lastTwo, length - 3)
                        : lastTwo.charAt(length - 2);
        if (canBeFollowedByDoubleSpacePeriod(firstCodePoint)) {
            cancelDoubleSpacePeriodCountdown();
            mConnection.deleteTextBeforeCursor(1);
            final String textToInsert = inputTransaction.getMSettingsValues().mSpacingAndPunctuations
                    .mSentenceSeparatorAndSpace;
            mConnection.commitText(textToInsert, 1);
            inputTransaction.requireShiftUpdate(InputTransaction.SHIFT_UPDATE_NOW);
            inputTransaction.setRequiresUpdateSuggestions();
            return true;
        }
        return false;
    }

    /**
     * Returns whether this code point can be followed by the double-space-to-period transformation.
     * <p>
     * See #maybeDoubleSpaceToPeriod for details.
     * Generally, most word characters can be followed by the double-space-to-period transformation,
     * while most punctuation can't. Some punctuation however does allow for this to take place
     * after them, like the closing parenthesis for example.
     *
     * @param codePoint the code point after which we may want to apply the transformation
     * @return whether it's fine to apply the transformation after this code point.
     */
    private static boolean canBeFollowedByDoubleSpacePeriod(final int codePoint) {
        // TODO: This should probably be a blacklist rather than a whitelist.
        // TODO: This should probably be language-dependant...
        return Character.isLetterOrDigit(codePoint)
                || codePoint == Constants.CODE_SINGLE_QUOTE
                || codePoint == Constants.CODE_DOUBLE_QUOTE
                || codePoint == Constants.CODE_CLOSING_PARENTHESIS
                || codePoint == Constants.CODE_CLOSING_SQUARE_BRACKET
                || codePoint == Constants.CODE_CLOSING_CURLY_BRACKET
                || codePoint == Constants.CODE_CLOSING_ANGLE_BRACKET
                || codePoint == Constants.CODE_PLUS
                || codePoint == Constants.CODE_PERCENT
                || Character.getType(codePoint) == Character.OTHER_SYMBOL;
    }

    /**
     * Performs a recapitalization event.
     * @param settingsValues The current settings values.
     */
    private void performRecapitalization(final SettingsValues settingsValues) {
        if (!mConnection.hasSelection() || !mRecapitalizeStatus.mIsEnabled()) {
            return; // No selection or recapitalize is disabled for now
        }
        final int selectionStart = mConnection.getExpectedSelectionStart();
        final int selectionEnd = mConnection.getExpectedSelectionEnd();
        final int numCharsSelected = selectionEnd - selectionStart;
        if (numCharsSelected > Constants.MAX_CHARACTERS_FOR_RECAPITALIZATION) {
            // We bail out if we have too many characters for performance reasons. We don't want
            // to suck possibly multiple-megabyte data.
            return;
        }
        // If we have a recapitalize in progress, use it; otherwise, start a new one.
        if (!mRecapitalizeStatus.isStarted()
                || !mRecapitalizeStatus.isSetAt(selectionStart, selectionEnd)) {
            final CharSequence selectedText =
                    mConnection.getSelectedText(0 /* flags, 0 for no styles */);
            if (TextUtils.isEmpty(selectedText)) return; // Race condition with the input connection
            mRecapitalizeStatus.start(selectionStart, selectionEnd, selectedText.toString(),
                    settingsValues.mLocale,
                    settingsValues.mSpacingAndPunctuations.mSortedWordSeparators);
            // We trim leading and trailing whitespace.
            mRecapitalizeStatus.trim();
        }
        mConnection.finishComposingText();
        mRecapitalizeStatus.rotate();
        mConnection.setSelection(selectionEnd, selectionEnd);
        mConnection.deleteTextBeforeCursor(numCharsSelected);
        mConnection.commitText(mRecapitalizeStatus.getRecapitalizedString(), 0);
        mConnection.setSelection(mRecapitalizeStatus.getNewCursorStart(),
                mRecapitalizeStatus.getNewCursorEnd());
    }

    private void performAdditionToUserHistoryDictionary(final SettingsValues settingsValues,
            final String suggestion, @NonNull final NgramContext ngramContext) {
        // If correction is not enabled, we don't add words to the user history dictionary.
        // That's to avoid unintended additions in some sensitive fields, or fields that
        // expect to receive non-words.
        // mInputTypeNoAutoCorrect changed to !isSuggestionsEnabledPerUserSettings because this was cancelling learning way too often
        if (!settingsValues.isSuggestionsEnabledPerUserSettings() || TextUtils.isEmpty(suggestion))
            return;
        final boolean wasAutoCapitalized = mWordComposer.wasAutoCapitalized() && !mWordComposer.isMostlyCaps();
        final String word = stripWordSeparatorsFromEnd(suggestion, settingsValues);
        if (settingsValues.mIncognitoModeEnabled) {
            // still adjust confidences, otherwise incognito input fields can be very annoying when wrong language is active
            mDictionaryFacilitator.adjustConfidences(word, wasAutoCapitalized);
            return;
        }
        if (mConnection.hasSlowInputConnection()) {
            // Since we don't unlearn when the user backspaces on a slow InputConnection,
            // turn off learning to guard against adding typos that the user later deletes.
            Log.w(TAG, "Skipping learning due to slow InputConnection.");
            // but we still want to adjust confidences for multilingual typing
            mDictionaryFacilitator.adjustConfidences(word, wasAutoCapitalized);
            return;
        }
        final int timeStampInSeconds = (int)TimeUnit.MILLISECONDS.toSeconds(System.currentTimeMillis());
        mDictionaryFacilitator.addToUserHistory(word, wasAutoCapitalized, ngramContext,
                timeStampInSeconds, settingsValues.mBlockPotentiallyOffensive);
    }

    // strip word separators from end (may be necessary for urls, e.g. when the user has typed
    //  "go to example.com, and" -> we don't want the ",")
    private String stripWordSeparatorsFromEnd(final String word, final SettingsValues settingsValues) {
        final String result;
        if (settingsValues.mSpacingAndPunctuations.isWordSeparator(word.codePointBefore(word.length()))) {
            int endIndex = word.length() - 1;
            while (endIndex != 0 && settingsValues.mSpacingAndPunctuations.isWordSeparator(word.codePointBefore(endIndex)))
                --endIndex;
            result = (endIndex > 0) ? word.substring(0, endIndex) : word;
        } else
            result = word;
        return result;
    }

    public void performUpdateSuggestionStripSync(final SettingsValues settingsValues, final int inputStyle) {
        long startTimeMillis = 0;
        if (DebugFlags.DEBUG_ENABLED) {
            startTimeMillis = System.currentTimeMillis();
            Log.d(TAG, "performUpdateSuggestionStripSync()");
        }
        // Check if we have a suggestion engine attached.
        if (!settingsValues.needsToLookupSuggestions()) {
            if (mWordComposer.isComposingWord()) {
                Log.w(TAG, "Called updateSuggestionsOrPredictions but suggestions were not "
                        + "requested!");
            }
            // Clear the suggestions strip.
            mSuggestionStripViewAccessor.setSuggestions(SuggestedWords.getEmptyInstance());
            return;
        }

        if (!mWordComposer.isComposingWord() && !settingsValues.mBigramPredictionEnabled) {
            mSuggestionStripViewAccessor.setNeutralSuggestionStrip();
            return;
        }

        final AsyncResultHolder<SuggestedWords> holder = new AsyncResultHolder<>("Suggest");
        mInputLogicHandler.getSuggestedWords(() -> getSuggestedWords(
            inputStyle, SuggestedWords.NOT_A_SEQUENCE_NUMBER,
            suggestedWords -> {
                final String typedWordString = mWordComposer.getTypedWord();
                final SuggestedWordInfo typedWordInfo = new SuggestedWordInfo(
                    typedWordString, "", SuggestedWordInfo.MAX_SCORE, SuggestedWordInfo.KIND_TYPED,
                    Dictionary.DICTIONARY_USER_TYPED, SuggestedWordInfo.NOT_AN_INDEX, SuggestedWordInfo.NOT_A_CONFIDENCE
                );
                // Show new suggestions if we have at least one. Otherwise keep the old
                // suggestions with the new typed word. Exception: if the length of the
                // typed word is <= 1 (after a deletion typically) we clear old suggestions.
                if (suggestedWords.size() > 1 || typedWordString.length() <= 1) {
                    holder.set(suggestedWords);
                } else {
                    holder.set(retrieveOlderSuggestions(typedWordInfo, mSuggestedWords));
                }
            }
        ));
        // This line may cause the current thread to wait.
        final SuggestedWords suggestedWords = holder.get(null,
                Constants.GET_SUGGESTED_WORDS_TIMEOUT);
        if (suggestedWords != null) {
            // Prefer clipboard suggestions (if available and setting is enabled) over beginning of sentence predictions.
            if (!(suggestedWords.mInputStyle == SuggestedWords.INPUT_STYLE_BEGINNING_OF_SENTENCE_PREDICTION
                    && mLatinIME.tryShowClipboardSuggestion())) {
                mSuggestionStripViewAccessor.setSuggestions(suggestedWords);
            }
            if (! suggestedWords.isEmpty() && settingsValues.isSuggestionsEnabledPerUserSettings() && ! mWordComposer.isResumed()
                                            && isInlineEmojiSearch()) {
                mSuggestionStripViewAccessor.showSuggestionStrip();
            }
        }
        if (DebugFlags.DEBUG_ENABLED) {
            long runTimeMillis = System.currentTimeMillis() - startTimeMillis;
            Log.d(TAG, "performUpdateSuggestionStripSync() : " + runTimeMillis + " ms to finish");
        }
    }

    /**
     * Check if the cursor is touching a word. If so, restart suggestions on this word, else
     * do nothing.
     *
     * @param settingsValues the current values of the settings.
     */
    public void restartSuggestionsOnWordTouchedByCursor(final SettingsValues settingsValues,
            // TODO: remove this argument, put it into settingsValues
            final String currentKeyboardScript) {
        setInlineEmojiSearchAction(false);
        // HACK: We may want to special-case some apps that exhibit bad behavior in case of
        // recorrection. This is a temporary, stopgap measure that will be removed later.
        // TODO: remove this.
        if (!settingsValues.mSpacingAndPunctuations.mCurrentLanguageHasSpaces
                // If no suggestions are requested, don't try restarting suggestions.
                || !settingsValues.needsToLookupSuggestions()
                // If we are currently in a batch input, we must not resume suggestions, or the result
                // of the batch input will replace the new composition. This may happen in the corner case
                // that the app moves the cursor on its own accord during a batch input.
                || mInputLogicHandler.isInBatchInput()
                // If the cursor is not touching a word, or if there is a selection, return right away.
                || mConnection.hasSelection()
                // If we don't know the cursor location, return.
                || mConnection.getExpectedSelectionStart() < 0) {
            mSuggestionStripViewAccessor.setNeutralSuggestionStrip();
            return;
        }
        if (!mConnection.isCursorTouchingWord(settingsValues.mSpacingAndPunctuations, true /* checkTextAfter */)) {
            // Show predictions.
            mWordComposer.setCapitalizedModeAtStartComposingTime(WordComposer.CAPS_MODE_OFF);
            mLatinIME.mHandler.postUpdateSuggestionStrip(SuggestedWords.INPUT_STYLE_RECORRECTION);
            // "unselect" the previous text
            mConnection.finishComposingText();
            return;
        }
        TextRange range = mConnection.getWordRangeAtCursor(settingsValues.mSpacingAndPunctuations, currentKeyboardScript);
        if (null == range) return; // Happens if we don't have an input connection at all
        if (range.length() <= 0) {
            // Race condition, or touching a word in a non-supported script.
            mLatinIME.setNeutralSuggestionStrip();
            mConnection.finishComposingText();
            return;
        }
        // If for some strange reason (editor bug or so) we measure the text before the cursor as
        // longer than what the entire text is supposed to be, the safe thing to do is bail out.
        if (range.mHasUrlSpans) return;
        // If there are links, we don't resume suggestions. Making
        // edits to a linkified text through batch commands would ruin the URL spans, and unless
        // we take very complicated steps to preserve the whole link, we can't do things right so
        // we just do not resume because it's safer.
        if (!isResumableWord(settingsValues, range.mWord.toString())) {
            mSuggestionStripViewAccessor.setNeutralSuggestionStrip();
            // "unselect" the previous text
            mConnection.finishComposingText();
            return;
        }
        if (mEmojiDictionaryFacilitator != null && Character.valueOf(INLINE_EMOJI_SEARCH_MARKER).equals(range.getCharBeforeWord())) {
            // Restart emoji search. Will only expand up to closest word separators, which should work in most cases.
            range = new TextRange(":" + range.mWord, 0, range.length() + 1,
                                  range.getNumberOfCharsInWordBeforeCursor() + 1, false);
            setInlineEmojiSearchAction(true);
        }
        restartSuggestions(range);
    }

    private void restartSuggestions(final TextRange range) {
        final int numberOfCharsInWordBeforeCursor = range.getNumberOfCharsInWordBeforeCursor();
        final int expectedCursorPosition = mConnection.getExpectedSelectionStart();
        if (numberOfCharsInWordBeforeCursor > expectedCursorPosition) return;
        final ArrayList<SuggestedWordInfo> suggestions = new ArrayList<>();
        final String typedWordString = range.mWord.toString();
        final SuggestedWordInfo typedWordInfo = new SuggestedWordInfo(typedWordString,
                "" /* prevWordsContext */, SuggestedWords.MAX_SUGGESTIONS + 1,
                SuggestedWordInfo.KIND_TYPED, Dictionary.DICTIONARY_USER_TYPED,
                SuggestedWordInfo.NOT_AN_INDEX /* indexOfTouchPointOfSecondWord */,
                SuggestedWordInfo.NOT_A_CONFIDENCE /* autoCommitFirstWordConfidence */);
        suggestions.add(typedWordInfo);
        int i = 0;
        for (final SuggestionSpan span : range.getSuggestionSpansAtWord()) {
            for (final String s : span.getSuggestions()) {
                ++i;
                if (!TextUtils.equals(s, typedWordString)) {
                    suggestions.add(new SuggestedWordInfo(s,
                            "" /* prevWordsContext */, SuggestedWords.MAX_SUGGESTIONS - i,
                            SuggestedWordInfo.KIND_RESUMED, Dictionary.DICTIONARY_RESUMED,
                            SuggestedWordInfo.NOT_AN_INDEX /* indexOfTouchPointOfSecondWord */,
                            SuggestedWordInfo.NOT_A_CONFIDENCE
                                    /* autoCommitFirstWordConfidence */));
                }
            }
        }
        final int[] codePoints = StringUtils.toCodePointArray(typedWordString);
        mWordComposer.setComposingWord(codePoints, mLatinIME.getCoordinatesForCurrentKeyboard(codePoints));
        mWordComposer.setCursorPositionWithinWord(typedWordString.codePointCount(0, numberOfCharsInWordBeforeCursor));
        mConnection.setComposingRegion(expectedCursorPosition - numberOfCharsInWordBeforeCursor,
                expectedCursorPosition + range.getNumberOfCharsInWordAfterCursor());
        if (suggestions.size() <= 1) {
            // If there weren't any suggestion spans on this word, suggestions#size() will be 1
            // if shouldIncludeResumedWordInSuggestions is true, 0 otherwise. In this case, we
            // have no useful suggestions, so we will try to compute some for it instead.
<<<<<<< HEAD
            mInputLogicHandler.getSuggestedWords(() -> getSuggestedWords(Suggest.SESSION_ID_TYPING,
                    SuggestedWords.NOT_A_SEQUENCE_NUMBER, this::doShowSuggestionsAndClearAutoCorrectionIndicator));
=======
            mInputLogicHandler.getSuggestedWords(() -> getSuggestedWords(SuggestedWords.INPUT_STYLE_TYPING,
                SuggestedWords.NOT_A_SEQUENCE_NUMBER, this::doShowSuggestionsAndClearAutoCorrectionIndicator));
>>>>>>> f62c0ae0
        } else {
            // We found suggestion spans in the word. We'll create the SuggestedWords out of
            // them, and make willAutoCorrect false. We make typedWordValid false, because the
            // color of the word in the suggestion strip changes according to this parameter,
            // and false gives the correct color.
            final SuggestedWords suggestedWords = new SuggestedWords(suggestions,
                    null /* rawSuggestions */, typedWordInfo, false /* typedWordValid */,
                    false /* willAutoCorrect */, false /* isObsoleteSuggestions */,
                    SuggestedWords.INPUT_STYLE_RECORRECTION, SuggestedWords.NOT_A_SEQUENCE_NUMBER);
            doShowSuggestionsAndClearAutoCorrectionIndicator(suggestedWords);
        }
    }

    private void doShowSuggestionsAndClearAutoCorrectionIndicator(final SuggestedWords suggestedWords) {
        mIsAutoCorrectionIndicatorOn = false;
        mLatinIME.mHandler.setSuggestions(suggestedWords);
    }

    /**
     * Reverts a previous commit with auto-correction.
     * <p>
     * This is triggered upon pressing backspace just after a commit with auto-correction.
     *
     * @param inputTransaction The transaction in progress.
     */
    private void revertCommit(final InputTransaction inputTransaction) {
        final CharSequence originallyTypedWord = mLastComposedWord.mTypedWord;
        final CharSequence committedWord = mLastComposedWord.mCommittedWord;
        final String committedWordString = committedWord.toString();
        final int cancelLength = committedWord.length();
        final String separatorString = mLastComposedWord.mSeparatorString;
        // If our separator is a space, we won't actually commit it,
        // but set the space state to PHANTOM so that a space will be inserted
        // on the next keypress
        final boolean usePhantomSpace = separatorString.equals(Constants.STRING_SPACE);
        // We want java chars, not codepoints for the following.
        final int separatorLength = separatorString.length();
        // TODO: should we check our saved separator against the actual contents of the text view?
        final int deleteLength = cancelLength + separatorLength;
        if (DebugFlags.DEBUG_ENABLED) {
            if (mWordComposer.isComposingWord()) {
                throw new RuntimeException("revertCommit, but we are composing a word");
            }
            final CharSequence wordBeforeCursor =
                    mConnection.getTextBeforeCursor(deleteLength, 0).subSequence(0, cancelLength);
            if (!TextUtils.equals(committedWord, wordBeforeCursor)) {
                throw new RuntimeException("revertCommit check failed: we thought we were "
                        + "reverting \"" + committedWord
                        + "\", but before the cursor we found \"" + wordBeforeCursor + "\"");
            }
        }
        mConnection.deleteTextBeforeCursor(deleteLength);
        if (!TextUtils.isEmpty(committedWord)) {
            unlearnWord(committedWordString, inputTransaction.getMSettingsValues(),
                    Constants.EVENT_REVERT);
        }
        final String stringToCommit = originallyTypedWord +
                (usePhantomSpace ? "" : separatorString);
        final SpannableString textToCommit = new SpannableString(stringToCommit);
        if (committedWord instanceof SpannableString) {
            final SpannableString committedWordWithSuggestionSpans = (SpannableString)committedWord;
            final Object[] spans = committedWordWithSuggestionSpans.getSpans(0,
                    committedWord.length(), Object.class);
            final int lastCharIndex = textToCommit.length() - 1;
            // We will collect all suggestions in the following array.
            final ArrayList<String> suggestions = new ArrayList<>();
            // First, add the committed word to the list of suggestions.
            suggestions.add(committedWordString);
            for (final Object span : spans) {
                // If this is a suggestion span, we check that the word is not the committed word.
                // That should mostly be the case.
                // Given this, we add it to the list of suggestions, otherwise we discard it.
                if (span instanceof final SuggestionSpan suggestionSpan) {
                    for (final String suggestion : suggestionSpan.getSuggestions()) {
                        if (!suggestion.equals(committedWordString)) {
                            suggestions.add(suggestion);
                        }
                    }
                } else {
                    // If this is not a suggestion span, we just add it as is.
                    textToCommit.setSpan(span, 0, lastCharIndex, committedWordWithSuggestionSpans.getSpanFlags(span));
                }
            }
            // Add the suggestion list to the list of suggestions.
            textToCommit.setSpan(new SuggestionSpan(mLatinIME, inputTransaction.getMSettingsValues().mLocale,
                    suggestions.toArray(new String[0]), 0, null),
                    0, lastCharIndex, 0);
        }

        if (inputTransaction.getMSettingsValues().mSpacingAndPunctuations.mCurrentLanguageHasSpaces) {
            mConnection.commitText(textToCommit, 1);
            if (usePhantomSpace) {
                mJustRevertedACommit = true;
                mSpaceState = SpaceState.PHANTOM;
            }
        } else {
            // For languages without spaces, we revert the typed string but the cursor is flush
            // with the typed word, so we need to resume suggestions right away.
            final int[] codePoints = StringUtils.toCodePointArray(stringToCommit);
            mWordComposer.setComposingWord(codePoints, mLatinIME.getCoordinatesForCurrentKeyboard(codePoints));
            setComposingTextInternal(textToCommit, 1);
        }
        // Don't restart suggestion yet. We'll restart if the user deletes the separator.
        mLastComposedWord = LastComposedWord.NOT_A_COMPOSED_WORD;

        // We have a separator between the word and the cursor: we should show predictions.
        inputTransaction.setRequiresUpdateSuggestions();
    }

    /**
     * Factor in auto-caps and manual caps and compute the current caps mode.
     * @param settingsValues the current settings values.
     * @param keyboardShiftMode the current shift mode of the keyboard. See
     *   KeyboardSwitcher#getKeyboardShiftMode() for possible values.
     * @return the actual caps mode the keyboard is in right now.
     */
    private int getActualCapsMode(final SettingsValues settingsValues,
            final int keyboardShiftMode) {
        if (keyboardShiftMode != WordComposer.CAPS_MODE_AUTO_SHIFTED) {
            return keyboardShiftMode;
        }
        final int auto = getCurrentAutoCapsState(settingsValues);
        if (0 != (auto & TextUtils.CAP_MODE_CHARACTERS)) {
            return WordComposer.CAPS_MODE_AUTO_SHIFT_LOCKED;
        }
        if (0 != auto) {
            return WordComposer.CAPS_MODE_AUTO_SHIFTED;
        }
        return WordComposer.CAPS_MODE_OFF;
    }

    /**
     * Gets the current auto-caps state, factoring in the space state.
     * <p>
     * This method tries its best to do this in the most efficient possible manner. It avoids
     * getting text from the editor if possible at all.
     * This is called from the KeyboardSwitcher (through a trampoline in LatinIME) because it
     * needs to know auto caps state to display the right layout.
     *
     * @param settingsValues the relevant settings values
     * @return a caps mode from TextUtils.CAP_MODE_* or Constants.TextUtils.CAP_MODE_OFF.
     */
    public int getCurrentAutoCapsState(final SettingsValues settingsValues) {
        if (!settingsValues.mAutoCap) return Constants.TextUtils.CAP_MODE_OFF;

        final EditorInfo ei = getCurrentInputEditorInfo();
        if (ei == null) return Constants.TextUtils.CAP_MODE_OFF;
        final int inputType = ei.inputType;
        // Warning: this depends on mSpaceState, which may not be the most current value. If
        // mSpaceState gets updated later, whoever called this may need to be told about it.
        return mConnection.getCursorCapsMode(inputType, settingsValues.mSpacingAndPunctuations,
                SpaceState.PHANTOM == mSpaceState);
    }

    public int getCurrentRecapitalizeState() {
        if (!mRecapitalizeStatus.isStarted()
                || !mRecapitalizeStatus.isSetAt(mConnection.getExpectedSelectionStart(),
                        mConnection.getExpectedSelectionEnd())) {
            // Not recapitalizing at the moment
            return RecapitalizeStatus.NOT_A_RECAPITALIZE_MODE;
        }
        return mRecapitalizeStatus.getCurrentMode();
    }

    /**
     * @return the editor info for the current editor
     */
    private EditorInfo getCurrentInputEditorInfo() {
        return mLatinIME.getCurrentInputEditorInfo();
    }

    /**
     * Get n-gram context from the nth previous word before the cursor as context
     * for the suggestion process.
     * @param spacingAndPunctuations the current spacing and punctuations settings.
     * @param nthPreviousWord reverse index of the word to get (1-indexed)
     * @return the information of previous words
     */
    public NgramContext getNgramContextFromNthPreviousWordForSuggestion(
            final SpacingAndPunctuations spacingAndPunctuations, final int nthPreviousWord) {
        if (spacingAndPunctuations.mCurrentLanguageHasSpaces) {
            // If we are typing in a language with spaces we can just look up the previous
            // word information from textview.
            return mConnection.getNgramContextFromNthPreviousWord(spacingAndPunctuations, nthPreviousWord);
        }
        if (LastComposedWord.NOT_A_COMPOSED_WORD == mLastComposedWord) {
            return NgramContext.BEGINNING_OF_SENTENCE;
        }
        return new NgramContext(new NgramContext.WordInfo(mLastComposedWord.mCommittedWord.toString()));
    }

    /**
     * Tests the passed word for resumability.
     * <p>
     * We can resume suggestions on words whose first code point is a word code point (with some
     * nuances: check the code for details).
     *
     * @param settings the current values of the settings.
     * @param word the word to evaluate.
     * @return whether it's fine to resume suggestions on this word.
     */
    private static boolean isResumableWord(final SettingsValues settings, final String word) {
        final int firstCodePoint = word.codePointAt(0);
        return settings.isWordCodePoint(firstCodePoint)
                && Constants.CODE_SINGLE_QUOTE != firstCodePoint
                && Constants.CODE_DASH != firstCodePoint;
    }

    /**
     * @param actionId the action to perform
     */
    private void performEditorAction(final int actionId) {
        mConnection.performEditorAction(actionId);
    }

    /**
     * Perform the processing specific to inputting TLDs.
     * <p>
     * Some keys input a TLD (specifically, the ".com" key) and this warrants some specific
     * processing. First, if this is a TLD, we ignore PHANTOM spaces -- this is done by type
     * of character in onCodeInput, but since this gets inputted as a whole string we need to
     * do it here specifically. Then, if the last character before the cursor is a period, then
     * we cut the dot at the start of ".com". This is because humans tend to type "www.google."
     * and then press the ".com" key and instinctively don't expect to get "www.google..com".
     *
     * @param text the raw text supplied to onTextInput
     * @return the text to actually send to the editor
     */
    private String performSpecificTldProcessingOnTextInput(final String text) {
        if (text.length() <= 1 || text.charAt(0) != Constants.CODE_PERIOD
                || !Character.isLetter(text.charAt(1))) {
            // Not a tld: do nothing.
            return text;
        }
        // We have a TLD (or something that looks like this): make sure we don't add
        // a space even if currently in phantom mode.
        mSpaceState = SpaceState.NONE;
        final int codePointBeforeCursor = mConnection.getCodePointBeforeCursor();
        // If no code point, #getCodePointBeforeCursor returns NOT_A_CODE_POINT.
        if (Constants.CODE_PERIOD == codePointBeforeCursor) {
            return text.substring(1);
        }
        return text;
    }

    /**
     * Handle a press on the settings key.
     */
    private void onSettingsKeyPressed() {
        mLatinIME.displaySettingsDialog();
    }

    /**
     * Resets the whole input state to the starting state.
     * <p>
     * This will clear the composing word, reset the last composed word, clear the suggestion
     * strip and tell the input connection about it so that it can refresh its caches.
     *
     * @param newSelStart the new selection start, in java characters.
     * @param newSelEnd the new selection end, in java characters.
     * @param clearSuggestionStrip whether this method should clear the suggestion strip.
     */
    // TODO: how is this different from startInput ?!
    private void resetEntireInputState(final int newSelStart, final int newSelEnd,
            final boolean clearSuggestionStrip) {
        final boolean shouldFinishComposition = mWordComposer.isComposingWord();
        resetComposingState(true /* alsoResetLastComposedWord */);
        if (clearSuggestionStrip) {
            mSuggestionStripViewAccessor.setNeutralSuggestionStrip();
        }
        mConnection.resetCachesUponCursorMoveAndReturnSuccess(newSelStart, newSelEnd, shouldFinishComposition);
    }

    /**
     * Resets only the composing state.
     * <p>
     * Compare #resetEntireInputState, which also clears the suggestion strip and resets the
     * input connection caches. This only deals with the composing state.
     *
     * @param alsoResetLastComposedWord whether to also reset the last composed word.
     */
    private void resetComposingState(final boolean alsoResetLastComposedWord) {
        mWordComposer.reset();
        setInlineEmojiSearchAction(false);
        if (alsoResetLastComposedWord) {
            mLastComposedWord = LastComposedWord.NOT_A_COMPOSED_WORD;
        }
    }

    /**
     * Make a {@link helium314.keyboard.latin.SuggestedWords} object containing a typed word
     * and obsolete suggestions.
     * See {@link helium314.keyboard.latin.SuggestedWords#getTypedWordAndPreviousSuggestions(
     *      SuggestedWordInfo, helium314.keyboard.latin.SuggestedWords)}.
     * @param typedWordInfo The typed word as a SuggestedWordInfo.
     * @param previousSuggestedWords The previously suggested words.
     * @return Obsolete suggestions with the newly typed word.
     */
    static SuggestedWords retrieveOlderSuggestions(final SuggestedWordInfo typedWordInfo,
            final SuggestedWords previousSuggestedWords) {
        final SuggestedWords oldSuggestedWords = previousSuggestedWords.isPunctuationSuggestions()
                ? SuggestedWords.getEmptyInstance() : previousSuggestedWords;
        final ArrayList<SuggestedWords.SuggestedWordInfo> typedWordAndPreviousSuggestions =
                SuggestedWords.getTypedWordAndPreviousSuggestions(typedWordInfo, oldSuggestedWords);
        return new SuggestedWords(typedWordAndPreviousSuggestions, null /* rawSuggestions */,
                typedWordInfo, false /* typedWordValid */, false /* hasAutoCorrectionCandidate */,
                true /* isObsoleteSuggestions */, oldSuggestedWords.mInputStyle,
                SuggestedWords.NOT_A_SEQUENCE_NUMBER);
    }

    /**
     * @return the current {@link Locale} of the {@link #mDictionaryFacilitator} if available. Otherwise
     * {@link Locale#ROOT}.
     */
    @NonNull
    private Locale getDictionaryFacilitatorLocale() {
        return mDictionaryFacilitator != null ? mDictionaryFacilitator.getCurrentLocale() : Locale.ROOT;
    }

    /**
     * Gets a chunk of text with or the auto-correction indicator underline span as appropriate.
     * <p>
     * This method looks at the old state of the auto-correction indicator to put or not put
     * the underline span as appropriate. It is important to note that this does not correspond
     * exactly to whether this word will be auto-corrected to or not: what's important here is
     * to keep the same indication as before.
     * When we add a new code point to a composing word, we don't know yet if we are going to
     * auto-correct it until the suggestions are computed. But in the mean time, we still need
     * to display the character and to extend the previous underline. To avoid any flickering,
     * the underline should keep the same color it used to have, even if that's not ultimately
     * the correct color for this new word. When the suggestions are finished evaluating, we
     * will call this method again to fix the color of the underline.
     *
     * @param text the text on which to maybe apply the span.
     * @return the same text, with the auto-correction underline span if that's appropriate.
     */
    // TODO: Shouldn't this go in some *Utils class instead?
    private CharSequence getTextWithUnderline(final String text) {
        // TODO: Locale should be determined based on context and the text given.
        return mIsAutoCorrectionIndicatorOn
                ? SuggestionSpanUtilsKt.getTextWithAutoCorrectionIndicatorUnderline(
                        mLatinIME, text, getDictionaryFacilitatorLocale())
                : text;
    }

    /**
     * Sends a DOWN key event followed by an UP key event to the editor.
     * <p>
     * If possible at all, avoid using this method. It causes all sorts of race conditions with
     * the text view because it goes through a different, asynchronous binder. Also, batch edits
     * are ignored for key events. Use the normal software input methods instead.
     *
     * @param keyCode the key code to send inside the key event.
     */
    public void sendDownUpKeyEvent(final int keyCode) {
        sendDownUpKeyEventWithMetaState(keyCode, 0);
    }

    /**
     * Sends a DOWN key event followed by an UP key event to the editor.
     * <p>
     * If possible at all, avoid using this method. It causes all sorts of race conditions with
     * the text view because it goes through a different, asynchronous binder. Also, batch edits
     * are ignored for key events. Use the normal software input methods instead.
     *
     * @param keyCode the key code to send inside the key event.
     * @param metaState the meta state to send inside the key event, e.g. KeyEvent.META_CTRL_ON
     */
    public void sendDownUpKeyEventWithMetaState(final int keyCode, final int metaState) {
        final long eventTime = SystemClock.uptimeMillis();
        mConnection.sendKeyEvent(new KeyEvent(eventTime, eventTime,
                KeyEvent.ACTION_DOWN, keyCode, 0, metaState, KeyCharacterMap.VIRTUAL_KEYBOARD, 0,
                KeyEvent.FLAG_SOFT_KEYBOARD | KeyEvent.FLAG_KEEP_TOUCH_MODE));
        mConnection.sendKeyEvent(new KeyEvent(SystemClock.uptimeMillis(), eventTime,
                KeyEvent.ACTION_UP, keyCode, 0, metaState, KeyCharacterMap.VIRTUAL_KEYBOARD, 0,
                KeyEvent.FLAG_SOFT_KEYBOARD | KeyEvent.FLAG_KEEP_TOUCH_MODE));
    }

    /**
     * Insert an automatic space, if the options allow it.
     * <p>
     * This checks the options and the text before the cursor are appropriate before inserting
     * an automatic space.
     *
     * @param settingsValues the current values of the settings.
     */
    private void insertAutomaticSpaceIfOptionsAndTextAllow(final SettingsValues settingsValues) {
        if (settingsValues.shouldInsertSpacesAutomatically()
                && settingsValues.mSpacingAndPunctuations.mCurrentLanguageHasSpaces
                && !textBeforeCursorMayBeUrlOrSimilar(settingsValues, true)
                && !mConnection.textBeforeCursorLooksLikeURL() // adding this check to textBeforeCursorMayBeUrlOrSimilar might not be wanted for word continuation (see effect on unit tests)
                && !(mConnection.getCodePointBeforeCursor() == Constants.CODE_PERIOD && mConnection.wordBeforeCursorMayBeEmail())
        ) {
            mConnection.commitCodePoint(Constants.CODE_SPACE);
            // todo: why not remove phantom space state?
        }
    }

    private boolean textBeforeCursorMayBeUrlOrSimilar(final SettingsValues settingsValues, final Boolean forAutoSpace) {
        // URL / mail field and no space -> may be URL
        if (InputTypeUtils.isUriOrEmailType(settingsValues.mInputAttributes.mInputType) &&
                // we never want to commit the first part of the url, but we want to insert autospace if text might be a normal word
                (forAutoSpace ? mConnection.nonWordCodePointAndNoSpaceBeforeCursor(settingsValues.mSpacingAndPunctuations) // avoid detecting URL if it could be a word
                : !mConnection.spaceBeforeCursor()))
            return true;
        // already contains a SometimesWordConnector -> may be URL (not so sure, only do with detection enabled
        if (settingsValues.mUrlDetectionEnabled && settingsValues.mSpacingAndPunctuations.containsSometimesWordConnector(mWordComposer.getTypedWord()))
            return true;
        // "://" before typed word -> very much looks like URL
        final CharSequence textBeforeCursor = mConnection.getTextBeforeCursor(mWordComposer.getTypedWord().length() + 3, 0);
        if (textBeforeCursor != null && textBeforeCursor.toString().startsWith("://"))
            return true;
        return false;
    }

    /**
     * Do the final processing after a batch input has ended. This commits the word to the editor.
     * @param settingsValues the current values of the settings.
     * @param suggestedWords suggestedWords to use.
     */
    public void onUpdateTailBatchInputCompleted(final SettingsValues settingsValues,
            final SuggestedWords suggestedWords, final KeyboardSwitcher keyboardSwitcher) {
        final String batchInputText = suggestedWords.isEmpty() ? null : suggestedWords.getWord(0);
        if (TextUtils.isEmpty(batchInputText)) {
            return;
        }
        mConnection.beginBatchEdit();
        if (SpaceState.PHANTOM == mSpaceState) {
            insertAutomaticSpaceIfOptionsAndTextAllow(settingsValues);
            mSpaceState = SpaceState.NONE;
        }
        mWordComposer.setBatchInputWord(batchInputText);
        updateInlineEmojiSearch();
        setComposingTextInternal(batchInputText, 1);
        mConnection.endBatchEdit();
        // Space state must be updated before calling updateShiftState
        if (settingsValues.mAutospaceAfterGestureTyping)
            mSpaceState = SpaceState.PHANTOM;
        keyboardSwitcher.requestUpdatingShiftState(getCurrentAutoCapsState(settingsValues), getCurrentRecapitalizeState());
    }

    /**
     * Commit the typed string to the editor.
     * <p>
     * This is typically called when we should commit the currently composing word without applying
     * auto-correction to it. Typically, we come here upon pressing a separator when the keyboard
     * is configured to not do auto-correction at all (because of the settings or the properties of
     * the editor). In this case, `separatorString' is set to the separator that was pressed.
     * We also come here in a variety of cases with external user action. For example, when the
     * cursor is moved while there is a composition, or when the keyboard is closed, or when the
     * user presses the Send button for an SMS, we don't auto-correct as that would be unexpected.
     * In this case, `separatorString' is set to NOT_A_SEPARATOR.
     *
     * @param settingsValues the current values of the settings.
     * @param separatorString the separator that's causing the commit, or NOT_A_SEPARATOR if none.
     */
    public void commitTyped(final SettingsValues settingsValues, final String separatorString) {
        if (!mWordComposer.isComposingWord()) return;
        final String typedWord = mWordComposer.getTypedWord();
        if (typedWord.length() > 0) {
            final boolean isBatchMode = mWordComposer.isBatchMode();
            commitChosenWord(settingsValues, typedWord, LastComposedWord.COMMIT_TYPE_USER_TYPED_WORD, separatorString);
            StatsUtils.onWordCommitUserTyped(typedWord, isBatchMode);
        }
    }

    /**
     * Commit the current auto-correction.
     * <p>
     * This will commit the best guess of the keyboard regarding what the user meant by typing
     * the currently composing word. The IME computes suggestions and assigns a confidence score
     * to each of them; when it's confident enough in one suggestion, it replaces the typed string
     * by this suggestion at commit time. When it's not confident enough, or when it has no
     * suggestions, or when the settings or environment does not allow for auto-correction, then
     * this method just commits the typed string.
     * Note that if suggestions are currently being computed in the background, this method will
     * block until the computation returns. This is necessary for consistency (it would be very
     * strange if pressing space would commit a different word depending on how fast you press).
     *
     * @param settingsValues the current value of the settings.
     * @param separator the separator that's causing the commit to happen.
     */
    private void commitCurrentAutoCorrection(final SettingsValues settingsValues,
            final String separator, final LatinIME.UIHandler handler) {
        // Complete any pending suggestions query first
        if (handler.hasPendingUpdateSuggestions()) {
            handler.cancelUpdateSuggestionStrip();
            // To know the input style here, we should retrieve the in-flight "update suggestions"
            // message and read its arg1 member here. However, the Handler class does not let
            // us retrieve this message, so we can't do that. But in fact, we notice that
            // we only ever come here when the input style was typing. In the case of batch
            // input, we update the suggestions synchronously when the tail batch comes. Likewise
            // for application-specified completions. As for recorrections, we never auto-correct,
            // so we don't come here either. Hence, the input style is necessarily
            // INPUT_STYLE_TYPING.
            performUpdateSuggestionStripSync(settingsValues, SuggestedWords.INPUT_STYLE_TYPING);
        }
        final SuggestedWordInfo autoCorrectionOrNull = mWordComposer.getAutoCorrectionOrNull();
        final String typedWord = mWordComposer.getTypedWord();
        final String stringToCommit = (autoCorrectionOrNull != null)
                ? autoCorrectionOrNull.mWord : typedWord;
        if (stringToCommit != null) {
            if (TextUtils.isEmpty(typedWord)) {
                throw new RuntimeException("We have an auto-correction but the typed word "
                        + "is empty? Impossible! I must commit suicide.");
            }
            final boolean isBatchMode = mWordComposer.isBatchMode();
            commitChosenWord(settingsValues, stringToCommit, LastComposedWord.COMMIT_TYPE_DECIDED_WORD, separator);
            if (!typedWord.equals(stringToCommit)) {
                // This will make the correction flash for a short while as a visual clue
                // to the user that auto-correction happened. It has no other effect; in particular
                // note that this won't affect the text inside the text field AT ALL: it only makes
                // the segment of text starting at the supplied index and running for the length
                // of the auto-correction flash. At this moment, the "typedWord" argument is
                // ignored by TextView.
                mConnection.commitCorrection(new CorrectionInfo(
                        mConnection.getExpectedSelectionEnd() - stringToCommit.length(),
                        typedWord, stringToCommit));
                String prevWordsContext = (autoCorrectionOrNull != null)
                        ? autoCorrectionOrNull.mPrevWordsContext
                        : "";
                StatsUtils.onAutoCorrection(typedWord, stringToCommit, isBatchMode,
                        mDictionaryFacilitator, prevWordsContext);
                StatsUtils.onWordCommitAutoCorrect(stringToCommit, isBatchMode);
            } else {
                StatsUtils.onWordCommitUserTyped(stringToCommit, isBatchMode);
            }
        }
    }

    /**
     * Commits the chosen word to the text field and saves it for later retrieval.
     *
     * @param settingsValues the current values of the settings.
     * @param chosenWord the word we want to commit.
     * @param commitType the type of the commit, as one of LastComposedWord.COMMIT_TYPE_*
     * @param separatorString the separator that's causing the commit, or NOT_A_SEPARATOR if none.
     */
    private void commitChosenWord(final SettingsValues settingsValues, final String chosenWord,
            final int commitType, final String separatorString) {
        long startTimeMillis = 0;
        if (DebugFlags.DEBUG_ENABLED) {
            startTimeMillis = System.currentTimeMillis();
            Log.d(TAG, "commitChosenWord() : [" + chosenWord + "]");
        }
        // b/21926256
        //      SuggestionSpanUtils.getTextWithSuggestionSpan(mLatinIME, chosenWord,
        //                suggestedWords, locale);
        if (DebugFlags.DEBUG_ENABLED) {
            long runTimeMillis = System.currentTimeMillis() - startTimeMillis;
            Log.d(TAG, "commitChosenWord() : " + runTimeMillis + " ms to run "
                    + "SuggestionSpanUtils.getTextWithSuggestionSpan()");
            startTimeMillis = System.currentTimeMillis();
        }
        // When we are composing word, get n-gram context from the 2nd previous word because the
        // 1st previous word is the word to be committed. Otherwise get n-gram context from the 1st
        // previous word.
        final NgramContext ngramContext = mConnection.getNgramContextFromNthPreviousWord(
                settingsValues.mSpacingAndPunctuations, mWordComposer.isComposingWord() ? 2 : 1);
        if (DebugFlags.DEBUG_ENABLED) {
            long runTimeMillis = System.currentTimeMillis() - startTimeMillis;
            Log.d(TAG, "commitChosenWord() : " + runTimeMillis + " ms to run "
                    + "Connection.getNgramContextFromNthPreviousWord()");
            Log.d(TAG, "commitChosenWord() : NgramContext = " + ngramContext);
            startTimeMillis = System.currentTimeMillis();
        }
        mConnection.commitText(chosenWord, 1);
        if (DebugFlags.DEBUG_ENABLED) {
            long runTimeMillis = System.currentTimeMillis() - startTimeMillis;
            Log.d(TAG, "commitChosenWord() : " + runTimeMillis + " ms to run "
                    + "Connection.commitText");
            startTimeMillis = System.currentTimeMillis();
        }
        // Add the word to the user history dictionary
        performAdditionToUserHistoryDictionary(settingsValues, chosenWord, ngramContext);
        if (DebugFlags.DEBUG_ENABLED) {
            long runTimeMillis = System.currentTimeMillis() - startTimeMillis;
            Log.d(TAG, "commitChosenWord() : " + runTimeMillis + " ms to run "
                    + "performAdditionToUserHistoryDictionary()");
            startTimeMillis = System.currentTimeMillis();
        }
        // TODO: figure out here if this is an auto-correct or if the best word is actually
        // what user typed. Note: currently this is done much later in
        // LastComposedWord#didCommitTypedWord by string equality of the remembered
        // strings.
        mLastComposedWord = mWordComposer.commitWord(commitType, chosenWord, separatorString, ngramContext);
        if (DebugFlags.DEBUG_ENABLED) {
            long runTimeMillis = System.currentTimeMillis() - startTimeMillis;
            Log.d(TAG, "commitChosenWord() : " + runTimeMillis + " ms to run "
                    + "WordComposer.commitWord()");
        }
    }

    /**
     * Retry resetting caches in the rich input connection.
     * <p>
     * When the editor can't be accessed we can't reset the caches, so we schedule a retry.
     * This method handles the retry, and re-schedules a new retry if we still can't access.
     * We only retry up to 5 times before giving up.
     *
     * @param tryResumeSuggestions Whether we should resume suggestions or not.
     * @param remainingTries How many times we may try again before giving up.
     * @return whether true if the caches were successfully reset, false otherwise.
     */
    public boolean retryResetCachesAndReturnSuccess(final boolean tryResumeSuggestions,
            final int remainingTries, final LatinIME.UIHandler handler) {
        final boolean shouldFinishComposition = mConnection.hasSelection()
                || !mConnection.isCursorPositionKnown();
        if (!mConnection.resetCachesUponCursorMoveAndReturnSuccess(
                mConnection.getExpectedSelectionStart(), mConnection.getExpectedSelectionEnd(),
                shouldFinishComposition)) {
            if (0 < remainingTries) {
                handler.postResetCaches(tryResumeSuggestions, remainingTries - 1);
                return false;
            }
            // If remainingTries is 0, we should stop waiting for new tries, however we'll still
            // return true as we need to perform other tasks (for example, loading the keyboard).
        }
        mConnection.tryFixIncorrectCursorPosition();
        if (tryResumeSuggestions) {
            handler.postResumeSuggestions(true /* shouldDelay */);
        }
        return true;
    }

    // we used to provide keyboard, settingsValues and keyboardShiftMode, but every time read it from current instance anyway
    void getSuggestedWords(final int inputStyle, final int sequenceNumber, final OnGetSuggestedWordsCallback callback) {
        final Keyboard keyboard = KeyboardSwitcher.getInstance().getKeyboard();
        if (keyboard == null) {
            callback.onGetSuggestedWords(SuggestedWords.getEmptyInstance());
            return;
        }
        if (isInlineEmojiSearch()) {
            searchForEmojiInline(sequenceNumber, callback);
            return;
        }
        final SettingsValues settingsValues = Settings.getValues();
        mWordComposer.adviseCapitalizedModeBeforeFetchingSuggestions(
                getActualCapsMode(settingsValues, KeyboardSwitcher.getInstance().getKeyboardShiftMode()));
        final SuggestedWords suggestedWords = mSuggest.getSuggestedWords(mWordComposer,
                getNgramContextFromNthPreviousWordForSuggestion(
                        settingsValues.mSpacingAndPunctuations,
                        // Get the word on which we should search the bigrams. If we are composing
                        // a word, it's whatever is *before* the half-committed word in the buffer,
                        // hence 2; if we aren't, we should just skip whitespace if any, so 1.
                        mWordComposer.isComposingWord() ? 2 : 1),
                keyboard,
                settingsValues.mSettingsValuesForSuggestion,
                settingsValues.mAutoCorrectEnabled,
                inputStyle, sequenceNumber);
        callback.onGetSuggestedWords(suggestedWords);
    }

    /**
     * Used as an injection point for each call of
     * {@link RichInputConnection#setComposingText(CharSequence, int)}.
     *
     * <p>Currently using this method is optional and you can still directly call
     * {@link RichInputConnection#setComposingText(CharSequence, int)}, but it is recommended to
     * use this method whenever possible.<p>
     * <p>TODO: Should we move this mechanism to {@link RichInputConnection}?</p>
     *
     * @param newComposingText the composing text to be set
     * @param newCursorPosition the new cursor position
     */
    private void setComposingTextInternal(final CharSequence newComposingText,
            final int newCursorPosition) {
        setComposingTextInternalWithBackgroundColor(newComposingText, newCursorPosition,
                Color.TRANSPARENT, newComposingText.length());
    }

    /**
     * Equivalent to {@link #setComposingTextInternal(CharSequence, int)} except that this method
     * allows to set {@link BackgroundColorSpan} to the composing text with the given color.
     *
     * <p>TODO: Currently the background color is exclusive with the black underline, which is
     * automatically added by the framework. We need to change the framework if we need to have both
     * of them at the same time.</p>
     * <p>TODO: Should we move this method to {@link RichInputConnection}?</p>
     *
     * @param newComposingText the composing text to be set
     * @param newCursorPosition the new cursor position
     * @param backgroundColor the background color to be set to the composing text. Set
     * {@link Color#TRANSPARENT} to disable the background color.
     * @param coloredTextLength the length of text, in Java chars, which should be rendered with
     * the given background color.
     */
    private void setComposingTextInternalWithBackgroundColor(final CharSequence newComposingText,
            final int newCursorPosition, final int backgroundColor, final int coloredTextLength) {
        final CharSequence composingTextToBeSet;
        if (backgroundColor == Color.TRANSPARENT) {
            composingTextToBeSet = newComposingText;
        } else {
            final SpannableString spannable = new SpannableString(newComposingText);
            final BackgroundColorSpan backgroundColorSpan = new BackgroundColorSpan(backgroundColor);
            final int spanLength = Math.min(coloredTextLength, spannable.length());
            spannable.setSpan(backgroundColorSpan, 0, spanLength, Spanned.SPAN_EXCLUSIVE_EXCLUSIVE | Spanned.SPAN_COMPOSING);
            composingTextToBeSet = spannable;
        }
        if (!mConnection.setComposingText(composingTextToBeSet, newCursorPosition))
            // inconsistency in set and found composing text, better cancel composing (should be restarted automatically)
            mWordComposer.reset();
    }

    /**
     * Gets an object allowing private IME commands to be sent to the
     * underlying editor.
     * @return An object for sending private commands to the underlying editor.
     */
    public PrivateCommandPerformer getPrivateCommandPerformer() {
        return mConnection;
    }

    /**
     * Gets the expected index of the first char of the composing span within the editor's text.
     * Returns a negative value in case there appears to be no valid composing span.
     *
     * @see #getComposingLength()
     * @see RichInputConnection#hasSelection()
     * @see RichInputConnection#isCursorPositionKnown()
     * @see RichInputConnection#getExpectedSelectionStart()
     * @see RichInputConnection#getExpectedSelectionEnd()
     * @return The expected index in Java chars of the first char of the composing span.
     */
    // TODO: try and see if we can get rid of this method. Ideally the users of this class should
    // never need to know this.
    public int getComposingStart() {
        if (!mConnection.isCursorPositionKnown() || mConnection.hasSelection()) {
            return -1;
        }
        return mConnection.getExpectedSelectionStart() - mWordComposer.size();
    }

    /**
     * Gets the expected length in Java chars of the composing span.
     * May be 0 if there is no valid composing span.
     * @see #getComposingStart()
     * @return The expected length of the composing span.
     */
    // TODO: try and see if we can get rid of this method. Ideally the users of this class should
    // never need to know this.
    public int getComposingLength() {
        return mWordComposer.size();
    }

    private void updateInlineEmojiSearch() {
        setInlineEmojiSearchAction(isInlineEmojiSearch());
    }

    private boolean isInlineEmojiSearch(int codePoint) {
        return mEmojiDictionaryFacilitator != null && (! mWordComposer.isComposingWord() && codePoint == INLINE_EMOJI_SEARCH_MARKER
            || mWordComposer.isComposingWord() && mWordComposer.getTypedWord().charAt(0) == INLINE_EMOJI_SEARCH_MARKER);
    }

    private void setInlineEmojiSearchAction(boolean on) {
        KeyboardSwitcher keyboardSwitcher = KeyboardSwitcher.getInstance();
        var keyboard = keyboardSwitcher.getKeyboard();
        var internalAction = keyboard != null? keyboard.mId.mInternalAction : null;
        var wasOn = internalAction != null && internalAction.code() == KeyCode.INLINE_EMOJI_SEARCH_DONE;
        if (on != wasOn) {
            keyboardSwitcher.loadKeyboard(mLatinIME.getCurrentInputEditorInfo(), Settings.getValues(), mLatinIME.getCurrentAutoCapsState(),
                                          mLatinIME.getCurrentRecapitalizeState(), on?
                                              new KeyboardLayoutSet.InternalAction(KeyCode.INLINE_EMOJI_SEARCH_DONE, "\uD83D\uDC4D")
                                              : null);
        }
    }

    private void searchForEmojiInline(int sequenceNumber, OnGetSuggestedWordsCallback callback) {
        if (mWordComposer.getTypedWord().length() == 1) {
            callback.onGetSuggestedWords(SuggestedWords.getEmptyInstance());
        } else {
            var input = mWordComposer.getTypedWord().substring(1);
            var suggestions = mEmojiDictionaryFacilitator.getSuggestions(StringUtilsKt.splitOnWhitespace(input));
            var suggestedWordInfos = new ArrayList<SuggestedWordInfo>(suggestions.size());
            for (var suggestion: suggestions) {
                if (StringUtils.mightBeEmoji(suggestion.mWord)) {
                    Suggest.addDebugInfo(suggestion, input);
                    suggestedWordInfos.add(suggestion);
                }
            }
            callback.onGetSuggestedWords(new SuggestedWords(suggestedWordInfos, suggestions.mRawSuggestions, null,
                                         false /* typedWordValid */,
                                        Settings.getValues().mAutoCorrectEnabled && ! mWordComposer.isResumed(),
                                         false /* isObsoleteSuggestions */,
                                         SuggestedWords.INPUT_STYLE_PREDICTION /* avoid dropping the first suggestion */,
                                         sequenceNumber));
        }
    }

    private boolean isInlineEmojiSearch() {
        return mEmojiDictionaryFacilitator != null && mWordComposer.isComposingWord()
                    && mWordComposer.getTypedWord().charAt(0) == INLINE_EMOJI_SEARCH_MARKER;
    }

    public void updateEmojiDictionary(Locale locale) {
        //todo: disable if in full emoji search mode
        if (Settings.getValues().mInlineEmojiSearch && Settings.getValues().needsToLookupSuggestions()) {
            if (mEmojiDictionaryFacilitator == null || ! mEmojiDictionaryFacilitator.isForLocale(locale)) {
                closeEmojiDictionary();
                var dictFile = DictionaryInfoUtils.getCachedDictForLocaleAndType(locale, "emoji", mLatinIME);
                var dictionary = dictFile != null? DictionaryFactory.getDictionary(dictFile, locale) : null;
                mEmojiDictionaryFacilitator = dictionary != null? new SingleDictionaryFacilitator(dictionary) : null;
            }
        } else {
            closeEmojiDictionary();
        }
    }

    private void closeEmojiDictionary() {
        if (mEmojiDictionaryFacilitator != null) {
            mEmojiDictionaryFacilitator.closeDictionaries();
            mEmojiDictionaryFacilitator = null;
        }
    }
}<|MERGE_RESOLUTION|>--- conflicted
+++ resolved
@@ -1237,15 +1237,8 @@
                 //
                 // Note: restartSuggestionsOnWordTouchedByCursor is already called for normal
                 // (non-revert) backspace handling.
-<<<<<<< HEAD
                 if (inputTransaction.getMSettingsValues().needsToLookupSuggestions()
-                        && inputTransaction.getMSettingsValues().mSpacingAndPunctuations.mCurrentLanguageHasSpaces
-                        && !mConnection.isCursorFollowedByWordCharacter(
-                                inputTransaction.getMSettingsValues().mSpacingAndPunctuations)) {
-=======
-                if (inputTransaction.getMSettingsValues().isSuggestionsEnabledPerUserSettings()
                         && inputTransaction.getMSettingsValues().mSpacingAndPunctuations.mCurrentLanguageHasSpaces) {
->>>>>>> f62c0ae0
                     restartSuggestionsOnWordTouchedByCursor(inputTransaction.getMSettingsValues(), currentKeyboardScript);
                 }
                 return;
@@ -1379,15 +1372,8 @@
             }
             if (mConnection.hasSlowInputConnection()) {
                 mSuggestionStripViewAccessor.setNeutralSuggestionStrip();
-<<<<<<< HEAD
             } else if (inputTransaction.getMSettingsValues().needsToLookupSuggestions()
-                    && inputTransaction.getMSettingsValues().mSpacingAndPunctuations.mCurrentLanguageHasSpaces
-                    && !mConnection.isCursorFollowedByWordCharacter(
-                            inputTransaction.getMSettingsValues().mSpacingAndPunctuations)) {
-=======
-            } else if (inputTransaction.getMSettingsValues().isSuggestionsEnabledPerUserSettings()
                     && inputTransaction.getMSettingsValues().mSpacingAndPunctuations.mCurrentLanguageHasSpaces) {
->>>>>>> f62c0ae0
                 restartSuggestionsOnWordTouchedByCursor(inputTransaction.getMSettingsValues(), currentKeyboardScript);
             }
         }
@@ -1822,13 +1808,8 @@
             // If there weren't any suggestion spans on this word, suggestions#size() will be 1
             // if shouldIncludeResumedWordInSuggestions is true, 0 otherwise. In this case, we
             // have no useful suggestions, so we will try to compute some for it instead.
-<<<<<<< HEAD
-            mInputLogicHandler.getSuggestedWords(() -> getSuggestedWords(Suggest.SESSION_ID_TYPING,
-                    SuggestedWords.NOT_A_SEQUENCE_NUMBER, this::doShowSuggestionsAndClearAutoCorrectionIndicator));
-=======
             mInputLogicHandler.getSuggestedWords(() -> getSuggestedWords(SuggestedWords.INPUT_STYLE_TYPING,
                 SuggestedWords.NOT_A_SEQUENCE_NUMBER, this::doShowSuggestionsAndClearAutoCorrectionIndicator));
->>>>>>> f62c0ae0
         } else {
             // We found suggestion spans in the word. We'll create the SuggestedWords out of
             // them, and make willAutoCorrect false. We make typedWordValid false, because the
