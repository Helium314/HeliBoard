/*
 * Copyright (C) 2013 The Android Open Source Project
 * modified
 * SPDX-License-Identifier: Apache-2.0 AND GPL-3.0-only
 */

package helium314.keyboard.latin.inputlogic;

import android.graphics.Color;
import android.os.SystemClock;
import android.text.InputType;
import android.text.SpannableString;
import android.text.Spanned;
import android.text.TextUtils;
import android.text.style.BackgroundColorSpan;
import android.text.style.SuggestionSpan;
import android.view.KeyCharacterMap;
import android.view.KeyEvent;
import android.view.inputmethod.CorrectionInfo;
import android.view.inputmethod.EditorInfo;

import androidx.annotation.NonNull;

import helium314.keyboard.event.Event;
import helium314.keyboard.event.HangulEventDecoder;
import helium314.keyboard.event.InputTransaction;
import helium314.keyboard.keyboard.Keyboard;
import helium314.keyboard.keyboard.KeyboardSwitcher;
import helium314.keyboard.keyboard.internal.keyboard_parser.floris.KeyCode;
import helium314.keyboard.latin.Dictionary;
import helium314.keyboard.latin.DictionaryFacilitator;
import helium314.keyboard.latin.LastComposedWord;
import helium314.keyboard.latin.LatinIME;
import helium314.keyboard.latin.NgramContext;
import helium314.keyboard.latin.RichInputConnection;
import helium314.keyboard.latin.Suggest;
import helium314.keyboard.latin.Suggest.OnGetSuggestedWordsCallback;
import helium314.keyboard.latin.SuggestedWords;
import helium314.keyboard.latin.SuggestedWords.SuggestedWordInfo;
import helium314.keyboard.latin.WordComposer;
import helium314.keyboard.latin.common.Constants;
import helium314.keyboard.latin.common.InputPointers;
import helium314.keyboard.latin.common.StringUtils;
import helium314.keyboard.latin.common.StringUtilsKt;
import helium314.keyboard.latin.common.SuggestionSpanUtilsKt;
import helium314.keyboard.latin.define.DebugFlags;
import helium314.keyboard.latin.settings.SettingsValues;
import helium314.keyboard.latin.settings.SpacingAndPunctuations;
import helium314.keyboard.latin.suggestions.SuggestionStripViewAccessor;
import helium314.keyboard.latin.utils.AsyncResultHolder;
import helium314.keyboard.latin.utils.InputTypeUtils;
import helium314.keyboard.latin.utils.Log;
import helium314.keyboard.latin.utils.RecapitalizeStatus;
import helium314.keyboard.latin.utils.ScriptUtils;
import helium314.keyboard.latin.utils.StatsUtils;
import helium314.keyboard.latin.utils.TextRange;

import java.util.ArrayList;
import java.util.Locale;
import java.util.TreeSet;
import java.util.concurrent.TimeUnit;

/**
 * This class manages the input logic.
 */
public final class InputLogic {
    private static final String TAG = InputLogic.class.getSimpleName();

    // TODO : Remove this member when we can.
    final LatinIME mLatinIME;
    private final SuggestionStripViewAccessor mSuggestionStripViewAccessor;

    @NonNull private InputLogicHandler mInputLogicHandler;

    // TODO : make all these fields private as soon as possible.
    // Current space state of the input method. This can be any of the above constants.
    private int mSpaceState;
    // Never null
    public SuggestedWords mSuggestedWords = SuggestedWords.getEmptyInstance();
    public final Suggest mSuggest;
    private final DictionaryFacilitator mDictionaryFacilitator;

    public LastComposedWord mLastComposedWord = LastComposedWord.NOT_A_COMPOSED_WORD;
    // This has package visibility so it can be accessed from InputLogicHandler.
    /* package */ final WordComposer mWordComposer;
    public final RichInputConnection mConnection;
    private final RecapitalizeStatus mRecapitalizeStatus = new RecapitalizeStatus();

    private int mDeleteCount;
    private long mLastKeyTime;
    public final TreeSet<Long> mCurrentlyPressedHardwareKeys = new TreeSet<>();

    // Keeps track of most recently inserted text (multi-character key) for reverting
    private String mEnteredText;

    // TODO: This boolean is persistent state and causes large side effects at unexpected times.
    // Find a way to remove it for readability.
    private boolean mIsAutoCorrectionIndicatorOn;
    private long mDoubleSpacePeriodCountdownStart;

    // The word being corrected while the cursor is in the middle of the word.
    // Note: This does not have a composing span, so it must be handled separately.
    private String mWordBeingCorrectedByCursor = null;

    private boolean mJustRevertedACommit = false;

    /**
     * Create a new instance of the input logic.
     * @param latinIME the instance of the parent LatinIME. We should remove this when we can.
     * @param suggestionStripViewAccessor an object to access the suggestion strip view.
     * @param dictionaryFacilitator facilitator for getting suggestions and updating user history
     * dictionary.
     */
    public InputLogic(final LatinIME latinIME,
            final SuggestionStripViewAccessor suggestionStripViewAccessor,
            final DictionaryFacilitator dictionaryFacilitator) {
        mLatinIME = latinIME;
        mSuggestionStripViewAccessor = suggestionStripViewAccessor;
        mWordComposer = new WordComposer();
        mConnection = new RichInputConnection(latinIME);
        mInputLogicHandler = InputLogicHandler.NULL_HANDLER;
        mSuggest = new Suggest(dictionaryFacilitator);
        mDictionaryFacilitator = dictionaryFacilitator;
    }

    /**
     * Initializes the input logic for input in an editor.
     * <p>
     * Call this when input starts or restarts in some editor (typically, in onStartInputView).
     *
     * @param combiningSpec the combining spec string for this subtype
     * @param settingsValues the current settings values
     */
    public void startInput(final String combiningSpec, final SettingsValues settingsValues) {
        mEnteredText = null;
        mWordBeingCorrectedByCursor = null;
        mConnection.onStartInput();
        if (!mWordComposer.getTypedWord().isEmpty()) {
            // For messaging apps that offer send button, the IME does not get the opportunity
            // to capture the last word. This block should capture those uncommitted words.
            // The timestamp at which it is captured is not accurate but close enough.
            StatsUtils.onWordCommitUserTyped(mWordComposer.getTypedWord(), mWordComposer.isBatchMode());
        }
        mWordComposer.restartCombining(combiningSpec);
        resetComposingState(true /* alsoResetLastComposedWord */);
        mDeleteCount = 0;
        mSpaceState = SpaceState.NONE;
        mRecapitalizeStatus.disable(); // Do not perform recapitalize until the cursor is moved once
        mCurrentlyPressedHardwareKeys.clear();
        mSuggestedWords = SuggestedWords.getEmptyInstance();
        // In some cases (namely, after rotation of the device) editorInfo.initialSelStart is lying
        // so we try using some heuristics to find out about these and fix them.
        mConnection.tryFixLyingCursorPosition();
        cancelDoubleSpacePeriodCountdown();
        if (InputLogicHandler.NULL_HANDLER == mInputLogicHandler) {
            mInputLogicHandler = new InputLogicHandler(mLatinIME, this);
        } else {
            mInputLogicHandler.reset();
        }
        mConnection.requestCursorUpdates(true, true);
    }

    /**
     * Call this when the subtype changes.
     * @param combiningSpec the spec string for the combining rules
     * @param settingsValues the current settings values
     */
    public void onSubtypeChanged(final String combiningSpec, final SettingsValues settingsValues) {
        finishInput();
        startInput(combiningSpec, settingsValues);
    }

    /**
     * Call this when the orientation changes.
     * @param settingsValues the current values of the settings.
     */
    public void onOrientationChange(final SettingsValues settingsValues) {
        // If !isComposingWord, #commitTyped() is a no-op, but still, it's better to avoid
        // the useless IPC of {begin,end}BatchEdit.
        if (mWordComposer.isComposingWord()) {
            mConnection.beginBatchEdit();
            // If we had a composition in progress, we need to commit the word so that the
            // suggestionsSpan will be added. This will allow resuming on the same suggestions
            // after rotation is finished.
            commitTyped(settingsValues, LastComposedWord.NOT_A_SEPARATOR);
            mConnection.endBatchEdit();
        }
    }

    /**
     * Clean up the input logic after input is finished.
     */
    public void finishInput() {
        if (mWordComposer.isComposingWord()) {
            mConnection.finishComposingText();
            StatsUtils.onWordCommitUserTyped(mWordComposer.getTypedWord(), mWordComposer.isBatchMode());
        }
        resetComposingState(true);
        mInputLogicHandler.reset();
    }

    // Normally this class just gets out of scope after the process ends, but in unit tests, we
    // create several instances of LatinIME in the same process, which results in several
    // instances of InputLogic. This cleans up the associated handler so that tests don't leak
    // handlers.
    public void recycle() {
        final InputLogicHandler inputLogicHandler = mInputLogicHandler;
        mInputLogicHandler = InputLogicHandler.NULL_HANDLER;
        inputLogicHandler.destroy();
        mDictionaryFacilitator.closeDictionaries();
    }

    /**
     * React to a string input.
     * <p>
     * This is triggered by keys that input many characters at once, like the ".com" key or
     * some additional keys for example.
     *
     * @param settingsValues the current values of the settings.
     * @param event the input event containing the data.
     * @return the complete transaction object
     */
    public InputTransaction onTextInput(final SettingsValues settingsValues, final Event event,
            final int keyboardShiftMode, final LatinIME.UIHandler handler) {
        final String rawText = event.getTextToCommit().toString();
        final InputTransaction inputTransaction = new InputTransaction(settingsValues, event,
                SystemClock.uptimeMillis(), mSpaceState,
                getActualCapsMode(settingsValues, keyboardShiftMode));
        mConnection.beginBatchEdit();
        if (mWordComposer.isComposingWord()) {
            commitCurrentAutoCorrection(settingsValues, rawText, handler);
            addToHistoryIfEmoji(rawText, settingsValues); // add emoji after committing text
        } else {
            addToHistoryIfEmoji(rawText, settingsValues); // add emoji before resetting, otherwise lastComposedWord is empty
            resetComposingState(true /* alsoResetLastComposedWord */);
        }
        handler.postUpdateSuggestionStrip(SuggestedWords.INPUT_STYLE_TYPING);
        final String text = performSpecificTldProcessingOnTextInput(rawText);
        if (SpaceState.PHANTOM == mSpaceState) {
            insertAutomaticSpaceIfOptionsAndTextAllow(settingsValues);
        }
        mConnection.commitText(text, 1);
        StatsUtils.onWordCommitUserTyped(mEnteredText, mWordComposer.isBatchMode());
        mConnection.endBatchEdit();
        // Space state must be updated before calling updateShiftState
        mSpaceState = SpaceState.NONE;
        mEnteredText = text;
        mWordBeingCorrectedByCursor = null;
        inputTransaction.setDidAffectContents();
        inputTransaction.requireShiftUpdate(InputTransaction.SHIFT_UPDATE_NOW);
        return inputTransaction;
    }

    /**
     * A suggestion was picked from the suggestion strip.
     * @param settingsValues the current values of the settings.
     * @param suggestionInfo the suggestion info.
     * @param keyboardShiftState the shift state of the keyboard, as returned by
     *     {@link helium314.keyboard.keyboard.KeyboardSwitcher#getKeyboardShiftMode()}
     * @return the complete transaction object
     */
    // Called from {@link SuggestionStripView} through the {@link SuggestionStripView#Listener}
    // interface
    public InputTransaction onPickSuggestionManually(final SettingsValues settingsValues,
            final SuggestedWordInfo suggestionInfo, final int keyboardShiftState,
            final String currentKeyboardScript, final LatinIME.UIHandler handler) {
        final SuggestedWords suggestedWords = mSuggestedWords;
        final String suggestion = suggestionInfo.mWord;
        // If this is a punctuation picked from the suggestion strip, pass it to onCodeInput
        if (suggestion.length() == 1 && suggestedWords.isPunctuationSuggestions()) {
            // We still want to log a suggestion click.
            StatsUtils.onPickSuggestionManually(mSuggestedWords, suggestionInfo, mDictionaryFacilitator);
            // Word separators are suggested before the user inputs something.
            // Rely on onCodeInput to do the complicated swapping/stripping logic consistently.
            final Event event = Event.createPunctuationSuggestionPickedEvent(suggestionInfo);
            return onCodeInput(settingsValues, event, keyboardShiftState, currentKeyboardScript, handler);
        }

        final Event event = Event.createSuggestionPickedEvent(suggestionInfo);
        final InputTransaction inputTransaction = new InputTransaction(settingsValues,
                event, SystemClock.uptimeMillis(), mSpaceState, keyboardShiftState);
        // Manual pick affects the contents of the editor, so we take note of this. It's important
        // for the sequence of language switching.
        inputTransaction.setDidAffectContents();
        mConnection.beginBatchEdit();
        if (SpaceState.PHANTOM == mSpaceState && suggestion.length() > 0
                // In the batch input mode, a manually picked suggested word should just replace
                // the current batch input text and there is no need for a phantom space.
                && !mWordComposer.isBatchMode()
                // when a commit was reverted and user chose a different suggestion, we don't want
                // to insert a space before the picked word
                && !mJustRevertedACommit) {
            final int firstChar = Character.codePointAt(suggestion, 0);
            if (!settingsValues.isWordSeparator(firstChar)
                    || settingsValues.isUsuallyPrecededBySpace(firstChar)) {
                insertAutomaticSpaceIfOptionsAndTextAllow(settingsValues);
            }
        }
        mJustRevertedACommit = false;

        // TODO: We should not need the following branch. We should be able to take the same
        // code path as for other kinds, use commitChosenWord, and do everything normally. We will
        // however need to reset the suggestion strip right away, because we know we can't take
        // the risk of calling commitCompletion twice because we don't know how the app will react.
        if (suggestionInfo.isKindOf(SuggestedWordInfo.KIND_APP_DEFINED)) {
            mSuggestedWords = SuggestedWords.getEmptyInstance();
            mSuggestionStripViewAccessor.setNeutralSuggestionStrip();
            inputTransaction.requireShiftUpdate(InputTransaction.SHIFT_UPDATE_NOW);
            resetComposingState(true /* alsoResetLastComposedWord */);
            mConnection.commitCompletion(suggestionInfo.mApplicationSpecifiedCompletionInfo);
            mConnection.endBatchEdit();
            return inputTransaction;
        }

        commitChosenWord(settingsValues, suggestion, LastComposedWord.COMMIT_TYPE_MANUAL_PICK, LastComposedWord.NOT_A_SEPARATOR);
        mConnection.endBatchEdit();
        // Don't allow cancellation of manual pick
        mLastComposedWord.deactivate();
        // Space state must be updated before calling updateShiftState
        mSpaceState = SpaceState.PHANTOM;
        inputTransaction.requireShiftUpdate(InputTransaction.SHIFT_UPDATE_NOW);

        // If we're not showing the "Touch again to save", then update the suggestion strip.
        // That's going to be predictions (or punctuation suggestions), so INPUT_STYLE_NONE.
        handler.postUpdateSuggestionStrip(SuggestedWords.INPUT_STYLE_NONE);

        StatsUtils.onPickSuggestionManually(mSuggestedWords, suggestionInfo, mDictionaryFacilitator);
        StatsUtils.onWordCommitSuggestionPickedManually(suggestionInfo.mWord, mWordComposer.isBatchMode());
        return inputTransaction;
    }

    /**
     * Consider an update to the cursor position. Evaluate whether this update has happened as
     * part of normal typing or whether it was an explicit cursor move by the user. In any case,
     * do the necessary adjustments.
     * @param oldSelStart old selection start
     * @param oldSelEnd old selection end
     * @param newSelStart new selection start
     * @param newSelEnd new selection end
     * @param settingsValues the current values of the settings.
     * @return whether the cursor has moved as a result of user interaction.
     */
    public boolean onUpdateSelection(final int oldSelStart, final int oldSelEnd,
            final int newSelStart, final int newSelEnd, final SettingsValues settingsValues) {
        if (mConnection.isBelatedExpectedUpdate(oldSelStart, newSelStart, oldSelEnd, newSelEnd)) {
            return false;
        }
        // TODO: the following is probably better done in resetEntireInputState().
        // it should only happen when the cursor moved, and the very purpose of the
        // test below is to narrow down whether this happened or not. Likewise with
        // the call to updateShiftState.
        // We set this to NONE because after a cursor move, we don't want the space
        // state-related special processing to kick in.
        mSpaceState = SpaceState.NONE;

        final boolean selectionChangedOrSafeToReset =
                oldSelStart != newSelStart || oldSelEnd != newSelEnd // selection changed
                || !mWordComposer.isComposingWord(); // safe to reset
        final boolean hasOrHadSelection = (oldSelStart != oldSelEnd || newSelStart != newSelEnd);
        final int moveAmount = newSelStart - oldSelStart;
        // As an added small gift from the framework, it happens upon rotation when there
        // is a selection that we get a wrong cursor position delivered to startInput() that
        // does not get reflected in the oldSel{Start,End} parameters to the next call to
        // onUpdateSelection. In this case, we may have set a composition, and when we're here
        // we realize we shouldn't have. In theory, in this case, selectionChangedOrSafeToReset
        // should be true, but that is if the framework had taken that wrong cursor position
        // into account, which means we have to reset the entire composing state whenever there
        // is or was a selection regardless of whether it changed or not.
        if (hasOrHadSelection || !settingsValues.needsToLookupSuggestions()
                || (selectionChangedOrSafeToReset
                        && !mWordComposer.moveCursorByAndReturnIfInsideComposingWord(moveAmount))) {
            // If we are composing a word and moving the cursor, we would want to set a
            // suggestion span for recorrection to work correctly. Unfortunately, that
            // would involve the keyboard committing some new text, which would move the
            // cursor back to where it was. Latin IME could then fix the position of the cursor
            // again, but the asynchronous nature of the calls results in this wreaking havoc
            // with selection on double tap and the like.
            // Another option would be to send suggestions each time we set the composing
            // text, but that is probably too expensive to do, so we decided to leave things
            // as is.
            // Also, we're posting a resume suggestions message, and this will update the
            // suggestions strip in a few milliseconds, so if we cleared the suggestion strip here
            // we'd have the suggestion strip noticeably janky. To avoid that, we don't clear
            // it here, which means we'll keep outdated suggestions for a split second but the
            // visual result is better.
            resetEntireInputState(newSelStart, newSelEnd, false /* clearSuggestionStrip */);
            // If the user is in the middle of correcting a word, we should learn it before moving
            // the cursor away.
            if (!TextUtils.isEmpty(mWordBeingCorrectedByCursor)) {
                performAdditionToUserHistoryDictionary(settingsValues, mWordBeingCorrectedByCursor,
                        NgramContext.EMPTY_PREV_WORDS_INFO);
            }
        } else {
            // resetEntireInputState calls resetCachesUponCursorMove, but forcing the
            // composition to end. But in all cases where we don't reset the entire input
            // state, we still want to tell the rich input connection about the new cursor
            // position so that it can update its caches.
            mConnection.resetCachesUponCursorMoveAndReturnSuccess(
                    newSelStart, newSelEnd, false /* shouldFinishComposition */);
        }

        // The cursor has been moved : we now accept to perform recapitalization
        mRecapitalizeStatus.enable();
        // We moved the cursor. If we are touching a word, we need to resume suggestion.
        mLatinIME.mHandler.postResumeSuggestions(true /* shouldDelay */);
        // Stop the last recapitalization, if started.
        mRecapitalizeStatus.stop();
        mWordBeingCorrectedByCursor = null;
        return true;
    }

    public boolean moveCursorByAndReturnIfInsideComposingWord(int distance) {
        return mWordComposer.moveCursorByAndReturnIfInsideComposingWord(distance);
    }

    /**
     * React to a code input. It may be a code point to insert, or a symbolic value that influences
     * the keyboard behavior.
     * <p>
     * Typically, this is called whenever a key is pressed on the software keyboard. This is not
     * the entry point for gesture input; see the onBatchInput* family of functions for this.
     *
     * @param settingsValues the current settings values.
     * @param event the event to handle.
     * @param keyboardShiftMode the current shift mode of the keyboard, as returned by
     *     {@link helium314.keyboard.keyboard.KeyboardSwitcher#getKeyboardShiftMode()}
     * @return the complete transaction object
     */
    public InputTransaction onCodeInput(final SettingsValues settingsValues,
            @NonNull final Event event, final int keyboardShiftMode,
            final String currentKeyboardScript, final LatinIME.UIHandler handler) {
        mWordBeingCorrectedByCursor = null;
        mJustRevertedACommit = false;
        final Event processedEvent;
        if (currentKeyboardScript.equals(ScriptUtils.SCRIPT_HANGUL)
                // only use the Hangul chain if codepoint may actually be Hangul
                // todo: this whole hangul-related logic should probably be somewhere else
                // need to use hangul combiner for whitespace, because otherwise the current word
                // seems to get deleted / replaced by space during mConnection.endBatchEdit()
                // similar for functional keys (codePoint -1)
                && (event.getMCodePoint() >= 0x1100 || Character.isWhitespace(event.getMCodePoint()) || event.getMCodePoint() == -1)) {
            mWordComposer.setHangul(true);
            final Event hangulDecodedEvent = HangulEventDecoder.decodeSoftwareKeyEvent(event);
            // todo: here hangul combiner does already consume the event, and appends typed codepoint
            //  to the current word instead of considering the cursor position
            //  position is actually not visible to the combiner, how to fix?
            processedEvent = mWordComposer.processEvent(hangulDecodedEvent);
        } else {
            mWordComposer.setHangul(false);
            processedEvent = mWordComposer.processEvent(event);
        }
        final InputTransaction inputTransaction = new InputTransaction(settingsValues,
                processedEvent, SystemClock.uptimeMillis(), mSpaceState,
                getActualCapsMode(settingsValues, keyboardShiftMode));
        if (processedEvent.getMKeyCode() != KeyCode.DELETE
                || inputTransaction.getMTimestamp() > mLastKeyTime + Constants.LONG_PRESS_MILLISECONDS) {
            mDeleteCount = 0;
        }
        mLastKeyTime = inputTransaction.getMTimestamp();
        mConnection.beginBatchEdit();
        if (!mWordComposer.isComposingWord()) {
            // TODO: is this useful? It doesn't look like it should be done here, but rather after
            // a word is committed.
            mIsAutoCorrectionIndicatorOn = false;
        }

        // TODO: Consolidate the double-space period timer, mLastKeyTime, and the space state.
        if (processedEvent.getMCodePoint() != Constants.CODE_SPACE) {
            cancelDoubleSpacePeriodCountdown();
        }

        Event currentEvent = processedEvent;
        while (null != currentEvent) {
            if (currentEvent.isConsumed()) {
                handleConsumedEvent(currentEvent, inputTransaction);
            } else if (currentEvent.isFunctionalKeyEvent()) {
                handleFunctionalEvent(currentEvent, inputTransaction, currentKeyboardScript, handler);
            } else {
                handleNonFunctionalEvent(currentEvent, inputTransaction, handler);
            }
            currentEvent = currentEvent.getMNextEvent();
        }
        // Try to record the word being corrected when the user enters a word character or
        // the backspace key.
        if (!mConnection.hasSlowInputConnection() && !mWordComposer.isComposingWord()
                && (settingsValues.isWordCodePoint(processedEvent.getMCodePoint())
                    || processedEvent.getMKeyCode() == KeyCode.DELETE)
                ) {
            mWordBeingCorrectedByCursor = getWordAtCursor(settingsValues, currentKeyboardScript);
        }
        if (!inputTransaction.didAutoCorrect() && processedEvent.getMKeyCode() != KeyCode.SHIFT
                && processedEvent.getMKeyCode() != KeyCode.CAPS_LOCK
                && processedEvent.getMKeyCode() != KeyCode.ALPHA_SYMBOL
                && processedEvent.getMKeyCode() != KeyCode.ALPHA
                && processedEvent.getMKeyCode() != KeyCode.SYMBOL)
            mLastComposedWord.deactivate();
        if (KeyCode.DELETE != processedEvent.getMKeyCode()) {
            mEnteredText = null;
        }
        mConnection.endBatchEdit();
        return inputTransaction;
    }

    public void onStartBatchInput(final SettingsValues settingsValues,
            final KeyboardSwitcher keyboardSwitcher, final LatinIME.UIHandler handler) {
        mWordBeingCorrectedByCursor = null;
        mInputLogicHandler.onStartBatchInput();
        handler.showGesturePreviewAndSuggestionStrip(
                SuggestedWords.getEmptyInstance(), false /* dismissGestureFloatingPreviewText */);
        handler.cancelUpdateSuggestionStrip();
        ++mAutoCommitSequenceNumber;
        mConnection.beginBatchEdit();
        if (mWordComposer.isComposingWord()) {
            if (mWordComposer.isCursorFrontOrMiddleOfComposingWord()) {
                // If we are in the middle of a recorrection, we need to commit the recorrection
                // first so that we can insert the batch input at the current cursor position.
                // We also need to unlearn the original word that is now being corrected.
                unlearnWord(mWordComposer.getTypedWord(), settingsValues, Constants.EVENT_BACKSPACE);
                resetEntireInputState(mConnection.getExpectedSelectionStart(), mConnection.getExpectedSelectionEnd(), true);
            } else if (mWordComposer.isSingleLetter()) {
                // We auto-correct the previous (typed, not gestured) string iff it's one character
                // long. The reason for this is, even in the middle of gesture typing, you'll still
                // tap one-letter words and you want them auto-corrected (typically, "i" in English
                // should become "I"). However for any longer word, we assume that the reason for
                // tapping probably is that the word you intend to type is not in the dictionary,
                // so we do not attempt to correct, on the assumption that if that was a dictionary
                // word, the user would probably have gestured instead.
                commitCurrentAutoCorrection(settingsValues, LastComposedWord.NOT_A_SEPARATOR,
                        handler);
            } else {
                commitTyped(settingsValues, LastComposedWord.NOT_A_SEPARATOR);
            }
        }
        final int codePointBeforeCursor = mConnection.getCodePointBeforeCursor();
        if (Character.isLetterOrDigit(codePointBeforeCursor)
                || settingsValues.isUsuallyFollowedBySpace(codePointBeforeCursor)) {
            final boolean autoShiftHasBeenOverriden = keyboardSwitcher.getKeyboardShiftMode() !=
                    getCurrentAutoCapsState(settingsValues);
            mSpaceState = SpaceState.PHANTOM;
            if (!autoShiftHasBeenOverriden) {
                // When we change the space state, we need to update the shift state of the
                // keyboard unless it has been overridden manually. This is happening for example
                // after typing some letters and a period, then gesturing; the keyboard is not in
                // caps mode yet, but since a gesture is starting, it should go in caps mode,
                // unless the user explictly said it should not.
                keyboardSwitcher.requestUpdatingShiftState(getCurrentAutoCapsState(settingsValues),
                        getCurrentRecapitalizeState());
            }
        }
        mConnection.endBatchEdit();
        mWordComposer.setCapitalizedModeAtStartComposingTime(
                getActualCapsMode(settingsValues, keyboardSwitcher.getKeyboardShiftMode()));
    }

    /* The sequence number member is only used in onUpdateBatchInput. It is increased each time
     * auto-commit happens. The reason we need this is, when auto-commit happens we trim the
     * input pointers that are held in a singleton, and to know how much to trim we rely on the
     * results of the suggestion process that is held in mSuggestedWords.
     * However, the suggestion process is asynchronous, and sometimes we may enter the
     * onUpdateBatchInput method twice without having recomputed suggestions yet, or having
     * received new suggestions generated from not-yet-trimmed input pointers. In this case, the
     * mIndexOfTouchPointOfSecondWords member will be out of date, and we must not use it lest we
     * remove an unrelated number of pointers (possibly even more than are left in the input
     * pointers, leading to a crash).
     * To avoid that, we increase the sequence number each time we auto-commit and trim the
     * input pointers, and we do not use any suggested words that have been generated with an
     * earlier sequence number.
     */
    private int mAutoCommitSequenceNumber = 1;
    public void onUpdateBatchInput(final InputPointers batchPointers) {
        mInputLogicHandler.onUpdateBatchInput(batchPointers, mAutoCommitSequenceNumber);
    }

    public void onEndBatchInput(final InputPointers batchPointers) {
        mInputLogicHandler.updateTailBatchInput(batchPointers, mAutoCommitSequenceNumber);
        ++mAutoCommitSequenceNumber;
    }

    public void onCancelBatchInput(final LatinIME.UIHandler handler) {
        mInputLogicHandler.onCancelBatchInput();
        handler.showGesturePreviewAndSuggestionStrip(
                SuggestedWords.getEmptyInstance(), true /* dismissGestureFloatingPreviewText */);
    }

    // TODO: on the long term, this method should become private, but it will be difficult.
    // Especially, how do we deal with InputMethodService.onDisplayCompletions?
    public void setSuggestedWords(final SuggestedWords suggestedWords) {
        if (!suggestedWords.isEmpty()) {
            final SuggestedWordInfo suggestedWordInfo;
            if (suggestedWords.mWillAutoCorrect) {
                suggestedWordInfo = suggestedWords.getInfo(SuggestedWords.INDEX_OF_AUTO_CORRECTION);
            } else {
                // We can't use suggestedWords.getWord(SuggestedWords.INDEX_OF_TYPED_WORD)
                // because it may differ from mWordComposer.mTypedWord.
                suggestedWordInfo = suggestedWords.mTypedWordInfo;
            }
            mWordComposer.setAutoCorrection(suggestedWordInfo);
        }
        mSuggestedWords = suggestedWords;
        final boolean newAutoCorrectionIndicator = suggestedWords.mWillAutoCorrect;

        // Put a blue underline to a word in TextView which will be auto-corrected.
        if (mIsAutoCorrectionIndicatorOn != newAutoCorrectionIndicator && mWordComposer.isComposingWord()) {
            mIsAutoCorrectionIndicatorOn = newAutoCorrectionIndicator;
            final CharSequence textWithUnderline = getTextWithUnderline(mWordComposer.getTypedWord());
            // TODO: when called from an updateSuggestionStrip() call that results from a posted
            // message, this is called outside any batch edit. Potentially, this may result in some
            // janky flickering of the screen, although the display speed makes it unlikely in
            // the practice.
            setComposingTextInternal(textWithUnderline, 1);
        }
    }

    /**
     * Handle a consumed event.
     * <p>
     * Consumed events represent events that have already been consumed, typically by the
     * combining chain.
     *
     * @param event The event to handle.
     * @param inputTransaction The transaction in progress.
     */
    private void handleConsumedEvent(final Event event, final InputTransaction inputTransaction) {
        // A consumed event may have text to commit and an update to the composing state, so
        // we evaluate both. With some combiners, it's possible than an event contains both
        // and we enter both of the following if clauses.
        final CharSequence textToCommit = event.getTextToCommit();
        if (!TextUtils.isEmpty(textToCommit)) {
            mConnection.commitText(textToCommit, 1);
            inputTransaction.setDidAffectContents();
        }
        if (mWordComposer.isComposingWord()) {
            setComposingTextInternal(mWordComposer.getTypedWord(), 1);
            inputTransaction.setDidAffectContents();
            inputTransaction.setRequiresUpdateSuggestions();
        }
    }

    /**
     * Handles the action of pasting content from the clipboard.
     * Retrieves content from the clipboard history manager and commits it to the input connection.
     *
     */
    private void handleClipboardPaste() {
        final String clipboardContent = mLatinIME.getClipboardHistoryManager().retrieveClipboardContent().toString();
        if (!clipboardContent.isEmpty()) {
            mLatinIME.onTextInput(clipboardContent);
        }
    }

    /**
     * Handle a functional key event.
     * <p>
     * A functional event is a special key, like delete, shift, emoji, or the settings key.
     * Non-special keys are those that generate a single code point.
     * This includes all letters, digits, punctuation, separators, emoji. It excludes keys that
     * manage keyboard-related stuff like shift, language switch, settings, layout switch, or
     * any key that results in multiple code points like the ".com" key.
     *
     * @param event The event to handle.
     * @param inputTransaction The transaction in progress.
     */
    private void handleFunctionalEvent(final Event event, final InputTransaction inputTransaction,
            final String currentKeyboardScript, final LatinIME.UIHandler handler) {
        switch (event.getMKeyCode()) {
            case KeyCode.DELETE:
                handleBackspaceEvent(event, inputTransaction, currentKeyboardScript);
                // Backspace is a functional key, but it affects the contents of the editor.
                inputTransaction.setDidAffectContents();
                break;
            case KeyCode.SHIFT:
                performRecapitalization(inputTransaction.getMSettingsValues());
                inputTransaction.requireShiftUpdate(InputTransaction.SHIFT_UPDATE_NOW);
                if (mSuggestedWords.isPrediction()) {
                    inputTransaction.setRequiresUpdateSuggestions();
                }
                // undo phantom space if it's because after punctuation
                // users who want to start a sentence with a lowercase letter may not like it
                if (mSpaceState == SpaceState.PHANTOM
                        && inputTransaction.getMSettingsValues().isUsuallyFollowedBySpace(mConnection.getCodePointBeforeCursor()))
                    mSpaceState = SpaceState.NONE;
                break;
            case KeyCode.SETTINGS:
                onSettingsKeyPressed();
                break;
            case KeyCode.ACTION_NEXT:
                performEditorAction(EditorInfo.IME_ACTION_NEXT);
                break;
            case KeyCode.ACTION_PREVIOUS:
                performEditorAction(EditorInfo.IME_ACTION_PREVIOUS);
                break;
            case KeyCode.LANGUAGE_SWITCH:
                handleLanguageSwitchKey();
                break;
            case KeyCode.CLIPBOARD:
                // Note: If clipboard history is enabled, switching to clipboard keyboard
                // is being handled in {@link KeyboardState#onEvent(Event,int)}.
                // If disabled, current clipboard content is committed.
                if (!inputTransaction.getMSettingsValues().mClipboardHistoryEnabled) {
<<<<<<< HEAD
                    mLatinIME.getClipboardHistoryManager().pasteClipboard();
                }
                break;
            case KeyCode.CLIPBOARD_PASTE:
                mLatinIME.getClipboardHistoryManager().pasteClipboard();
=======
                    handleClipboardPaste();
                }
                break;
            case KeyCode.CLIPBOARD_PASTE:
                handleClipboardPaste();
>>>>>>> 691ae017
                break;
            case KeyCode.SHIFT_ENTER:
                final Event tmpEvent = Event.createSoftwareKeypressEvent(Constants.CODE_ENTER,
                        event.getMKeyCode(), event.getMX(), event.getMY(), event.isKeyRepeat());
                handleNonSpecialCharacterEvent(tmpEvent, inputTransaction, handler);
                // Shift + Enter is treated as a functional key but it results in adding a new
                // line, so that does affect the contents of the editor.
                inputTransaction.setDidAffectContents();
                break;
            case KeyCode.MULTIPLE_CODE_POINTS:
                // added in the hangul branch, createEventChainFromSequence
                // this introduces issues like space being added behind cursor, or input deleting
                // a word, but the keepCursorPosition applyProcessedEvent seems to help here
                mWordComposer.applyProcessedEvent(event, true);
                break;
            case KeyCode.CLIPBOARD_SELECT_ALL:
                mConnection.selectAll();
                break;
            case KeyCode.CLIPBOARD_SELECT_WORD:
                mConnection.selectWord(inputTransaction.getMSettingsValues().mSpacingAndPunctuations, currentKeyboardScript);
                break;
            case KeyCode.CLIPBOARD_COPY:
                mConnection.copyText(true);
                break;
            case KeyCode.CLIPBOARD_COPY_ALL:
                mConnection.copyText(false);
                break;
            case KeyCode.CLIPBOARD_CUT:
                if (mConnection.hasSelection()) {
                    mConnection.copyText(true);
                    // fake delete keypress to remove the text
                    final Event backspaceEvent = LatinIME.createSoftwareKeypressEvent(KeyCode.DELETE,
                            event.getMX(), event.getMY(), event.isKeyRepeat());
                    handleBackspaceEvent(backspaceEvent, inputTransaction, currentKeyboardScript);
                    inputTransaction.setDidAffectContents();
                }
                break;
            case KeyCode.ARROW_LEFT:
                sendDownUpKeyEvent(KeyEvent.KEYCODE_DPAD_LEFT);
                break;
            case KeyCode.ARROW_RIGHT:
                sendDownUpKeyEvent(KeyEvent.KEYCODE_DPAD_RIGHT);
                break;
            case KeyCode.ARROW_UP:
                sendDownUpKeyEvent(KeyEvent.KEYCODE_DPAD_UP);
                break;
            case KeyCode.ARROW_DOWN:
                sendDownUpKeyEvent(KeyEvent.KEYCODE_DPAD_DOWN);
                break;
            case KeyCode.UNDO:
                sendDownUpKeyEventWithMetaState(KeyEvent.KEYCODE_Z, KeyEvent.META_CTRL_ON);
                break;
            case KeyCode.REDO:
                sendDownUpKeyEventWithMetaState(KeyEvent.KEYCODE_Z, KeyEvent.META_CTRL_ON | KeyEvent.META_SHIFT_ON);
                break;
            case KeyCode.MOVE_START_OF_LINE:
                sendDownUpKeyEvent(KeyEvent.KEYCODE_MOVE_HOME);
                break;
            case KeyCode.MOVE_END_OF_LINE:
                sendDownUpKeyEvent(KeyEvent.KEYCODE_MOVE_END);
                break;
            case KeyCode.PAGE_UP:
                sendDownUpKeyEvent(KeyEvent.KEYCODE_PAGE_UP);
                break;
            case KeyCode.PAGE_DOWN:
                sendDownUpKeyEvent(KeyEvent.KEYCODE_PAGE_DOWN);
                break;
            case KeyCode.VOICE_INPUT:
                // switching to shortcut IME, shift state, keyboard,... is handled by LatinIME,
                // {@link KeyboardSwitcher#onEvent(Event)}, or {@link #onPressKey(int,int,boolean)} and {@link #onReleaseKey(int,boolean)}.
                // We need to switch to the shortcut IME. This is handled by LatinIME since the
                // input logic has no business with IME switching.
            case KeyCode.CAPS_LOCK:
            case KeyCode.ALPHA_SYMBOL:
            case KeyCode.ALPHA:
            case KeyCode.SYMBOL:
            case KeyCode.NUMPAD:
            case KeyCode.EMOJI:
            case KeyCode.START_ONE_HANDED_MODE:
            case KeyCode.STOP_ONE_HANDED_MODE:
            case KeyCode.SWITCH_ONE_HANDED_MODE:
                break;
            default:
                throw new RuntimeException("Unknown key code : " + event.getMKeyCode());
        }
    }

    /**
     * Handle an event that is not a functional event.
     * <p>
     * These events are generally events that cause input, but in some cases they may do other
     * things like trigger an editor action.
     *
     * @param event The event to handle.
     * @param inputTransaction The transaction in progress.
     */
    private void handleNonFunctionalEvent(final Event event, final InputTransaction inputTransaction, final LatinIME.UIHandler handler) {
        inputTransaction.setDidAffectContents();
        if (event.getMCodePoint() == Constants.CODE_ENTER) {
            final EditorInfo editorInfo = getCurrentInputEditorInfo();
            final int imeOptionsActionId = InputTypeUtils.getImeOptionsActionIdFromEditorInfo(editorInfo);
            if (InputTypeUtils.IME_ACTION_CUSTOM_LABEL == imeOptionsActionId) {
                // Either we have an actionLabel and we should performEditorAction with
                // actionId regardless of its value.
                performEditorAction(editorInfo.actionId);
            } else if (EditorInfo.IME_ACTION_NONE != imeOptionsActionId) {
                // We didn't have an actionLabel, but we had another action to execute.
                // EditorInfo.IME_ACTION_NONE explicitly means no action. In contrast,
                // EditorInfo.IME_ACTION_UNSPECIFIED is the default value for an action, so it
                // means there should be an action and the app didn't bother to set a specific
                // code for it - presumably it only handles one. It does not have to be treated
                // in any specific way: anything that is not IME_ACTION_NONE should be sent to
                // performEditorAction.
                performEditorAction(imeOptionsActionId);
            } else {
                // No action label, and the action from imeOptions is NONE: this is a regular
                // enter key that should input a carriage return.
                handleNonSpecialCharacterEvent(event, inputTransaction, handler);
            }
        } else {
            handleNonSpecialCharacterEvent(event, inputTransaction, handler);
        }
    }

    /**
     * Handle inputting a code point to the editor.
     * <p>
     * Non-special keys are those that generate a single code point.
     * This includes all letters, digits, punctuation, separators, emoji. It excludes keys that
     * manage keyboard-related stuff like shift, language switch, settings, layout switch, or
     * any key that results in multiple code points like the ".com" key.
     *
     * @param event The event to handle.
     * @param inputTransaction The transaction in progress.
     */
    private void handleNonSpecialCharacterEvent(final Event event,
            final InputTransaction inputTransaction,
            final LatinIME.UIHandler handler) {
        final int codePoint = event.getMCodePoint();
        mSpaceState = SpaceState.NONE;
        final SettingsValues sv = inputTransaction.getMSettingsValues();
        // don't treat separators as for handling URLs and similar
        //  otherwise it would work too, but whenever a separator is entered, the word is not selected
        //  until the next character is entered, and the word is added to history
        //  -> the changing selection would be confusing, and adding partial URLs to history is probably bad
        if (Character.getType(codePoint) == Character.OTHER_SYMBOL
                || (Character.getType(codePoint) == Character.UNASSIGNED && StringUtils.mightBeEmoji(codePoint)) // outdated java doesn't detect some emojis
                || (sv.isWordSeparator(codePoint)
                    && (Character.isWhitespace(codePoint) // whitespace is always a separator
                        || !textBeforeCursorMayBeUrlOrSimilar(sv, false) // if text before is not URL or similar, it's a separator
                        || (codePoint == '/' && mWordComposer.lastChar() == '/') // break composing at 2 consecutive slashes
                    )
                )
        ) {
            handleSeparatorEvent(event, inputTransaction, handler);
            addToHistoryIfEmoji(StringUtils.newSingleCodePointString(codePoint), sv);
        } else {
            if (SpaceState.PHANTOM == inputTransaction.getMSpaceState()) {
                if (mWordComposer.isCursorFrontOrMiddleOfComposingWord()) {
                    // If we are in the middle of a recorrection, we need to commit the recorrection
                    // first so that we can insert the character at the current cursor position.
                    // We also need to unlearn the original word that is now being corrected.
                    unlearnWord(mWordComposer.getTypedWord(), sv, Constants.EVENT_BACKSPACE);
                    resetEntireInputState(mConnection.getExpectedSelectionStart(),
                            mConnection.getExpectedSelectionEnd(), true /* clearSuggestionStrip */);
                } else {
                    commitTyped(sv, LastComposedWord.NOT_A_SEPARATOR);
                }
            }
            handleNonSeparatorEvent(event, sv, inputTransaction);
        }
    }

    private void addToHistoryIfEmoji(final String text, final SettingsValues settingsValues) {
        if (mLastComposedWord == LastComposedWord.NOT_A_COMPOSED_WORD // we want a last composed word, also to avoid storing consecutive emojis
                || mWordComposer.isComposingWord() // emoji will be part of the word in this case, better do nothing
                || !settingsValues.mBigramPredictionEnabled // this is only for next word suggestions, so they need to be enabled
                || settingsValues.mIncognitoModeEnabled
                || !settingsValues.isSuggestionsEnabledPerUserSettings() // see comment in performAdditionToUserHistoryDictionary
                || !StringUtilsKt.isEmoji(text)
        ) return;
        if (mConnection.hasSlowInputConnection()) {
            // Since we don't unlearn when the user backspaces on a slow InputConnection,
            // turn off learning to guard against adding typos that the user later deletes.
            Log.w(TAG, "Skipping learning due to slow InputConnection.");
            return;
        }
        mLastComposedWord = LastComposedWord.NOT_A_COMPOSED_WORD; // avoid storing consecutive emojis

        // commit emoji to dictionary, so it ends up in history and can be suggested as next word
        mDictionaryFacilitator.addToUserHistory(
                text,
                false,
                mConnection.getNgramContextFromNthPreviousWord(settingsValues.mSpacingAndPunctuations, 2),
                (int) TimeUnit.MILLISECONDS.toSeconds(System.currentTimeMillis()),
                settingsValues.mBlockPotentiallyOffensive
        );
    }

    /**
     * Handle a non-separator.
     * @param event The event to handle.
     * @param settingsValues The current settings values.
     * @param inputTransaction The transaction in progress.
     */
    private void handleNonSeparatorEvent(final Event event, final SettingsValues settingsValues,
            final InputTransaction inputTransaction) {
        final int codePoint = event.getMCodePoint();
        // TODO: refactor this method to stop flipping isComposingWord around all the time, and
        // make it shorter (possibly cut into several pieces). Also factor
        // handleNonSpecialCharacterEvent which has the same name as other handle* methods but is
        // not the same.
        boolean isComposingWord = mWordComposer.isComposingWord();

        // if we continue directly after a sometimesWordConnector, restart suggestions for the whole word
        // (only with URL detection and suggestions enabled)
        if (settingsValues.mUrlDetectionEnabled && settingsValues.needsToLookupSuggestions()
                && !isComposingWord && SpaceState.NONE == inputTransaction.getMSpaceState()
                && settingsValues.mSpacingAndPunctuations.isSometimesWordConnector(mConnection.getCodePointBeforeCursor())
                // but not if there are two consecutive sometimesWordConnectors (e.g. "...bla")
                && !settingsValues.mSpacingAndPunctuations.isSometimesWordConnector(mConnection.getCharBeforeBeforeCursor())
                // and not if there is no letter before the separator
                && mConnection.hasLetterBeforeLastSpaceBeforeCursor()
        ) {
            final CharSequence text = mConnection.textBeforeCursorUntilLastWhitespaceOrDoubleSlash();
            final TextRange range = new TextRange(text, 0, text.length(), text.length(), false);
            isComposingWord = true;
            restartSuggestions(range, mConnection.mExpectedSelStart);
        }
        // TODO: remove isWordConnector() and use isUsuallyFollowedBySpace() instead.
        // See onStartBatchInput() to see how to do it.
        if (SpaceState.PHANTOM == inputTransaction.getMSpaceState()
                && !settingsValues.isWordConnector(codePoint)) {
            if (isComposingWord) {
                // Sanity check
                throw new RuntimeException("Should not be composing here");
            }
            insertAutomaticSpaceIfOptionsAndTextAllow(settingsValues);
        }

        if (mWordComposer.isCursorInFrontOfComposingWord()) {
            // we add something in front of the composing word, this is likely for adding something
            // and not for a correction
            // keep composing and don't unlearn word in this case
            resetEntireInputState(mConnection.getExpectedSelectionStart(), mConnection.getExpectedSelectionEnd(), false);
        } else if (mWordComposer.isCursorFrontOrMiddleOfComposingWord()) {
            // If we are in the middle of a recorrection, we need to commit the recorrection
            // first so that we can insert the character at the current cursor position.
            // We also need to unlearn the original word that is now being corrected.
            unlearnWord(mWordComposer.getTypedWord(), inputTransaction.getMSettingsValues(), Constants.EVENT_BACKSPACE);
            resetEntireInputState(mConnection.getExpectedSelectionStart(), mConnection.getExpectedSelectionEnd(), true);
            isComposingWord = false;
        }
        // We want to find out whether to start composing a new word with this character. If so,
        // we need to reset the composing state and switch isComposingWord. The order of the
        // tests is important for good performance.
        // We only start composing if we're not already composing.
        if (!isComposingWord
        // We only start composing if this is a word code point. Essentially that means it's a
        // a letter or a word connector.
                && settingsValues.isWordCodePoint(codePoint)
        // We never go into composing state if suggestions are not requested.
                && settingsValues.needsToLookupSuggestions() &&
        // In languages with spaces, we only start composing a word when we are not already
        // touching a word. In languages without spaces, the above conditions are sufficient.
        // NOTE: If the InputConnection is slow, we skip the text-after-cursor check since it
        // can incur a very expensive getTextAfterCursor() lookup, potentially making the
        // keyboard UI slow and non-responsive.
        // TODO: Cache the text after the cursor so we don't need to go to the InputConnection
        // each time. We are already doing this for getTextBeforeCursor().
                (!settingsValues.mSpacingAndPunctuations.mCurrentLanguageHasSpaces
                        || !mConnection.isCursorTouchingWord(settingsValues.mSpacingAndPunctuations,
                                !mConnection.hasSlowInputConnection() /* checkTextAfter */))) {
            // Reset entirely the composing state anyway, then start composing a new word unless
            // the character is a word connector. The idea here is, word connectors are not
            // separators and they should be treated as normal characters, except in the first
            // position where they should not start composing a word.
            isComposingWord = !settingsValues.mSpacingAndPunctuations.isWordConnector(codePoint);
            // Here we don't need to reset the last composed word. It will be reset
            // when we commit this one, if we ever do; if on the other hand we backspace
            // it entirely and resume suggestions on the previous word, we'd like to still
            // have touch coordinates for it.
            resetComposingState(false /* alsoResetLastComposedWord */);
        }
        if (isComposingWord) {
            mWordComposer.applyProcessedEvent(event);
            // If it's the first letter, make note of auto-caps state
            if (mWordComposer.isSingleLetter()) {
                mWordComposer.setCapitalizedModeAtStartComposingTime(inputTransaction.getMShiftState());
            }
            setComposingTextInternal(getTextWithUnderline(mWordComposer.getTypedWord()), 1);
        } else {
            final boolean swapWeakSpace = tryStripSpaceAndReturnWhetherShouldSwapInstead(event, inputTransaction);

            if (swapWeakSpace && trySwapSwapperAndSpace(event, inputTransaction)) {
                mSpaceState = SpaceState.WEAK;
            } else if ((settingsValues.mInputAttributes.mInputType & InputType.TYPE_MASK_CLASS) != InputType.TYPE_CLASS_TEXT
                    && codePoint >= '0' && codePoint <= '9') {
                // weird issue when committing text: https://github.com/Helium314/HeliBoard/issues/585
                // but at the same time we don't always want to do it for numbers because it might interfere with url detection
                // todo: consider always using sendDownUpKeyEvent for non-text-inputType
                sendDownUpKeyEvent(codePoint - '0' + KeyEvent.KEYCODE_0);
            } else {
                mConnection.commitCodePoint(codePoint);
            }
        }
        inputTransaction.setRequiresUpdateSuggestions();
    }

    /**
     * Handle input of a separator code point.
     * @param event The event to handle.
     * @param inputTransaction The transaction in progress.
     */
    private void handleSeparatorEvent(final Event event, final InputTransaction inputTransaction,
            final LatinIME.UIHandler handler) {
        final int codePoint = event.getMCodePoint();
        final SettingsValues settingsValues = inputTransaction.getMSettingsValues();
        final boolean wasComposingWord = mWordComposer.isComposingWord();
        // We avoid sending spaces in languages without spaces if we were composing.
        final boolean shouldAvoidSendingCode = Constants.CODE_SPACE == codePoint
                && !settingsValues.mSpacingAndPunctuations.mCurrentLanguageHasSpaces
                && wasComposingWord;
        if (mWordComposer.isCursorFrontOrMiddleOfComposingWord()) {
            // If we are in the middle of a recorrection, we need to commit the recorrection
            // first so that we can insert the separator at the current cursor position.
            // We also need to unlearn the original word that is now being corrected.
            unlearnWord(mWordComposer.getTypedWord(), inputTransaction.getMSettingsValues(), Constants.EVENT_BACKSPACE);
            resetEntireInputState(mConnection.getExpectedSelectionStart(),
                    mConnection.getExpectedSelectionEnd(), true /* clearSuggestionStrip */);
        }
        // isComposingWord() may have changed since we stored wasComposing
        if (mWordComposer.isComposingWord()) {
            if (settingsValues.mAutoCorrectEnabled) {
                final String separator = shouldAvoidSendingCode ? LastComposedWord.NOT_A_SEPARATOR
                        : StringUtils.newSingleCodePointString(codePoint);
                commitCurrentAutoCorrection(settingsValues, separator, handler);
                inputTransaction.setDidAutoCorrect();
            } else {
                commitTyped(settingsValues, StringUtils.newSingleCodePointString(codePoint));
            }
        }

        final boolean swapWeakSpace = tryStripSpaceAndReturnWhetherShouldSwapInstead(event, inputTransaction);

        final boolean isInsideDoubleQuoteOrAfterDigit = Constants.CODE_DOUBLE_QUOTE == codePoint
                && mConnection.isInsideDoubleQuoteOrAfterDigit();

        final boolean needsPrecedingSpace;
        if (SpaceState.PHANTOM != inputTransaction.getMSpaceState()) {
            needsPrecedingSpace = false;
        } else if (Constants.CODE_DOUBLE_QUOTE == codePoint) {
            // Double quotes behave like they are usually preceded by space iff we are
            // not inside a double quote or after a digit.
            needsPrecedingSpace = !isInsideDoubleQuoteOrAfterDigit;
        } else if (settingsValues.mSpacingAndPunctuations.isClusteringSymbol(codePoint)
                && settingsValues.mSpacingAndPunctuations.isClusteringSymbol(
                        mConnection.getCodePointBeforeCursor())) {
            needsPrecedingSpace = false;
        } else {
            needsPrecedingSpace = settingsValues.isUsuallyPrecededBySpace(codePoint) || StringUtilsKt.isEmoji(codePoint);
        }

        if (needsPrecedingSpace) {
            insertAutomaticSpaceIfOptionsAndTextAllow(settingsValues);
        }

        if (tryPerformDoubleSpacePeriod(event, inputTransaction)) {
            mSpaceState = SpaceState.DOUBLE;
            inputTransaction.setRequiresUpdateSuggestions();
            StatsUtils.onDoubleSpacePeriod();
        } else if (swapWeakSpace && trySwapSwapperAndSpace(event, inputTransaction)) {
            mSpaceState = SpaceState.SWAP_PUNCTUATION;
            mSuggestionStripViewAccessor.setNeutralSuggestionStrip();
        } else if (Constants.CODE_SPACE == codePoint) {
            if (!mSuggestedWords.isPunctuationSuggestions()) {
                mSpaceState = SpaceState.WEAK;
            }

            startDoubleSpacePeriodCountdown(inputTransaction);
            if (wasComposingWord || mSuggestedWords.isEmpty()) {
                inputTransaction.setRequiresUpdateSuggestions();
            }

            if (!shouldAvoidSendingCode) {
                mConnection.commitCodePoint(codePoint);
            }
        } else {
            if ((SpaceState.PHANTOM == inputTransaction.getMSpaceState()
                    && settingsValues.isUsuallyFollowedBySpace(codePoint))
                    || (Constants.CODE_DOUBLE_QUOTE == codePoint
                            && isInsideDoubleQuoteOrAfterDigit)) {
                // If we are in phantom space state, and the user presses a separator, we want to
                // stay in phantom space state so that the next keypress has a chance to add the
                // space. For example, if I type "Good dat", pick "day" from the suggestion strip
                // then insert a comma and go on to typing the next word, I want the space to be
                // inserted automatically before the next word, the same way it is when I don't
                // input the comma. A double quote behaves like it's usually followed by space if
                // we're inside a double quote.
                // The case is a little different if the separator is a space stripper. Such a
                // separator does not normally need a space on the right (that's the difference
                // between swappers and strippers), so we should not stay in phantom space state if
                // the separator is a stripper. Hence the additional test above.
                mSpaceState = SpaceState.PHANTOM;
            } else
                // mSpaceState is still SpaceState.NONE, but some characters should typically
                // be followed by space. Set phantom space state for such characters if the user
                // enabled the setting and was not composing a word. The latter avoids setting
                // phantom space state when typing decimal numbers, with the drawback of not
                // setting phantom space state after ending a sentence with a non-word.
                if (wasComposingWord
                        && settingsValues.mAutospaceAfterPunctuationEnabled
                        && settingsValues.isUsuallyFollowedBySpace(codePoint)) {
                    mSpaceState = SpaceState.PHANTOM;
            }

            mConnection.commitCodePoint(codePoint);

            // Set punctuation right away. onUpdateSelection will fire but tests whether it is
            // already displayed or not, so it's okay.
            mSuggestionStripViewAccessor.setNeutralSuggestionStrip();
        }

        inputTransaction.requireShiftUpdate(InputTransaction.SHIFT_UPDATE_NOW);
    }

    /**
     * Handle a press on the backspace key.
     * @param event The event to handle.
     * @param inputTransaction The transaction in progress.
     */
    private void handleBackspaceEvent(final Event event, final InputTransaction inputTransaction,
            final String currentKeyboardScript) {
        mSpaceState = SpaceState.NONE;
        mDeleteCount++;

        // In many cases after backspace, we need to update the shift state. Normally we need
        // to do this right away to avoid the shift state being out of date in case the user types
        // backspace then some other character very fast. However, in the case of backspace key
        // repeat, this can lead to flashiness when the cursor flies over positions where the
        // shift state should be updated, so if this is a key repeat, we update after a small delay.
        // Then again, even in the case of a key repeat, if the cursor is at start of text, it
        // can't go any further back, so we can update right away even if it's a key repeat.
        final int shiftUpdateKind = event.isKeyRepeat() && mConnection.getExpectedSelectionStart() > 0
                ? InputTransaction.SHIFT_UPDATE_LATER
                : InputTransaction.SHIFT_UPDATE_NOW;
        inputTransaction.requireShiftUpdate(shiftUpdateKind);

        if (mWordComposer.isCursorFrontOrMiddleOfComposingWord()) {
            // If we are in the middle of a recorrection, we need to commit the recorrection
            // first so that we can remove the character at the current cursor position.
            // We also need to unlearn the original word that is now being corrected.
            unlearnWord(mWordComposer.getTypedWord(), inputTransaction.getMSettingsValues(),
                    Constants.EVENT_BACKSPACE);
            resetEntireInputState(mConnection.getExpectedSelectionStart(),
                    mConnection.getExpectedSelectionEnd(), true /* clearSuggestionStrip */);
            // When we exit this if-clause, mWordComposer.isComposingWord() will return false.
        }
        if (mWordComposer.isComposingWord()) {
            if (mWordComposer.isBatchMode()) {
                final String rejectedSuggestion = mWordComposer.getTypedWord();
                mWordComposer.reset();
                mWordComposer.setRejectedBatchModeSuggestion(rejectedSuggestion);
                if (!TextUtils.isEmpty(rejectedSuggestion)) {
                    unlearnWord(rejectedSuggestion, inputTransaction.getMSettingsValues(),
                            Constants.EVENT_REJECTION);
                }
                StatsUtils.onBackspaceWordDelete(rejectedSuggestion.length());
            } else {
                mWordComposer.applyProcessedEvent(event);
                StatsUtils.onBackspacePressed(1);
            }
            if (mWordComposer.isComposingWord()) {
                setComposingTextInternal(getTextWithUnderline(mWordComposer.getTypedWord()), 1);
            } else {
                mConnection.commitText("", 1);
            }
            inputTransaction.setRequiresUpdateSuggestions();
        } else {
            if (mLastComposedWord.canRevertCommit()) {
                final String lastComposedWord = mLastComposedWord.mTypedWord;
                revertCommit(inputTransaction);
                StatsUtils.onRevertAutoCorrect();
                StatsUtils.onWordCommitUserTyped(lastComposedWord, mWordComposer.isBatchMode());
                // Restart suggestions when backspacing into a reverted word. This is required for
                // the final corrected word to be learned, as learning only occurs when suggestions
                // are active.
                //
                // Note: restartSuggestionsOnWordTouchedByCursor is already called for normal
                // (non-revert) backspace handling.
                if (inputTransaction.getMSettingsValues().isSuggestionsEnabledPerUserSettings()
                        && inputTransaction.getMSettingsValues().mSpacingAndPunctuations.mCurrentLanguageHasSpaces
                        && !mConnection.isCursorFollowedByWordCharacter(
                                inputTransaction.getMSettingsValues().mSpacingAndPunctuations)) {
                    restartSuggestionsOnWordTouchedByCursor(inputTransaction.getMSettingsValues(), currentKeyboardScript);
                }
                return;
            }
            if (mEnteredText != null && mConnection.sameAsTextBeforeCursor(mEnteredText)) {
                // Cancel multi-character input: remove the text we just entered.
                // This is triggered on backspace after a key that inputs multiple characters,
                // like the smiley key or the .com key.
                mConnection.deleteTextBeforeCursor(mEnteredText.length());
                StatsUtils.onDeleteMultiCharInput(mEnteredText.length());
                mEnteredText = null;
                // If we have mEnteredText, then we know that mHasUncommittedTypedChars == false.
                // In addition we know that spaceState is false, and that we should not be
                // reverting any autocorrect at this point. So we can safely return.
                return;
            }
            if (SpaceState.DOUBLE == inputTransaction.getMSpaceState()) {
                cancelDoubleSpacePeriodCountdown();
                if (mConnection.revertDoubleSpacePeriod(inputTransaction.getMSettingsValues().mSpacingAndPunctuations)) {
                    // No need to reset mSpaceState, it has already be done (that's why we
                    // receive it as a parameter)
                    inputTransaction.setRequiresUpdateSuggestions();
                    mWordComposer.setCapitalizedModeAtStartComposingTime(WordComposer.CAPS_MODE_OFF);
                    StatsUtils.onRevertDoubleSpacePeriod();
                    return;
                }
            } else if (SpaceState.SWAP_PUNCTUATION == inputTransaction.getMSpaceState()) {
                if (mConnection.revertSwapPunctuation()) {
                    StatsUtils.onRevertSwapPunctuation();
                    // Likewise
                    return;
                }
            }

            boolean hasUnlearnedWordBeingDeleted = false;

            // No cancelling of commit/double space/swap: we have a regular backspace.
            // We should backspace one char and restart suggestion if at the end of a word.
            if (mConnection.hasSelection()) {
                // If there is a selection, remove it.
                // We also need to unlearn the selected text.
                final CharSequence selection = mConnection.getSelectedText(0 /* 0 for no styles */);
                if (!TextUtils.isEmpty(selection)) {
                    unlearnWord(selection.toString(), inputTransaction.getMSettingsValues(),
                            Constants.EVENT_BACKSPACE);
                    hasUnlearnedWordBeingDeleted = true;
                }
                final int numCharsDeleted = mConnection.getExpectedSelectionEnd()
                        - mConnection.getExpectedSelectionStart();
                mConnection.setSelection(mConnection.getExpectedSelectionEnd(),
                        mConnection.getExpectedSelectionEnd());
                mConnection.deleteTextBeforeCursor(numCharsDeleted);
                StatsUtils.onBackspaceSelectedText(numCharsDeleted);
            } else {
                // There is no selection, just delete one character.
                if (inputTransaction.getMSettingsValues().mInputAttributes.isTypeNull()
                        || Constants.NOT_A_CURSOR_POSITION == mConnection.getExpectedSelectionEnd()) {
                    // There are three possible reasons to send a key event: either the field has
                    // type TYPE_NULL, in which case the keyboard should send events, or we are
                    // running in backward compatibility mode, or we don't know the cursor position.
                    // Before Jelly bean, the keyboard would simulate a hardware keyboard event on
                    // pressing enter or delete. This is bad for many reasons (there are race
                    // conditions with commits) but some applications are relying on this behavior
                    // so we continue to support it for older apps, so we retain this behavior if
                    // the app has target SDK < JellyBean.
                    // As for the case where we don't know the cursor position, it can happen
                    // because of bugs in the framework. But the framework should know, so the next
                    // best thing is to leave it to whatever it thinks is best.
                    sendDownUpKeyEvent(KeyEvent.KEYCODE_DEL);
                    int totalDeletedLength = 1;
                    if (mDeleteCount > Constants.DELETE_ACCELERATE_AT) {
                        // If this is an accelerated (i.e., double) deletion, then we need to
                        // consider unlearning here because we may have already reached
                        // the previous word, and will lose it after next deletion.
                        hasUnlearnedWordBeingDeleted |= unlearnWordBeingDeleted(
                                inputTransaction.getMSettingsValues(), currentKeyboardScript);
                        sendDownUpKeyEvent(KeyEvent.KEYCODE_DEL);
                        totalDeletedLength++;
                    }
                    StatsUtils.onBackspacePressed(totalDeletedLength);
                } else {
                    final int codePointBeforeCursor = mConnection.getCodePointBeforeCursor();
                    if (codePointBeforeCursor == Constants.NOT_A_CODE) {
                        // HACK for backward compatibility with broken apps that haven't realized
                        // yet that hardware keyboards are not the only way of inputting text.
                        // Nothing to delete before the cursor. We should not do anything, but many
                        // broken apps expect something to happen in this case so that they can
                        // catch it and have their broken interface react. If you need the keyboard
                        // to do this, you're doing it wrong -- please fix your app.
                        mConnection.deleteTextBeforeCursor(1);
                        // TODO: Add a new StatsUtils method onBackspaceWhenNoText()
                        return;
                    }
                    final int lengthToDelete = Character.isSupplementaryCodePoint(codePointBeforeCursor)
                            ? mConnection.getCharCountToDeleteBeforeCursor() : 1;
                    mConnection.deleteTextBeforeCursor(lengthToDelete);
                    int totalDeletedLength = lengthToDelete;
                    if (mDeleteCount > Constants.DELETE_ACCELERATE_AT) {
                        // If this is an accelerated (i.e., double) deletion, then we need to
                        // consider unlearning here because we may have already reached
                        // the previous word, and will lose it after next deletion.
                        hasUnlearnedWordBeingDeleted |= unlearnWordBeingDeleted(
                                inputTransaction.getMSettingsValues(), currentKeyboardScript);
                        final int codePointBeforeCursorToDeleteAgain =
                                mConnection.getCodePointBeforeCursor();
                        if (codePointBeforeCursorToDeleteAgain != Constants.NOT_A_CODE) {
                            final int lengthToDeleteAgain = Character.isSupplementaryCodePoint(codePointBeforeCursorToDeleteAgain)
                                    ? mConnection.getCharCountToDeleteBeforeCursor() : 1;
                            mConnection.deleteTextBeforeCursor(lengthToDeleteAgain);
                            totalDeletedLength += lengthToDeleteAgain;
                        }
                    }
                    StatsUtils.onBackspacePressed(totalDeletedLength);
                }
            }
            if (!hasUnlearnedWordBeingDeleted) {
                // Consider unlearning the word being deleted (if we have not done so already).
                unlearnWordBeingDeleted(
                        inputTransaction.getMSettingsValues(), currentKeyboardScript);
            }
            if (mConnection.hasSlowInputConnection()) {
                mSuggestionStripViewAccessor.setNeutralSuggestionStrip();
            } else if (inputTransaction.getMSettingsValues().isSuggestionsEnabledPerUserSettings()
                    && inputTransaction.getMSettingsValues().mSpacingAndPunctuations.mCurrentLanguageHasSpaces
                    && !mConnection.isCursorFollowedByWordCharacter(
                            inputTransaction.getMSettingsValues().mSpacingAndPunctuations)) {
                restartSuggestionsOnWordTouchedByCursor(inputTransaction.getMSettingsValues(), currentKeyboardScript);
            }
        }
    }

    String getWordAtCursor(final SettingsValues settingsValues, final String currentKeyboardScript) {
        if (!mConnection.hasSelection()
                && settingsValues.isSuggestionsEnabledPerUserSettings()
                && settingsValues.mSpacingAndPunctuations.mCurrentLanguageHasSpaces) {
            final TextRange range = mConnection.getWordRangeAtCursor(
                    settingsValues.mSpacingAndPunctuations,
                    currentKeyboardScript, false);
            if (range != null) {
                return range.mWord.toString();
            }
        }
        return "";
    }

    boolean unlearnWordBeingDeleted(
            final SettingsValues settingsValues, final String currentKeyboardScript) {
        if (mConnection.hasSlowInputConnection()) {
            // TODO: Refactor unlearning so that it does not incur any extra calls
            // to the InputConnection. That way it can still be performed on a slow
            // InputConnection.
            Log.w(TAG, "Skipping unlearning due to slow InputConnection.");
            return false;
        }
        // If we just started backspacing to delete a previous word (but have not
        // entered the composing state yet), unlearn the word.
        // TODO: Consider tracking whether or not this word was typed by the user.
        if (!mConnection.isCursorFollowedByWordCharacter(settingsValues.mSpacingAndPunctuations)) {
            final String wordBeingDeleted = getWordAtCursor(settingsValues, currentKeyboardScript);
            if (!TextUtils.isEmpty(wordBeingDeleted)) {
                unlearnWord(wordBeingDeleted, settingsValues, Constants.EVENT_BACKSPACE);
                return true;
            }
        }
        return false;
    }

    void unlearnWord(final String word, final SettingsValues settingsValues, final int eventType) {
        final NgramContext ngramContext = mConnection.getNgramContextFromNthPreviousWord(settingsValues.mSpacingAndPunctuations, 2);
        final long timeStampInSeconds = TimeUnit.MILLISECONDS.toSeconds(System.currentTimeMillis());
        mDictionaryFacilitator.unlearnFromUserHistory(word, ngramContext, timeStampInSeconds, eventType);
    }

    /**
     * Handle a press on the language switch key (the "globe key")
     */
    private void handleLanguageSwitchKey() {
        mLatinIME.switchToNextSubtype();
    }

    /**
     * Swap a space with a space-swapping punctuation sign.
     * <p>
     * This method will check that there are two characters before the cursor and that the first
     * one is a space before it does the actual swapping.
     * @param event The event to handle.
     * @param inputTransaction The transaction in progress.
     * @return true if the swap has been performed, false if it was prevented by preliminary checks.
     */
    private boolean trySwapSwapperAndSpace(final Event event,
            final InputTransaction inputTransaction) {
        final int codePointBeforeCursor = mConnection.getCodePointBeforeCursor();
        if (Constants.CODE_SPACE != codePointBeforeCursor) {
            return false;
        }
        mConnection.deleteTextBeforeCursor(1);
        final String text = event.getTextToCommit() + " ";
        mConnection.commitText(text, 1);
        inputTransaction.requireShiftUpdate(InputTransaction.SHIFT_UPDATE_NOW);
        return true;
    }

    /*
     * Strip a trailing space if necessary and returns whether it's a swap weak space situation.
     * @param event The event to handle.
     * @param inputTransaction The transaction in progress.
     * @return whether we should swap the space instead of removing it.
     */
    private boolean tryStripSpaceAndReturnWhetherShouldSwapInstead(final Event event,
            final InputTransaction inputTransaction) {
        final int codePoint = event.getMCodePoint();
        final boolean isFromSuggestionStrip = event.isSuggestionStripPress();
        if (Constants.CODE_ENTER == codePoint &&
                SpaceState.SWAP_PUNCTUATION == inputTransaction.getMSpaceState()) {
            mConnection.removeTrailingSpace();
            return false;
        }
        if ((SpaceState.WEAK == inputTransaction.getMSpaceState()
                || SpaceState.SWAP_PUNCTUATION == inputTransaction.getMSpaceState())
                && isFromSuggestionStrip) {
            if (inputTransaction.getMSettingsValues().isUsuallyPrecededBySpace(codePoint)) {
                return false;
            }
            if (inputTransaction.getMSettingsValues().isUsuallyFollowedBySpace(codePoint)) {
                return true;
            }
            mConnection.removeTrailingSpace();
        }
        return false;
    }

    public void startDoubleSpacePeriodCountdown(final InputTransaction inputTransaction) {
        mDoubleSpacePeriodCountdownStart = inputTransaction.getMTimestamp();
    }

    public void cancelDoubleSpacePeriodCountdown() {
        mDoubleSpacePeriodCountdownStart = 0;
    }

    public boolean isDoubleSpacePeriodCountdownActive(final InputTransaction inputTransaction) {
        return inputTransaction.getMTimestamp() - mDoubleSpacePeriodCountdownStart
                < inputTransaction.getMSettingsValues().mDoubleSpacePeriodTimeout;
    }

    /**
     * Apply the double-space-to-period transformation if applicable.
     * <p>
     * The double-space-to-period transformation means that we replace two spaces with a
     * period-space sequence of characters. This typically happens when the user presses space
     * twice in a row quickly.
     * This method will check that the double-space-to-period is active in settings, that the
     * two spaces have been input close enough together, that the typed character is a space
     * and that the previous character allows for the transformation to take place. If all of
     * these conditions are fulfilled, this method applies the transformation and returns true.
     * Otherwise, it does nothing and returns false.
     *
     * @param event The event to handle.
     * @param inputTransaction The transaction in progress.
     * @return true if we applied the double-space-to-period transformation, false otherwise.
     */
    private boolean tryPerformDoubleSpacePeriod(final Event event,
            final InputTransaction inputTransaction) {
        // Check the setting, the typed character and the countdown. If any of the conditions is
        // not fulfilled, return false.
        if (!inputTransaction.getMSettingsValues().mUseDoubleSpacePeriod
                || Constants.CODE_SPACE != event.getMCodePoint()
                || !isDoubleSpacePeriodCountdownActive(inputTransaction)) {
            return false;
        }
        // We only do this when we see one space and an accepted code point before the cursor.
        // The code point may be a surrogate pair but the space may not, so we need 3 chars.
        final CharSequence lastTwo = mConnection.getTextBeforeCursor(3, 0);
        if (null == lastTwo) return false;
        final int length = lastTwo.length();
        if (length < 2) return false;
        if (lastTwo.charAt(length - 1) != Constants.CODE_SPACE) {
            return false;
        }
        // We know there is a space in pos -1, and we have at least two chars. If we have only two
        // chars, isSurrogatePairs can't return true as charAt(1) is a space, so this is fine.
        final int firstCodePoint = Character.isSurrogatePair(lastTwo.charAt(0), lastTwo.charAt(1))
                        ? Character.codePointAt(lastTwo, length - 3)
                        : lastTwo.charAt(length - 2);
        if (canBeFollowedByDoubleSpacePeriod(firstCodePoint)) {
            cancelDoubleSpacePeriodCountdown();
            mConnection.deleteTextBeforeCursor(1);
            final String textToInsert = inputTransaction.getMSettingsValues().mSpacingAndPunctuations
                    .mSentenceSeparatorAndSpace;
            mConnection.commitText(textToInsert, 1);
            inputTransaction.requireShiftUpdate(InputTransaction.SHIFT_UPDATE_NOW);
            inputTransaction.setRequiresUpdateSuggestions();
            return true;
        }
        return false;
    }

    /**
     * Returns whether this code point can be followed by the double-space-to-period transformation.
     * <p>
     * See #maybeDoubleSpaceToPeriod for details.
     * Generally, most word characters can be followed by the double-space-to-period transformation,
     * while most punctuation can't. Some punctuation however does allow for this to take place
     * after them, like the closing parenthesis for example.
     *
     * @param codePoint the code point after which we may want to apply the transformation
     * @return whether it's fine to apply the transformation after this code point.
     */
    private static boolean canBeFollowedByDoubleSpacePeriod(final int codePoint) {
        // TODO: This should probably be a blacklist rather than a whitelist.
        // TODO: This should probably be language-dependant...
        return Character.isLetterOrDigit(codePoint)
                || codePoint == Constants.CODE_SINGLE_QUOTE
                || codePoint == Constants.CODE_DOUBLE_QUOTE
                || codePoint == Constants.CODE_CLOSING_PARENTHESIS
                || codePoint == Constants.CODE_CLOSING_SQUARE_BRACKET
                || codePoint == Constants.CODE_CLOSING_CURLY_BRACKET
                || codePoint == Constants.CODE_CLOSING_ANGLE_BRACKET
                || codePoint == Constants.CODE_PLUS
                || codePoint == Constants.CODE_PERCENT
                || Character.getType(codePoint) == Character.OTHER_SYMBOL;
    }

    /**
     * Performs a recapitalization event.
     * @param settingsValues The current settings values.
     */
    private void performRecapitalization(final SettingsValues settingsValues) {
        if (!mConnection.hasSelection() || !mRecapitalizeStatus.mIsEnabled()) {
            return; // No selection or recapitalize is disabled for now
        }
        final int selectionStart = mConnection.getExpectedSelectionStart();
        final int selectionEnd = mConnection.getExpectedSelectionEnd();
        final int numCharsSelected = selectionEnd - selectionStart;
        if (numCharsSelected > Constants.MAX_CHARACTERS_FOR_RECAPITALIZATION) {
            // We bail out if we have too many characters for performance reasons. We don't want
            // to suck possibly multiple-megabyte data.
            return;
        }
        // If we have a recapitalize in progress, use it; otherwise, start a new one.
        if (!mRecapitalizeStatus.isStarted()
                || !mRecapitalizeStatus.isSetAt(selectionStart, selectionEnd)) {
            final CharSequence selectedText =
                    mConnection.getSelectedText(0 /* flags, 0 for no styles */);
            if (TextUtils.isEmpty(selectedText)) return; // Race condition with the input connection
            mRecapitalizeStatus.start(selectionStart, selectionEnd, selectedText.toString(),
                    settingsValues.mLocale,
                    settingsValues.mSpacingAndPunctuations.mSortedWordSeparators);
            // We trim leading and trailing whitespace.
            mRecapitalizeStatus.trim();
        }
        mConnection.finishComposingText();
        mRecapitalizeStatus.rotate();
        mConnection.setSelection(selectionEnd, selectionEnd);
        mConnection.deleteTextBeforeCursor(numCharsSelected);
        mConnection.commitText(mRecapitalizeStatus.getRecapitalizedString(), 0);
        mConnection.setSelection(mRecapitalizeStatus.getNewCursorStart(),
                mRecapitalizeStatus.getNewCursorEnd());
    }

    private void performAdditionToUserHistoryDictionary(final SettingsValues settingsValues,
            final String suggestion, @NonNull final NgramContext ngramContext) {
        // If correction is not enabled, we don't add words to the user history dictionary.
        // That's to avoid unintended additions in some sensitive fields, or fields that
        // expect to receive non-words.
        // mInputTypeNoAutoCorrect changed to !isSuggestionsEnabledPerUserSettings because this was cancelling learning way too often
        if (!settingsValues.isSuggestionsEnabledPerUserSettings() || settingsValues.mIncognitoModeEnabled || TextUtils.isEmpty(suggestion))
            return;
        final boolean wasAutoCapitalized = mWordComposer.wasAutoCapitalized() && !mWordComposer.isMostlyCaps();
        final String word = stripWordSeparatorsFromEnd(suggestion, settingsValues);
        if (mConnection.hasSlowInputConnection()) {
            // Since we don't unlearn when the user backspaces on a slow InputConnection,
            // turn off learning to guard against adding typos that the user later deletes.
            Log.w(TAG, "Skipping learning due to slow InputConnection.");
            // but we still want to adjust confidences for multilingual typing
            mDictionaryFacilitator.adjustConfidences(word, wasAutoCapitalized);
            return;
        }
        final int timeStampInSeconds = (int)TimeUnit.MILLISECONDS.toSeconds(System.currentTimeMillis());
        mDictionaryFacilitator.addToUserHistory(word, wasAutoCapitalized, ngramContext,
                timeStampInSeconds, settingsValues.mBlockPotentiallyOffensive);
    }

    // strip word separators from end (may be necessary for urls, e.g. when the user has typed
    //  "go to example.com, and" -> we don't want the ",")
    private String stripWordSeparatorsFromEnd(final String word, final SettingsValues settingsValues) {
        final String result;
        if (settingsValues.mSpacingAndPunctuations.isWordSeparator(word.codePointBefore(word.length()))) {
            int endIndex = word.length() - 1;
            while (endIndex != 0 && settingsValues.mSpacingAndPunctuations.isWordSeparator(word.codePointBefore(endIndex)))
                --endIndex;
            result = (endIndex > 0) ? word.substring(0, endIndex) : word;
        } else
            result = word;
        return result;
    }

    public void performUpdateSuggestionStripSync(final SettingsValues settingsValues, final int inputStyle) {
        long startTimeMillis = 0;
        if (DebugFlags.DEBUG_ENABLED) {
            startTimeMillis = System.currentTimeMillis();
            Log.d(TAG, "performUpdateSuggestionStripSync()");
        }
        // Check if we have a suggestion engine attached.
        if (!settingsValues.needsToLookupSuggestions()) {
            if (mWordComposer.isComposingWord()) {
                Log.w(TAG, "Called updateSuggestionsOrPredictions but suggestions were not "
                        + "requested!");
            }
            // Clear the suggestions strip.
            mSuggestionStripViewAccessor.showSuggestionStrip(SuggestedWords.getEmptyInstance());
            return;
        }

        if (!mWordComposer.isComposingWord() && !settingsValues.mBigramPredictionEnabled) {
            mSuggestionStripViewAccessor.setNeutralSuggestionStrip();
            return;
        }

        final AsyncResultHolder<SuggestedWords> holder = new AsyncResultHolder<>("Suggest");
        mInputLogicHandler.getSuggestedWords(inputStyle, SuggestedWords.NOT_A_SEQUENCE_NUMBER,
                suggestedWords -> {
                    final String typedWordString = mWordComposer.getTypedWord();
                    final SuggestedWordInfo typedWordInfo = new SuggestedWordInfo(
                            typedWordString, "" /* prevWordsContext */,
                            SuggestedWordInfo.MAX_SCORE,
                            SuggestedWordInfo.KIND_TYPED, Dictionary.DICTIONARY_USER_TYPED,
                            SuggestedWordInfo.NOT_AN_INDEX /* indexOfTouchPointOfSecondWord */,
                            SuggestedWordInfo.NOT_A_CONFIDENCE);
                    // Show new suggestions if we have at least one. Otherwise keep the old
                    // suggestions with the new typed word. Exception: if the length of the
                    // typed word is <= 1 (after a deletion typically) we clear old suggestions.
                    if (suggestedWords.size() > 1 || typedWordString.length() <= 1) {
                        holder.set(suggestedWords);
                    } else {
                        holder.set(retrieveOlderSuggestions(typedWordInfo, mSuggestedWords));
                    }
                }
        );

        // This line may cause the current thread to wait.
        final SuggestedWords suggestedWords = holder.get(null,
                Constants.GET_SUGGESTED_WORDS_TIMEOUT);
        if (suggestedWords != null) {
            mSuggestionStripViewAccessor.showSuggestionStrip(suggestedWords);
        }
        if (DebugFlags.DEBUG_ENABLED) {
            long runTimeMillis = System.currentTimeMillis() - startTimeMillis;
            Log.d(TAG, "performUpdateSuggestionStripSync() : " + runTimeMillis + " ms to finish");
        }
    }

    /**
     * Check if the cursor is touching a word. If so, restart suggestions on this word, else
     * do nothing.
     *
     * @param settingsValues the current values of the settings.
     */
    public void restartSuggestionsOnWordTouchedByCursor(final SettingsValues settingsValues,
            // TODO: remove this argument, put it into settingsValues
            final String currentKeyboardScript) {
        // HACK: We may want to special-case some apps that exhibit bad behavior in case of
        // recorrection. This is a temporary, stopgap measure that will be removed later.
        // TODO: remove this.
        if (!settingsValues.mSpacingAndPunctuations.mCurrentLanguageHasSpaces
                // If no suggestions are requested, don't try restarting suggestions.
                || !settingsValues.needsToLookupSuggestions()
                // If we are currently in a batch input, we must not resume suggestions, or the result
                // of the batch input will replace the new composition. This may happen in the corner case
                // that the app moves the cursor on its own accord during a batch input.
                || mInputLogicHandler.isInBatchInput()
                // If the cursor is not touching a word, or if there is a selection, return right away.
                || mConnection.hasSelection()
                // If we don't know the cursor location, return.
                || mConnection.getExpectedSelectionStart() < 0) {
            mSuggestionStripViewAccessor.setNeutralSuggestionStrip();
            return;
        }
        final int expectedCursorPosition = mConnection.getExpectedSelectionStart();
        if (!mConnection.isCursorTouchingWord(settingsValues.mSpacingAndPunctuations, true /* checkTextAfter */)) {
            // Show predictions.
            mWordComposer.setCapitalizedModeAtStartComposingTime(WordComposer.CAPS_MODE_OFF);
            mLatinIME.mHandler.postUpdateSuggestionStrip(SuggestedWords.INPUT_STYLE_RECORRECTION);
            // "unselect" the previous text
            mConnection.finishComposingText();
            return;
        }
        final TextRange range =
                mConnection.getWordRangeAtCursor(settingsValues.mSpacingAndPunctuations, currentKeyboardScript, true);
        if (null == range) return; // Happens if we don't have an input connection at all
        if (range.length() <= 0) {
            // Race condition, or touching a word in a non-supported script.
            mLatinIME.setNeutralSuggestionStrip();
            mConnection.finishComposingText();
            return;
        }
        // If for some strange reason (editor bug or so) we measure the text before the cursor as
        // longer than what the entire text is supposed to be, the safe thing to do is bail out.
        if (range.mHasUrlSpans) return;
        // If there are links, we don't resume suggestions. Making
        // edits to a linkified text through batch commands would ruin the URL spans, and unless
        // we take very complicated steps to preserve the whole link, we can't do things right so
        // we just do not resume because it's safer.
        if (!isResumableWord(settingsValues, range.mWord.toString())) {
            mSuggestionStripViewAccessor.setNeutralSuggestionStrip();
            // "unselect" the previous text
            mConnection.finishComposingText();
            return;
        }
        restartSuggestions(range, expectedCursorPosition);
    }

    private void restartSuggestions(final TextRange range, final int expectedCursorPosition) {
        final int numberOfCharsInWordBeforeCursor = range.getNumberOfCharsInWordBeforeCursor();
        if (numberOfCharsInWordBeforeCursor > expectedCursorPosition) return;
        final ArrayList<SuggestedWordInfo> suggestions = new ArrayList<>();
        final String typedWordString = range.mWord.toString();
        final SuggestedWordInfo typedWordInfo = new SuggestedWordInfo(typedWordString,
                "" /* prevWordsContext */, SuggestedWords.MAX_SUGGESTIONS + 1,
                SuggestedWordInfo.KIND_TYPED, Dictionary.DICTIONARY_USER_TYPED,
                SuggestedWordInfo.NOT_AN_INDEX /* indexOfTouchPointOfSecondWord */,
                SuggestedWordInfo.NOT_A_CONFIDENCE /* autoCommitFirstWordConfidence */);
        suggestions.add(typedWordInfo);
        int i = 0;
        for (final SuggestionSpan span : range.getSuggestionSpansAtWord()) {
            for (final String s : span.getSuggestions()) {
                ++i;
                if (!TextUtils.equals(s, typedWordString)) {
                    suggestions.add(new SuggestedWordInfo(s,
                            "" /* prevWordsContext */, SuggestedWords.MAX_SUGGESTIONS - i,
                            SuggestedWordInfo.KIND_RESUMED, Dictionary.DICTIONARY_RESUMED,
                            SuggestedWordInfo.NOT_AN_INDEX /* indexOfTouchPointOfSecondWord */,
                            SuggestedWordInfo.NOT_A_CONFIDENCE
                                    /* autoCommitFirstWordConfidence */));
                }
            }
        }
        final int[] codePoints = StringUtils.toCodePointArray(typedWordString);
        mWordComposer.setComposingWord(codePoints, mLatinIME.getCoordinatesForCurrentKeyboard(codePoints));
        mWordComposer.setCursorPositionWithinWord(typedWordString.codePointCount(0, numberOfCharsInWordBeforeCursor));
        mConnection.setComposingRegion(expectedCursorPosition - numberOfCharsInWordBeforeCursor,
                expectedCursorPosition + range.getNumberOfCharsInWordAfterCursor());
        if (suggestions.size() <= 1) {
            // If there weren't any suggestion spans on this word, suggestions#size() will be 1
            // if shouldIncludeResumedWordInSuggestions is true, 0 otherwise. In this case, we
            // have no useful suggestions, so we will try to compute some for it instead.
            mInputLogicHandler.getSuggestedWords(Suggest.SESSION_ID_TYPING,
                    SuggestedWords.NOT_A_SEQUENCE_NUMBER, this::doShowSuggestionsAndClearAutoCorrectionIndicator);
        } else {
            // We found suggestion spans in the word. We'll create the SuggestedWords out of
            // them, and make willAutoCorrect false. We make typedWordValid false, because the
            // color of the word in the suggestion strip changes according to this parameter,
            // and false gives the correct color.
            final SuggestedWords suggestedWords = new SuggestedWords(suggestions,
                    null /* rawSuggestions */, typedWordInfo, false /* typedWordValid */,
                    false /* willAutoCorrect */, false /* isObsoleteSuggestions */,
                    SuggestedWords.INPUT_STYLE_RECORRECTION, SuggestedWords.NOT_A_SEQUENCE_NUMBER);
            doShowSuggestionsAndClearAutoCorrectionIndicator(suggestedWords);
        }
    }

    void doShowSuggestionsAndClearAutoCorrectionIndicator(final SuggestedWords suggestedWords) {
        mIsAutoCorrectionIndicatorOn = false;
        mLatinIME.mHandler.showSuggestionStrip(suggestedWords);
    }

    /**
     * Reverts a previous commit with auto-correction.
     * <p>
     * This is triggered upon pressing backspace just after a commit with auto-correction.
     *
     * @param inputTransaction The transaction in progress.
     */
    private void revertCommit(final InputTransaction inputTransaction) {
        final CharSequence originallyTypedWord = mLastComposedWord.mTypedWord;
        final CharSequence committedWord = mLastComposedWord.mCommittedWord;
        final String committedWordString = committedWord.toString();
        final int cancelLength = committedWord.length();
        final String separatorString = mLastComposedWord.mSeparatorString;
        // If our separator is a space, we won't actually commit it,
        // but set the space state to PHANTOM so that a space will be inserted
        // on the next keypress
        final boolean usePhantomSpace = separatorString.equals(Constants.STRING_SPACE);
        // We want java chars, not codepoints for the following.
        final int separatorLength = separatorString.length();
        // TODO: should we check our saved separator against the actual contents of the text view?
        final int deleteLength = cancelLength + separatorLength;
        if (DebugFlags.DEBUG_ENABLED) {
            if (mWordComposer.isComposingWord()) {
                throw new RuntimeException("revertCommit, but we are composing a word");
            }
            final CharSequence wordBeforeCursor =
                    mConnection.getTextBeforeCursor(deleteLength, 0).subSequence(0, cancelLength);
            if (!TextUtils.equals(committedWord, wordBeforeCursor)) {
                throw new RuntimeException("revertCommit check failed: we thought we were "
                        + "reverting \"" + committedWord
                        + "\", but before the cursor we found \"" + wordBeforeCursor + "\"");
            }
        }
        mConnection.deleteTextBeforeCursor(deleteLength);
        if (!TextUtils.isEmpty(committedWord)) {
            unlearnWord(committedWordString, inputTransaction.getMSettingsValues(),
                    Constants.EVENT_REVERT);
        }
        final String stringToCommit = originallyTypedWord +
                (usePhantomSpace ? "" : separatorString);
        final SpannableString textToCommit = new SpannableString(stringToCommit);
        if (committedWord instanceof SpannableString) {
            final SpannableString committedWordWithSuggestionSpans = (SpannableString)committedWord;
            final Object[] spans = committedWordWithSuggestionSpans.getSpans(0,
                    committedWord.length(), Object.class);
            final int lastCharIndex = textToCommit.length() - 1;
            // We will collect all suggestions in the following array.
            final ArrayList<String> suggestions = new ArrayList<>();
            // First, add the committed word to the list of suggestions.
            suggestions.add(committedWordString);
            for (final Object span : spans) {
                // If this is a suggestion span, we check that the word is not the committed word.
                // That should mostly be the case.
                // Given this, we add it to the list of suggestions, otherwise we discard it.
                if (span instanceof final SuggestionSpan suggestionSpan) {
                    for (final String suggestion : suggestionSpan.getSuggestions()) {
                        if (!suggestion.equals(committedWordString)) {
                            suggestions.add(suggestion);
                        }
                    }
                } else {
                    // If this is not a suggestion span, we just add it as is.
                    textToCommit.setSpan(span, 0, lastCharIndex, committedWordWithSuggestionSpans.getSpanFlags(span));
                }
            }
            // Add the suggestion list to the list of suggestions.
            textToCommit.setSpan(new SuggestionSpan(mLatinIME, inputTransaction.getMSettingsValues().mLocale,
                    suggestions.toArray(new String[0]), 0, null),
                    0, lastCharIndex, 0);
        }

        if (inputTransaction.getMSettingsValues().mSpacingAndPunctuations.mCurrentLanguageHasSpaces) {
            mConnection.commitText(textToCommit, 1);
            if (usePhantomSpace) {
                mJustRevertedACommit = true;
                mSpaceState = SpaceState.PHANTOM;
            }
        } else {
            // For languages without spaces, we revert the typed string but the cursor is flush
            // with the typed word, so we need to resume suggestions right away.
            final int[] codePoints = StringUtils.toCodePointArray(stringToCommit);
            mWordComposer.setComposingWord(codePoints, mLatinIME.getCoordinatesForCurrentKeyboard(codePoints));
            setComposingTextInternal(textToCommit, 1);
        }
        // Don't restart suggestion yet. We'll restart if the user deletes the separator.
        mLastComposedWord = LastComposedWord.NOT_A_COMPOSED_WORD;

        // We have a separator between the word and the cursor: we should show predictions.
        inputTransaction.setRequiresUpdateSuggestions();
    }

    /**
     * Factor in auto-caps and manual caps and compute the current caps mode.
     * @param settingsValues the current settings values.
     * @param keyboardShiftMode the current shift mode of the keyboard. See
     *   KeyboardSwitcher#getKeyboardShiftMode() for possible values.
     * @return the actual caps mode the keyboard is in right now.
     */
    private int getActualCapsMode(final SettingsValues settingsValues,
            final int keyboardShiftMode) {
        if (keyboardShiftMode != WordComposer.CAPS_MODE_AUTO_SHIFTED) {
            return keyboardShiftMode;
        }
        final int auto = getCurrentAutoCapsState(settingsValues);
        if (0 != (auto & TextUtils.CAP_MODE_CHARACTERS)) {
            return WordComposer.CAPS_MODE_AUTO_SHIFT_LOCKED;
        }
        if (0 != auto) {
            return WordComposer.CAPS_MODE_AUTO_SHIFTED;
        }
        return WordComposer.CAPS_MODE_OFF;
    }

    /**
     * Gets the current auto-caps state, factoring in the space state.
     * <p>
     * This method tries its best to do this in the most efficient possible manner. It avoids
     * getting text from the editor if possible at all.
     * This is called from the KeyboardSwitcher (through a trampoline in LatinIME) because it
     * needs to know auto caps state to display the right layout.
     *
     * @param settingsValues the relevant settings values
     * @return a caps mode from TextUtils.CAP_MODE_* or Constants.TextUtils.CAP_MODE_OFF.
     */
    public int getCurrentAutoCapsState(final SettingsValues settingsValues) {
        if (!settingsValues.mAutoCap) return Constants.TextUtils.CAP_MODE_OFF;

        final EditorInfo ei = getCurrentInputEditorInfo();
        if (ei == null) return Constants.TextUtils.CAP_MODE_OFF;
        final int inputType = ei.inputType;
        // Warning: this depends on mSpaceState, which may not be the most current value. If
        // mSpaceState gets updated later, whoever called this may need to be told about it.
        return mConnection.getCursorCapsMode(inputType, settingsValues.mSpacingAndPunctuations,
                SpaceState.PHANTOM == mSpaceState);
    }

    public int getCurrentRecapitalizeState() {
        if (!mRecapitalizeStatus.isStarted()
                || !mRecapitalizeStatus.isSetAt(mConnection.getExpectedSelectionStart(),
                        mConnection.getExpectedSelectionEnd())) {
            // Not recapitalizing at the moment
            return RecapitalizeStatus.NOT_A_RECAPITALIZE_MODE;
        }
        return mRecapitalizeStatus.getCurrentMode();
    }

    /**
     * @return the editor info for the current editor
     */
    private EditorInfo getCurrentInputEditorInfo() {
        return mLatinIME.getCurrentInputEditorInfo();
    }

    /**
     * Get n-gram context from the nth previous word before the cursor as context
     * for the suggestion process.
     * @param spacingAndPunctuations the current spacing and punctuations settings.
     * @param nthPreviousWord reverse index of the word to get (1-indexed)
     * @return the information of previous words
     */
    public NgramContext getNgramContextFromNthPreviousWordForSuggestion(
            final SpacingAndPunctuations spacingAndPunctuations, final int nthPreviousWord) {
        if (spacingAndPunctuations.mCurrentLanguageHasSpaces) {
            // If we are typing in a language with spaces we can just look up the previous
            // word information from textview.
            return mConnection.getNgramContextFromNthPreviousWord(spacingAndPunctuations, nthPreviousWord);
        }
        if (LastComposedWord.NOT_A_COMPOSED_WORD == mLastComposedWord) {
            return NgramContext.BEGINNING_OF_SENTENCE;
        }
        return new NgramContext(new NgramContext.WordInfo(mLastComposedWord.mCommittedWord.toString()));
    }

    /**
     * Tests the passed word for resumability.
     * <p>
     * We can resume suggestions on words whose first code point is a word code point (with some
     * nuances: check the code for details).
     *
     * @param settings the current values of the settings.
     * @param word the word to evaluate.
     * @return whether it's fine to resume suggestions on this word.
     */
    private static boolean isResumableWord(final SettingsValues settings, final String word) {
        final int firstCodePoint = word.codePointAt(0);
        return settings.isWordCodePoint(firstCodePoint)
                && Constants.CODE_SINGLE_QUOTE != firstCodePoint
                && Constants.CODE_DASH != firstCodePoint;
    }

    /**
     * @param actionId the action to perform
     */
    private void performEditorAction(final int actionId) {
        mConnection.performEditorAction(actionId);
    }

    /**
     * Perform the processing specific to inputting TLDs.
     * <p>
     * Some keys input a TLD (specifically, the ".com" key) and this warrants some specific
     * processing. First, if this is a TLD, we ignore PHANTOM spaces -- this is done by type
     * of character in onCodeInput, but since this gets inputted as a whole string we need to
     * do it here specifically. Then, if the last character before the cursor is a period, then
     * we cut the dot at the start of ".com". This is because humans tend to type "www.google."
     * and then press the ".com" key and instinctively don't expect to get "www.google..com".
     *
     * @param text the raw text supplied to onTextInput
     * @return the text to actually send to the editor
     */
    private String performSpecificTldProcessingOnTextInput(final String text) {
        if (text.length() <= 1 || text.charAt(0) != Constants.CODE_PERIOD
                || !Character.isLetter(text.charAt(1))) {
            // Not a tld: do nothing.
            return text;
        }
        // We have a TLD (or something that looks like this): make sure we don't add
        // a space even if currently in phantom mode.
        mSpaceState = SpaceState.NONE;
        final int codePointBeforeCursor = mConnection.getCodePointBeforeCursor();
        // If no code point, #getCodePointBeforeCursor returns NOT_A_CODE_POINT.
        if (Constants.CODE_PERIOD == codePointBeforeCursor) {
            return text.substring(1);
        }
        return text;
    }

    /**
     * Handle a press on the settings key.
     */
    private void onSettingsKeyPressed() {
        mLatinIME.displaySettingsDialog();
    }

    /**
     * Resets the whole input state to the starting state.
     * <p>
     * This will clear the composing word, reset the last composed word, clear the suggestion
     * strip and tell the input connection about it so that it can refresh its caches.
     *
     * @param newSelStart the new selection start, in java characters.
     * @param newSelEnd the new selection end, in java characters.
     * @param clearSuggestionStrip whether this method should clear the suggestion strip.
     */
    // TODO: how is this different from startInput ?!
    private void resetEntireInputState(final int newSelStart, final int newSelEnd,
            final boolean clearSuggestionStrip) {
        final boolean shouldFinishComposition = mWordComposer.isComposingWord();
        resetComposingState(true /* alsoResetLastComposedWord */);
        if (clearSuggestionStrip) {
            mSuggestionStripViewAccessor.setNeutralSuggestionStrip();
        }
        mConnection.resetCachesUponCursorMoveAndReturnSuccess(newSelStart, newSelEnd, shouldFinishComposition);
    }

    /**
     * Resets only the composing state.
     * <p>
     * Compare #resetEntireInputState, which also clears the suggestion strip and resets the
     * input connection caches. This only deals with the composing state.
     *
     * @param alsoResetLastComposedWord whether to also reset the last composed word.
     */
    private void resetComposingState(final boolean alsoResetLastComposedWord) {
        mWordComposer.reset();
        if (alsoResetLastComposedWord) {
            mLastComposedWord = LastComposedWord.NOT_A_COMPOSED_WORD;
        }
    }

    /**
     * Make a {@link helium314.keyboard.latin.SuggestedWords} object containing a typed word
     * and obsolete suggestions.
     * See {@link helium314.keyboard.latin.SuggestedWords#getTypedWordAndPreviousSuggestions(
     *      SuggestedWordInfo, helium314.keyboard.latin.SuggestedWords)}.
     * @param typedWordInfo The typed word as a SuggestedWordInfo.
     * @param previousSuggestedWords The previously suggested words.
     * @return Obsolete suggestions with the newly typed word.
     */
    static SuggestedWords retrieveOlderSuggestions(final SuggestedWordInfo typedWordInfo,
            final SuggestedWords previousSuggestedWords) {
        final SuggestedWords oldSuggestedWords = previousSuggestedWords.isPunctuationSuggestions()
                ? SuggestedWords.getEmptyInstance() : previousSuggestedWords;
        final ArrayList<SuggestedWords.SuggestedWordInfo> typedWordAndPreviousSuggestions =
                SuggestedWords.getTypedWordAndPreviousSuggestions(typedWordInfo, oldSuggestedWords);
        return new SuggestedWords(typedWordAndPreviousSuggestions, null /* rawSuggestions */,
                typedWordInfo, false /* typedWordValid */, false /* hasAutoCorrectionCandidate */,
                true /* isObsoleteSuggestions */, oldSuggestedWords.mInputStyle,
                SuggestedWords.NOT_A_SEQUENCE_NUMBER);
    }

    /**
     * @return the current {@link Locale} of the {@link #mDictionaryFacilitator} if available. Otherwise
     * {@link Locale#ROOT}.
     */
    @NonNull
    private Locale getDictionaryFacilitatorLocale() {
        return mDictionaryFacilitator != null ? mDictionaryFacilitator.getCurrentLocale() : Locale.ROOT;
    }

    /**
     * Gets a chunk of text with or the auto-correction indicator underline span as appropriate.
     * <p>
     * This method looks at the old state of the auto-correction indicator to put or not put
     * the underline span as appropriate. It is important to note that this does not correspond
     * exactly to whether this word will be auto-corrected to or not: what's important here is
     * to keep the same indication as before.
     * When we add a new code point to a composing word, we don't know yet if we are going to
     * auto-correct it until the suggestions are computed. But in the mean time, we still need
     * to display the character and to extend the previous underline. To avoid any flickering,
     * the underline should keep the same color it used to have, even if that's not ultimately
     * the correct color for this new word. When the suggestions are finished evaluating, we
     * will call this method again to fix the color of the underline.
     *
     * @param text the text on which to maybe apply the span.
     * @return the same text, with the auto-correction underline span if that's appropriate.
     */
    // TODO: Shouldn't this go in some *Utils class instead?
    private CharSequence getTextWithUnderline(final String text) {
        // TODO: Locale should be determined based on context and the text given.
        return mIsAutoCorrectionIndicatorOn
                ? SuggestionSpanUtilsKt.getTextWithAutoCorrectionIndicatorUnderline(
                        mLatinIME, text, getDictionaryFacilitatorLocale())
                : text;
    }

    /**
     * Sends a DOWN key event followed by an UP key event to the editor.
     * <p>
     * If possible at all, avoid using this method. It causes all sorts of race conditions with
     * the text view because it goes through a different, asynchronous binder. Also, batch edits
     * are ignored for key events. Use the normal software input methods instead.
     *
     * @param keyCode the key code to send inside the key event.
     */
    public void sendDownUpKeyEvent(final int keyCode) {
        sendDownUpKeyEventWithMetaState(keyCode, 0);
    }

    /**
     * Sends a DOWN key event followed by an UP key event to the editor.
     * <p>
     * If possible at all, avoid using this method. It causes all sorts of race conditions with
     * the text view because it goes through a different, asynchronous binder. Also, batch edits
     * are ignored for key events. Use the normal software input methods instead.
     *
     * @param keyCode the key code to send inside the key event.
     * @param metaState the meta state to send inside the key event, e.g. KeyEvent.META_CTRL_ON
     */
    public void sendDownUpKeyEventWithMetaState(final int keyCode, final int metaState) {
        final long eventTime = SystemClock.uptimeMillis();
        mConnection.sendKeyEvent(new KeyEvent(eventTime, eventTime,
                KeyEvent.ACTION_DOWN, keyCode, 0, metaState, KeyCharacterMap.VIRTUAL_KEYBOARD, 0,
                KeyEvent.FLAG_SOFT_KEYBOARD | KeyEvent.FLAG_KEEP_TOUCH_MODE));
        mConnection.sendKeyEvent(new KeyEvent(SystemClock.uptimeMillis(), eventTime,
                KeyEvent.ACTION_UP, keyCode, 0, metaState, KeyCharacterMap.VIRTUAL_KEYBOARD, 0,
                KeyEvent.FLAG_SOFT_KEYBOARD | KeyEvent.FLAG_KEEP_TOUCH_MODE));
    }

    /**
     * Insert an automatic space, if the options allow it.
     * <p>
     * This checks the options and the text before the cursor are appropriate before inserting
     * an automatic space.
     *
     * @param settingsValues the current values of the settings.
     */
    private void insertAutomaticSpaceIfOptionsAndTextAllow(final SettingsValues settingsValues) {
        if (settingsValues.shouldInsertSpacesAutomatically()
                && settingsValues.mSpacingAndPunctuations.mCurrentLanguageHasSpaces
                && !textBeforeCursorMayBeUrlOrSimilar(settingsValues, true)
                && !mConnection.textBeforeCursorLooksLikeURL() // adding this check to textBeforeCursorMayBeUrlOrSimilar might not be wanted for word continuation (see effect on unit tests)
                && !(mConnection.getCodePointBeforeCursor() == Constants.CODE_PERIOD && mConnection.wordBeforeCursorMayBeEmail())
        ) {
            mConnection.commitCodePoint(Constants.CODE_SPACE);
        }
    }

    private boolean textBeforeCursorMayBeUrlOrSimilar(final SettingsValues settingsValues, final Boolean forAutoSpace) {
        // URL / mail field and no space -> may be URL
        if (InputTypeUtils.isUriOrEmailType(settingsValues.mInputAttributes.mInputType) &&
                // we never want to commit the first part of the url, but we want to insert autospace if text might be a normal word
                (forAutoSpace ? mConnection.nonWordCodePointAndNoSpaceBeforeCursor(settingsValues.mSpacingAndPunctuations) // avoid detecting URL if it could be a word
                : !mConnection.spaceBeforeCursor()))
            return true;
        // already contains a SometimesWordConnector -> may be URL (not so sure, only do with detection enabled
        if (settingsValues.mUrlDetectionEnabled && settingsValues.mSpacingAndPunctuations.containsSometimesWordConnector(mWordComposer.getTypedWord()))
            return true;
        // "://" before typed word -> very much looks like URL
        final CharSequence textBeforeCursor = mConnection.getTextBeforeCursor(mWordComposer.getTypedWord().length() + 3, 0);
        if (textBeforeCursor != null && textBeforeCursor.toString().startsWith("://"))
            return true;
        return false;
    }

    /**
     * Do the final processing after a batch input has ended. This commits the word to the editor.
     * @param settingsValues the current values of the settings.
     * @param suggestedWords suggestedWords to use.
     */
    public void onUpdateTailBatchInputCompleted(final SettingsValues settingsValues,
            final SuggestedWords suggestedWords, final KeyboardSwitcher keyboardSwitcher) {
        final String batchInputText = suggestedWords.isEmpty() ? null : suggestedWords.getWord(0);
        if (TextUtils.isEmpty(batchInputText)) {
            return;
        }
        mConnection.beginBatchEdit();
        if (SpaceState.PHANTOM == mSpaceState) {
            insertAutomaticSpaceIfOptionsAndTextAllow(settingsValues);
        }
        mWordComposer.setBatchInputWord(batchInputText);
        setComposingTextInternal(batchInputText, 1);
        mConnection.endBatchEdit();
        // Space state must be updated before calling updateShiftState
        mSpaceState = SpaceState.PHANTOM;
        keyboardSwitcher.requestUpdatingShiftState(getCurrentAutoCapsState(settingsValues), getCurrentRecapitalizeState());
    }

    /**
     * Commit the typed string to the editor.
     * <p>
     * This is typically called when we should commit the currently composing word without applying
     * auto-correction to it. Typically, we come here upon pressing a separator when the keyboard
     * is configured to not do auto-correction at all (because of the settings or the properties of
     * the editor). In this case, `separatorString' is set to the separator that was pressed.
     * We also come here in a variety of cases with external user action. For example, when the
     * cursor is moved while there is a composition, or when the keyboard is closed, or when the
     * user presses the Send button for an SMS, we don't auto-correct as that would be unexpected.
     * In this case, `separatorString' is set to NOT_A_SEPARATOR.
     *
     * @param settingsValues the current values of the settings.
     * @param separatorString the separator that's causing the commit, or NOT_A_SEPARATOR if none.
     */
    public void commitTyped(final SettingsValues settingsValues, final String separatorString) {
        if (!mWordComposer.isComposingWord()) return;
        final String typedWord = mWordComposer.getTypedWord();
        if (typedWord.length() > 0) {
            final boolean isBatchMode = mWordComposer.isBatchMode();
            commitChosenWord(settingsValues, typedWord, LastComposedWord.COMMIT_TYPE_USER_TYPED_WORD, separatorString);
            StatsUtils.onWordCommitUserTyped(typedWord, isBatchMode);
        }
    }

    /**
     * Commit the current auto-correction.
     * <p>
     * This will commit the best guess of the keyboard regarding what the user meant by typing
     * the currently composing word. The IME computes suggestions and assigns a confidence score
     * to each of them; when it's confident enough in one suggestion, it replaces the typed string
     * by this suggestion at commit time. When it's not confident enough, or when it has no
     * suggestions, or when the settings or environment does not allow for auto-correction, then
     * this method just commits the typed string.
     * Note that if suggestions are currently being computed in the background, this method will
     * block until the computation returns. This is necessary for consistency (it would be very
     * strange if pressing space would commit a different word depending on how fast you press).
     *
     * @param settingsValues the current value of the settings.
     * @param separator the separator that's causing the commit to happen.
     */
    private void commitCurrentAutoCorrection(final SettingsValues settingsValues,
            final String separator, final LatinIME.UIHandler handler) {
        // Complete any pending suggestions query first
        if (handler.hasPendingUpdateSuggestions()) {
            handler.cancelUpdateSuggestionStrip();
            // To know the input style here, we should retrieve the in-flight "update suggestions"
            // message and read its arg1 member here. However, the Handler class does not let
            // us retrieve this message, so we can't do that. But in fact, we notice that
            // we only ever come here when the input style was typing. In the case of batch
            // input, we update the suggestions synchronously when the tail batch comes. Likewise
            // for application-specified completions. As for recorrections, we never auto-correct,
            // so we don't come here either. Hence, the input style is necessarily
            // INPUT_STYLE_TYPING.
            performUpdateSuggestionStripSync(settingsValues, SuggestedWords.INPUT_STYLE_TYPING);
        }
        final SuggestedWordInfo autoCorrectionOrNull = mWordComposer.getAutoCorrectionOrNull();
        final String typedWord = mWordComposer.getTypedWord();
        final String stringToCommit = (autoCorrectionOrNull != null)
                ? autoCorrectionOrNull.mWord : typedWord;
        if (stringToCommit != null) {
            if (TextUtils.isEmpty(typedWord)) {
                throw new RuntimeException("We have an auto-correction but the typed word "
                        + "is empty? Impossible! I must commit suicide.");
            }
            final boolean isBatchMode = mWordComposer.isBatchMode();
            commitChosenWord(settingsValues, stringToCommit, LastComposedWord.COMMIT_TYPE_DECIDED_WORD, separator);
            if (!typedWord.equals(stringToCommit)) {
                // This will make the correction flash for a short while as a visual clue
                // to the user that auto-correction happened. It has no other effect; in particular
                // note that this won't affect the text inside the text field AT ALL: it only makes
                // the segment of text starting at the supplied index and running for the length
                // of the auto-correction flash. At this moment, the "typedWord" argument is
                // ignored by TextView.
                mConnection.commitCorrection(new CorrectionInfo(
                        mConnection.getExpectedSelectionEnd() - stringToCommit.length(),
                        typedWord, stringToCommit));
                String prevWordsContext = (autoCorrectionOrNull != null)
                        ? autoCorrectionOrNull.mPrevWordsContext
                        : "";
                StatsUtils.onAutoCorrection(typedWord, stringToCommit, isBatchMode,
                        mDictionaryFacilitator, prevWordsContext);
                StatsUtils.onWordCommitAutoCorrect(stringToCommit, isBatchMode);
            } else {
                StatsUtils.onWordCommitUserTyped(stringToCommit, isBatchMode);
            }
        }
    }

    /**
     * Commits the chosen word to the text field and saves it for later retrieval.
     *
     * @param settingsValues the current values of the settings.
     * @param chosenWord the word we want to commit.
     * @param commitType the type of the commit, as one of LastComposedWord.COMMIT_TYPE_*
     * @param separatorString the separator that's causing the commit, or NOT_A_SEPARATOR if none.
     */
    private void commitChosenWord(final SettingsValues settingsValues, final String chosenWord,
            final int commitType, final String separatorString) {
        long startTimeMillis = 0;
        if (DebugFlags.DEBUG_ENABLED) {
            startTimeMillis = System.currentTimeMillis();
            Log.d(TAG, "commitChosenWord() : [" + chosenWord + "]");
        }
        // b/21926256
        //      SuggestionSpanUtils.getTextWithSuggestionSpan(mLatinIME, chosenWord,
        //                suggestedWords, locale);
        if (DebugFlags.DEBUG_ENABLED) {
            long runTimeMillis = System.currentTimeMillis() - startTimeMillis;
            Log.d(TAG, "commitChosenWord() : " + runTimeMillis + " ms to run "
                    + "SuggestionSpanUtils.getTextWithSuggestionSpan()");
            startTimeMillis = System.currentTimeMillis();
        }
        // When we are composing word, get n-gram context from the 2nd previous word because the
        // 1st previous word is the word to be committed. Otherwise get n-gram context from the 1st
        // previous word.
        final NgramContext ngramContext = mConnection.getNgramContextFromNthPreviousWord(
                settingsValues.mSpacingAndPunctuations, mWordComposer.isComposingWord() ? 2 : 1);
        if (DebugFlags.DEBUG_ENABLED) {
            long runTimeMillis = System.currentTimeMillis() - startTimeMillis;
            Log.d(TAG, "commitChosenWord() : " + runTimeMillis + " ms to run "
                    + "Connection.getNgramContextFromNthPreviousWord()");
            Log.d(TAG, "commitChosenWord() : NgramContext = " + ngramContext);
            startTimeMillis = System.currentTimeMillis();
        }
        mConnection.commitText(chosenWord, 1);
        if (DebugFlags.DEBUG_ENABLED) {
            long runTimeMillis = System.currentTimeMillis() - startTimeMillis;
            Log.d(TAG, "commitChosenWord() : " + runTimeMillis + " ms to run "
                    + "Connection.commitText");
            startTimeMillis = System.currentTimeMillis();
        }
        // Add the word to the user history dictionary
        performAdditionToUserHistoryDictionary(settingsValues, chosenWord, ngramContext);
        if (DebugFlags.DEBUG_ENABLED) {
            long runTimeMillis = System.currentTimeMillis() - startTimeMillis;
            Log.d(TAG, "commitChosenWord() : " + runTimeMillis + " ms to run "
                    + "performAdditionToUserHistoryDictionary()");
            startTimeMillis = System.currentTimeMillis();
        }
        // TODO: figure out here if this is an auto-correct or if the best word is actually
        // what user typed. Note: currently this is done much later in
        // LastComposedWord#didCommitTypedWord by string equality of the remembered
        // strings.
        mLastComposedWord = mWordComposer.commitWord(commitType, chosenWord, separatorString, ngramContext);
        if (DebugFlags.DEBUG_ENABLED) {
            long runTimeMillis = System.currentTimeMillis() - startTimeMillis;
            Log.d(TAG, "commitChosenWord() : " + runTimeMillis + " ms to run "
                    + "WordComposer.commitWord()");
        }
    }

    /**
     * Retry resetting caches in the rich input connection.
     * <p>
     * When the editor can't be accessed we can't reset the caches, so we schedule a retry.
     * This method handles the retry, and re-schedules a new retry if we still can't access.
     * We only retry up to 5 times before giving up.
     *
     * @param tryResumeSuggestions Whether we should resume suggestions or not.
     * @param remainingTries How many times we may try again before giving up.
     * @return whether true if the caches were successfully reset, false otherwise.
     */
    public boolean retryResetCachesAndReturnSuccess(final boolean tryResumeSuggestions,
            final int remainingTries, final LatinIME.UIHandler handler) {
        final boolean shouldFinishComposition = mConnection.hasSelection()
                || !mConnection.isCursorPositionKnown();
        if (!mConnection.resetCachesUponCursorMoveAndReturnSuccess(
                mConnection.getExpectedSelectionStart(), mConnection.getExpectedSelectionEnd(),
                shouldFinishComposition)) {
            if (0 < remainingTries) {
                handler.postResetCaches(tryResumeSuggestions, remainingTries - 1);
                return false;
            }
            // If remainingTries is 0, we should stop waiting for new tries, however we'll still
            // return true as we need to perform other tasks (for example, loading the keyboard).
        }
        mConnection.tryFixLyingCursorPosition();
        if (tryResumeSuggestions) {
            handler.postResumeSuggestions(true /* shouldDelay */);
        }
        return true;
    }

    public void getSuggestedWords(final SettingsValues settingsValues,
            final Keyboard keyboard, final int keyboardShiftMode, final int inputStyle,
            final int sequenceNumber, final OnGetSuggestedWordsCallback callback) {
        mWordComposer.adviseCapitalizedModeBeforeFetchingSuggestions(
                getActualCapsMode(settingsValues, keyboardShiftMode));
        mSuggest.getSuggestedWords(mWordComposer,
                getNgramContextFromNthPreviousWordForSuggestion(
                        settingsValues.mSpacingAndPunctuations,
                        // Get the word on which we should search the bigrams. If we are composing
                        // a word, it's whatever is *before* the half-committed word in the buffer,
                        // hence 2; if we aren't, we should just skip whitespace if any, so 1.
                        mWordComposer.isComposingWord() ? 2 : 1),
                keyboard,
                settingsValues.mSettingsValuesForSuggestion,
                settingsValues.mAutoCorrectEnabled,
                inputStyle, sequenceNumber, callback);
    }

    /**
     * Used as an injection point for each call of
     * {@link RichInputConnection#setComposingText(CharSequence, int)}.
     *
     * <p>Currently using this method is optional and you can still directly call
     * {@link RichInputConnection#setComposingText(CharSequence, int)}, but it is recommended to
     * use this method whenever possible.<p>
     * <p>TODO: Should we move this mechanism to {@link RichInputConnection}?</p>
     *
     * @param newComposingText the composing text to be set
     * @param newCursorPosition the new cursor position
     */
    private void setComposingTextInternal(final CharSequence newComposingText,
            final int newCursorPosition) {
        setComposingTextInternalWithBackgroundColor(newComposingText, newCursorPosition,
                Color.TRANSPARENT, newComposingText.length());
    }

    /**
     * Equivalent to {@link #setComposingTextInternal(CharSequence, int)} except that this method
     * allows to set {@link BackgroundColorSpan} to the composing text with the given color.
     *
     * <p>TODO: Currently the background color is exclusive with the black underline, which is
     * automatically added by the framework. We need to change the framework if we need to have both
     * of them at the same time.</p>
     * <p>TODO: Should we move this method to {@link RichInputConnection}?</p>
     *
     * @param newComposingText the composing text to be set
     * @param newCursorPosition the new cursor position
     * @param backgroundColor the background color to be set to the composing text. Set
     * {@link Color#TRANSPARENT} to disable the background color.
     * @param coloredTextLength the length of text, in Java chars, which should be rendered with
     * the given background color.
     */
    private void setComposingTextInternalWithBackgroundColor(final CharSequence newComposingText,
            final int newCursorPosition, final int backgroundColor, final int coloredTextLength) {
        final CharSequence composingTextToBeSet;
        if (backgroundColor == Color.TRANSPARENT) {
            composingTextToBeSet = newComposingText;
        } else {
            final SpannableString spannable = new SpannableString(newComposingText);
            final BackgroundColorSpan backgroundColorSpan = new BackgroundColorSpan(backgroundColor);
            final int spanLength = Math.min(coloredTextLength, spannable.length());
            spannable.setSpan(backgroundColorSpan, 0, spanLength, Spanned.SPAN_EXCLUSIVE_EXCLUSIVE | Spanned.SPAN_COMPOSING);
            composingTextToBeSet = spannable;
        }
        mConnection.setComposingText(composingTextToBeSet, newCursorPosition);
    }

    /**
     * Gets an object allowing private IME commands to be sent to the
     * underlying editor.
     * @return An object for sending private commands to the underlying editor.
     */
    public PrivateCommandPerformer getPrivateCommandPerformer() {
        return mConnection;
    }

    /**
     * Gets the expected index of the first char of the composing span within the editor's text.
     * Returns a negative value in case there appears to be no valid composing span.
     *
     * @see #getComposingLength()
     * @see RichInputConnection#hasSelection()
     * @see RichInputConnection#isCursorPositionKnown()
     * @see RichInputConnection#getExpectedSelectionStart()
     * @see RichInputConnection#getExpectedSelectionEnd()
     * @return The expected index in Java chars of the first char of the composing span.
     */
    // TODO: try and see if we can get rid of this method. Ideally the users of this class should
    // never need to know this.
    public int getComposingStart() {
        if (!mConnection.isCursorPositionKnown() || mConnection.hasSelection()) {
            return -1;
        }
        return mConnection.getExpectedSelectionStart() - mWordComposer.size();
    }

    /**
     * Gets the expected length in Java chars of the composing span.
     * May be 0 if there is no valid composing span.
     * @see #getComposingStart()
     * @return The expected length of the composing span.
     */
    // TODO: try and see if we can get rid of this method. Ideally the users of this class should
    // never need to know this.
    public int getComposingLength() {
        return mWordComposer.size();
    }
}<|MERGE_RESOLUTION|>--- conflicted
+++ resolved
@@ -637,18 +637,6 @@
     }
 
     /**
-     * Handles the action of pasting content from the clipboard.
-     * Retrieves content from the clipboard history manager and commits it to the input connection.
-     *
-     */
-    private void handleClipboardPaste() {
-        final String clipboardContent = mLatinIME.getClipboardHistoryManager().retrieveClipboardContent().toString();
-        if (!clipboardContent.isEmpty()) {
-            mLatinIME.onTextInput(clipboardContent);
-        }
-    }
-
-    /**
      * Handle a functional key event.
      * <p>
      * A functional event is a special key, like delete, shift, emoji, or the settings key.
@@ -697,19 +685,11 @@
                 // is being handled in {@link KeyboardState#onEvent(Event,int)}.
                 // If disabled, current clipboard content is committed.
                 if (!inputTransaction.getMSettingsValues().mClipboardHistoryEnabled) {
-<<<<<<< HEAD
                     mLatinIME.getClipboardHistoryManager().pasteClipboard();
                 }
                 break;
             case KeyCode.CLIPBOARD_PASTE:
                 mLatinIME.getClipboardHistoryManager().pasteClipboard();
-=======
-                    handleClipboardPaste();
-                }
-                break;
-            case KeyCode.CLIPBOARD_PASTE:
-                handleClipboardPaste();
->>>>>>> 691ae017
                 break;
             case KeyCode.SHIFT_ENTER:
                 final Event tmpEvent = Event.createSoftwareKeypressEvent(Constants.CODE_ENTER,
