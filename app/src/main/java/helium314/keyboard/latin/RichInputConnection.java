/*
 * Copyright (C) 2012 The Android Open Source Project
 * modified
 * SPDX-License-Identifier: Apache-2.0 AND GPL-3.0-only
 */

package helium314.keyboard.latin;

import android.content.ClipData;
import android.content.ClipboardManager;
import android.content.Context;
import android.inputmethodservice.InputMethodService;
import android.os.Build;
import android.os.Bundle;
import android.os.SystemClock;
import android.text.SpannableStringBuilder;
import android.text.TextUtils;
import android.text.style.CharacterStyle;

import helium314.keyboard.keyboard.KeyboardSwitcher;
import helium314.keyboard.latin.settings.Settings;
import helium314.keyboard.latin.utils.Log;
import android.view.KeyEvent;
import android.view.inputmethod.CompletionInfo;
import android.view.inputmethod.CorrectionInfo;
import android.view.inputmethod.ExtractedText;
import android.view.inputmethod.ExtractedTextRequest;
import android.view.inputmethod.InputConnection;
import android.view.inputmethod.InputMethodManager;

import androidx.annotation.NonNull;
import androidx.annotation.Nullable;

import helium314.keyboard.latin.common.Constants;
import helium314.keyboard.latin.common.StringUtils;
import helium314.keyboard.latin.common.StringUtilsKt;
import helium314.keyboard.latin.common.UnicodeSurrogate;
import helium314.keyboard.latin.inputlogic.PrivateCommandPerformer;
import helium314.keyboard.latin.settings.SpacingAndPunctuations;
import helium314.keyboard.latin.utils.CapsModeUtils;
import helium314.keyboard.latin.utils.DebugLogUtils;
import helium314.keyboard.latin.utils.NgramContextUtils;
import helium314.keyboard.latin.utils.StatsUtils;
import helium314.keyboard.latin.utils.TextRange;

import java.util.concurrent.TimeUnit;

/**
 * Enrichment class for InputConnection to simplify interaction and add functionality.
 * <p>
 * This class serves as a wrapper to be able to simply add hooks to any calls to the underlying
 * InputConnection. It also keeps track of a number of things to avoid having to call upon IPC
 * all the time to find out what text is in the buffer, when we need it to determine caps mode
 * for example.
 */
public final class RichInputConnection implements PrivateCommandPerformer {
    private static final String TAG = "RichInputConnection";
    private static final boolean DBG = false;
    private static final boolean DEBUG_PREVIOUS_TEXT = false;
    private static final boolean DEBUG_BATCH_NESTING = false;
    private static final int NUM_CHARS_TO_GET_BEFORE_CURSOR = 40;
    private static final int NUM_CHARS_TO_GET_AFTER_CURSOR = 40;
    private static final int INVALID_CURSOR_POSITION = -1;

    /**
     * The amount of time a {@link #reloadTextCache} call needs to take for the keyboard to enter
     * the {@link #hasSlowInputConnection} state.
     */
    private static final long SLOW_INPUT_CONNECTION_ON_FULL_RELOAD_MS = 1000;
    /**
     * The amount of time a {@link #getTextBeforeCursor} or {@link #getTextAfterCursor} call needs
     * to take for the keyboard to enter the {@link #hasSlowInputConnection} state.
     */
    private static final long SLOW_INPUT_CONNECTION_ON_PARTIAL_RELOAD_MS = 200;

    private static final int OPERATION_GET_TEXT_BEFORE_CURSOR = 0;
    private static final int OPERATION_GET_TEXT_AFTER_CURSOR = 1;
    private static final int OPERATION_GET_WORD_RANGE_AT_CURSOR = 2;
    private static final int OPERATION_RELOAD_TEXT_CACHE = 3;
    private static final String[] OPERATION_NAMES = new String[] {
            "GET_TEXT_BEFORE_CURSOR",
            "GET_TEXT_AFTER_CURSOR",
            "GET_WORD_RANGE_AT_CURSOR",
            "RELOAD_TEXT_CACHE"};

    /**
     * The amount of time the keyboard will persist in the {@link #hasSlowInputConnection} state
     * after observing a slow InputConnection event.
     */
    private static final long SLOW_INPUTCONNECTION_PERSIST_MS = TimeUnit.MINUTES.toMillis(10);

    /**
     * This variable contains an expected value for the selection start position. This is where the
     * cursor or selection start may end up after all the keyboard-triggered updates have passed. We
     * keep this to compare it to the actual selection start to guess whether the move was caused by
     * a keyboard command or not.
     * It's not really the selection start position: the selection start may not be there yet, and
     * in some cases, it may never arrive there.
     */
    private int mExpectedSelStart = INVALID_CURSOR_POSITION; // in chars, not code points
    /**
     * The expected selection end.  Only differs from mExpectedSelStart if a non-empty selection is
     * expected.  The same caveats as mExpectedSelStart apply.
     */
    private int mExpectedSelEnd = INVALID_CURSOR_POSITION; // in chars, not code points
    /**
     * This contains the committed text immediately preceding the cursor and the composing
     * text, if any. It is refreshed when the cursor moves by calling upon the TextView.
     */
    private final StringBuilder mCommittedTextBeforeComposingText = new StringBuilder();
    /**
     * This contains the currently composing text, as LatinIME thinks the TextView is seeing it.
     */
    private final StringBuilder mComposingText = new StringBuilder();

    /**
     * This variable is a temporary object used in {@link #commitText(CharSequence,int)}
     * to avoid object creation.
     */
    private SpannableStringBuilder mTempObjectForCommitText = new SpannableStringBuilder();

    private final InputMethodService mParent;
    private InputConnection mIC;
    private int mNestLevel;

    /**
     * The timestamp of the last slow InputConnection operation
     */
    private long mLastSlowInputConnectionTime = -SLOW_INPUTCONNECTION_PERSIST_MS;

    public RichInputConnection(final InputMethodService parent) {
        mParent = parent;
        mIC = null;
        mNestLevel = 0;
    }

    public boolean isConnected() {
        return mIC != null;
    }

    /**
     * Returns whether or not the underlying InputConnection is slow. When true, we want to avoid
     * calling InputConnection methods that trigger an IPC round-trip (e.g., getTextAfterCursor).
     */
    public boolean hasSlowInputConnection() {
        return (SystemClock.uptimeMillis() - mLastSlowInputConnectionTime)
                        <= SLOW_INPUTCONNECTION_PERSIST_MS;
    }

    public void onStartInput() {
        mLastSlowInputConnectionTime = -SLOW_INPUTCONNECTION_PERSIST_MS;
    }

    private void checkConsistencyForDebug() {
        final ExtractedTextRequest r = new ExtractedTextRequest();
        r.hintMaxChars = 0;
        r.hintMaxLines = 0;
        r.token = 1;
        r.flags = 0;
        final ExtractedText et = mIC.getExtractedText(r, 0);
        final CharSequence beforeCursor = getTextBeforeCursor(Constants.EDITOR_CONTENTS_CACHE_SIZE,
                0);
        final StringBuilder internal = new StringBuilder(mCommittedTextBeforeComposingText)
                .append(mComposingText);
        if (null == et || null == beforeCursor) return;
        final int actualLength = Math.min(beforeCursor.length(), internal.length());
        if (internal.length() > actualLength) {
            internal.delete(0, internal.length() - actualLength);
        }
        final String reference = (beforeCursor.length() <= actualLength) ? beforeCursor.toString()
                : beforeCursor.subSequence(beforeCursor.length() - actualLength,
                        beforeCursor.length()).toString();
        if (et.selectionStart != mExpectedSelStart
                || !(reference.equals(internal.toString()))) {
            final String context = "Expected selection start = " + mExpectedSelStart
                    + "\nActual selection start = " + et.selectionStart
                    + "\nExpected text = " + internal.length() + " " + internal
                    + "\nActual text = " + reference.length() + " " + reference;
            ((LatinIME)mParent).debugDumpStateAndCrashWithException(context);
        } else {
            Log.e(TAG, DebugLogUtils.getStackTrace(2));
            Log.e(TAG, "Exp <> Actual : " + mExpectedSelStart + " <> " + et.selectionStart);
        }
    }

    public void beginBatchEdit() {
        if (++mNestLevel == 1) {
            mIC = mParent.getCurrentInputConnection();
            if (isConnected()) {
                mIC.beginBatchEdit();
            }
        } else {
            if (DBG) {
                throw new RuntimeException("Nest level too deep");
            }
            Log.e(TAG, "Nest level too deep : " + mNestLevel);
        }
        if (DEBUG_BATCH_NESTING) checkBatchEdit();
        if (DEBUG_PREVIOUS_TEXT) checkConsistencyForDebug();
    }

    public void endBatchEdit() {
        if (mNestLevel <= 0) Log.e(TAG, "Batch edit not in progress!"); // TODO: exception instead
        if (--mNestLevel == 0 && isConnected()) {
            mIC.endBatchEdit();
        }
        if (DEBUG_PREVIOUS_TEXT) checkConsistencyForDebug();
    }

    /**
     * Reset the cached text and retrieve it again from the editor.
     * <p>
     * This should be called when the cursor moved. It's possible that we can't connect to
     * the application when doing this; notably, this happens sometimes during rotation, probably
     * because of a race condition in the framework. In this case, we just can't retrieve the
     * data, so we empty the cache and note that we don't know the new cursor position, and we
     * return false so that the caller knows about this and can retry later.
     *
     * @param newSelStart the new position of the selection start, as received from the system.
     * @param newSelEnd the new position of the selection end, as received from the system.
     * @param shouldFinishComposition whether we should finish the composition in progress.
     * @return true if we were able to connect to the editor successfully, false otherwise. When
     *   this method returns false, the caches could not be correctly refreshed so they were only
     *   reset: the caller should try again later to return to normal operation.
     */
    public boolean resetCachesUponCursorMoveAndReturnSuccess(final int newSelStart,
            final int newSelEnd, final boolean shouldFinishComposition) {
        mComposingText.setLength(0);
        final boolean didReloadTextSuccessfully = reloadTextCache();
        if (!didReloadTextSuccessfully) {
            Log.d(TAG, "Will try to retrieve text later.");
            // selection is set to INVALID_CURSOR_POSITION if reloadTextCache return false
            return false;
        }
        if (mExpectedSelStart != newSelStart || mExpectedSelEnd != newSelEnd) {
            mExpectedSelStart = newSelStart;
            mExpectedSelEnd = newSelEnd;
            reloadTextCache();
            if (mExpectedSelStart != newSelStart || mExpectedSelEnd != newSelEnd) {
                Log.i(TAG, "resetCachesUponCursorMove: tried to set "+newSelStart+"/"+newSelEnd+", but input field has "+mExpectedSelStart+"/"+mExpectedSelEnd);
            }
        }
        if (isConnected() && shouldFinishComposition) {
            mIC.finishComposingText();
        }
        return true;
    }

    /**
     * Reload the cached text from the InputConnection.
     *
     * @return true if successful
     */
    private boolean reloadTextCache() {
        mCommittedTextBeforeComposingText.setLength(0);
        // Clearing composing text was not in original AOSP and OpenBoard, but why? should actually
        // be necessary when reloading text. Only when called by setSelection, mComposingText isn't
        // always empty, but looks like things still work normally
        mComposingText.setLength(0);
        mIC = mParent.getCurrentInputConnection();
        // Call upon the inputconnection directly since our own method is using the cache, and
        // we want to refresh it.
        final CharSequence textBeforeCursor = getTextBeforeCursorAndDetectLaggyConnection(
                OPERATION_RELOAD_TEXT_CACHE,
                SLOW_INPUT_CONNECTION_ON_FULL_RELOAD_MS,
                Constants.EDITOR_CONTENTS_CACHE_SIZE,
                0 /* flags */);
        if (null == textBeforeCursor) {
            // For some reason the app thinks we are not connected to it. This looks like a
            // framework bug... Fall back to ground state and return false.
            mExpectedSelStart = INVALID_CURSOR_POSITION;
            mExpectedSelEnd = INVALID_CURSOR_POSITION;
            Log.e(TAG, "Unable to connect to the editor to retrieve text.");
            return false;
        }
        mCommittedTextBeforeComposingText.append(textBeforeCursor);
        return true;
    }

    private void reloadCursorPosition() {
        if (!isConnected()) return;
        final ExtractedText et = mIC.getExtractedText(new ExtractedTextRequest(), 0);
        if (et == null) return;
        mExpectedSelStart = et.selectionStart + et.startOffset;
        mExpectedSelEnd = et.selectionEnd + et.startOffset;
    }

    private void checkBatchEdit() {
        if (mNestLevel != 1) {
            // TODO: exception instead
            Log.e(TAG, "Batch edit level incorrect : " + mNestLevel);
            Log.e(TAG, DebugLogUtils.getStackTrace(4));
        }
    }

    public void finishComposingText() {
        if (DEBUG_BATCH_NESTING) checkBatchEdit();
        if (DEBUG_PREVIOUS_TEXT) checkConsistencyForDebug();
        // TODO: this is not correct! The cursor is not necessarily after the composing text.
        // In the practice right now this is only called when input ends so it will be reset so
        // it works, but it's wrong and should be fixed.
        mCommittedTextBeforeComposingText.append(mComposingText);
        mComposingText.setLength(0);
        if (isConnected()) {
            mIC.finishComposingText();
        }
    }

    public void commitCodePoint(final int codePoint) {
        commitText(StringUtils.newSingleCodePointString(codePoint), 1);
    }

    /**
     * Calls {@link InputConnection#commitText(CharSequence, int)}.
     *
     * @param text The text to commit. This may include styles.
     * @param newCursorPosition The new cursor position around the text.
     */
    public void commitText(final CharSequence text, final int newCursorPosition) {
        if (DEBUG_BATCH_NESTING) checkBatchEdit();
        if (DEBUG_PREVIOUS_TEXT) checkConsistencyForDebug();
        mCommittedTextBeforeComposingText.append(text);
        // TODO: the following is exceedingly error-prone. Right now when the cursor is in the
        //  middle of the composing word mComposingText only holds the part of the composing text
        //  that is before the cursor, so this actually works, but it's terribly confusing. Fix this.
        mExpectedSelStart += text.length() - mComposingText.length();
        mExpectedSelEnd = mExpectedSelStart;
        mComposingText.setLength(0);
        if (isConnected()) {
            mTempObjectForCommitText.clear();
            mTempObjectForCommitText.append(text);
            final CharacterStyle[] spans = mTempObjectForCommitText.getSpans(
                    0, text.length(), CharacterStyle.class);
            for (final CharacterStyle span : spans) {
                final int spanStart = mTempObjectForCommitText.getSpanStart(span);
                final int spanEnd = mTempObjectForCommitText.getSpanEnd(span);
                final int spanFlags = mTempObjectForCommitText.getSpanFlags(span);
                // We have to adjust the end of the span to include an additional character.
                // This is to avoid splitting a unicode surrogate pair.
                // See helium314.keyboard.latin.common.Constants.UnicodeSurrogate
                // See https://b.corp.google.com/issues/19255233
                if (0 < spanEnd && spanEnd < mTempObjectForCommitText.length()) {
                    final char spanEndChar = mTempObjectForCommitText.charAt(spanEnd - 1);
                    final char nextChar = mTempObjectForCommitText.charAt(spanEnd);
                    if (UnicodeSurrogate.isLowSurrogate(spanEndChar)
                            && UnicodeSurrogate.isHighSurrogate(nextChar)) {
                        mTempObjectForCommitText.setSpan(span, spanStart, spanEnd + 1, spanFlags);
                    }
                }
            }
            mIC.commitText(mTempObjectForCommitText, newCursorPosition);
        }
    }

    @Nullable
    public CharSequence getSelectedText(final int flags) {
        return isConnected() ?  mIC.getSelectedText(flags) : null;
    }

    public boolean canDeleteCharacters() {
        return mExpectedSelStart > 0;
    }

    public boolean noTextAfterCursor() {
        final CharSequence after = getTextAfterCursor(1, 0);
        return TextUtils.isEmpty(after);
    }

    /**
     * Gets the caps modes we should be in after this specific string.
     * <p>
     * This returns a bit set of TextUtils#CAP_MODE_*, masked by the inputType argument.
     * This method also supports faking an additional space after the string passed in argument,
     * to support cases where a space will be added automatically, like in phantom space
     * state for example.
     * Note that for English, we are using American typography rules (which are not specific to
     * American English, it's just the most common set of rules for English).
     *
     * @param inputType a mask of the caps modes to test for.
     * @param spacingAndPunctuations the values of the settings to use for locale and separators.
     * @param hasSpaceBefore if we should consider there should be a space after the string.
     * @return the caps modes that should be on as a set of bits
     */
    public int getCursorCapsMode(final int inputType,
            final SpacingAndPunctuations spacingAndPunctuations, final boolean hasSpaceBefore) {
        mIC = mParent.getCurrentInputConnection();
        if (!isConnected()) {
            return Constants.TextUtils.CAP_MODE_OFF;
        }
        if (!TextUtils.isEmpty(mComposingText)) {
            if (hasSpaceBefore) {
                // If we have some composing text and a space before, then we should have
                // MODE_CHARACTERS and MODE_WORDS on.
                return (TextUtils.CAP_MODE_CHARACTERS | TextUtils.CAP_MODE_WORDS) & inputType;
            }
            // We have some composing text - we should be in MODE_CHARACTERS only.
            return TextUtils.CAP_MODE_CHARACTERS & inputType;
        }
        // TODO: this will generally work, but there may be cases where the buffer contains SOME
        //  information but not enough to determine the caps mode accurately. This may happen after
        //  heavy pressing of delete, for example DEFAULT_TEXT_CACHE_SIZE - 5 times or so.
        //  getCapsMode should be updated to be able to return a "not enough info" result so that
        //  we can get more context only when needed.
        if (TextUtils.isEmpty(mCommittedTextBeforeComposingText) && 0 != mExpectedSelStart) {
            if (!reloadTextCache()) {
                Log.w(TAG, "Unable to connect to the editor. "
                        + "Setting caps mode without knowing text.");
            }
        }
        // This never calls InputConnection#getCapsMode - in fact, it's a static method that
        // never blocks or initiates IPC.
        // TODO: don't call #toString() here. Instead, all accesses to
        //  mCommittedTextBeforeComposingText should be done on the main thread.
        return CapsModeUtils.getCapsMode(mCommittedTextBeforeComposingText.toString(), inputType,
                spacingAndPunctuations, hasSpaceBefore);
    }

    public int getCodePointBeforeCursor() {
        final CharSequence text = mComposingText.length() == 0 ? mCommittedTextBeforeComposingText : mComposingText;
        final int length = text.length();
        if (length < 1) return Constants.NOT_A_CODE;
        return Character.codePointBefore(text, length);
    }

    public int getCharBeforeBeforeCursor() {
        if (mComposingText.length() >= 2) return mComposingText.charAt(mComposingText.length() - 2);
        final int length = mCommittedTextBeforeComposingText.length();
        if (mComposingText.length() == 1) return mCommittedTextBeforeComposingText.charAt(length - 1);
        if (length < 2) return Constants.NOT_A_CODE;
        return mCommittedTextBeforeComposingText.charAt(length - 2);
    }

    @Nullable public CharSequence getTextBeforeCursor(final int n, final int flags) {
        final int cachedLength = mCommittedTextBeforeComposingText.length() + mComposingText.length();
        // If we have enough characters to satisfy the request, or if we have all characters in
        // the text field, then we can return the cached version right away.
        // However, if we don't have an expected cursor position, then we should always
        // go fetch the cache again (as it happens, INVALID_CURSOR_POSITION < 0, so we need to
        // test for this explicitly)
        if (INVALID_CURSOR_POSITION != mExpectedSelStart
                && (cachedLength >= n || cachedLength >= mExpectedSelStart)) {
            final StringBuilder s = new StringBuilder(mCommittedTextBeforeComposingText);
            // We call #toString() here to create a temporary object.
            // In some situations, this method is called on a worker thread, and it's possible
            // the main thread touches the contents of mComposingText while this worker thread
            // is suspended, because mComposingText is a StringBuilder. This may lead to crashes,
            // so we call #toString() on it. That will result in the return value being strictly
            // speaking wrong, but since this is used for basing bigram probability off, and
            // it's only going to matter for one getSuggestions call, it's fine in the practice.
            s.append(mComposingText.toString());
            if (s.length() > n) {
                s.delete(0, s.length() - n);
            }
            return s;
        }
        return getTextBeforeCursorAndDetectLaggyConnection(
                OPERATION_GET_TEXT_BEFORE_CURSOR,
                SLOW_INPUT_CONNECTION_ON_PARTIAL_RELOAD_MS,
                n, flags);
    }

    @Nullable private CharSequence getTextBeforeCursorAndDetectLaggyConnection(
            final int operation, final long timeout, final int n, final int flags) {
        mIC = mParent.getCurrentInputConnection();
        if (!isConnected()) {
            return null;
        }
        final long startTime = SystemClock.uptimeMillis();
        final CharSequence result = mIC.getTextBeforeCursor(n, flags);
        detectLaggyConnection(operation, timeout, startTime);

        // only do the consistency check if we actually have text (i.e. we're not coming from some reload / reset)
        if ((mCommittedTextBeforeComposingText.length() > 0 || mComposingText.length() > 0)
                && result != null && !checkTextBeforeCursorConsistency(result)) {
            // inconsistent state can occur for (at least) two reasons
            // 1. the app actively changes text field content, e.g. joplin when deleting list markers like "2."
            // 2. the app has outdated contents in the text field, e.g. com.farmerbb.notepad returns the
            //     just deleted char right after deletion, instead of the correct one
            //     todo: understand where this inconsistent state comes from, is it really the other app's fault, or is it HeliBoard?
            Log.w(TAG, "cached text out of sync, reloading");
            reloadCursorPosition();
            reloadTextCache();
        }
        return result;
    }

    // checks whether the end of cached text before cursor is the same as end of the given CharSequence
    // this is done to find inconsistencies that arise in some text fields when characters are deleted, but also in some other cases
    // only checks the end for performance reasons
    // may need to check more than just the last character, because the text may end in e.g. rrrrr and even there a single car offset should be found
    private boolean checkTextBeforeCursorConsistency(final CharSequence textField) {
        final int lastIndex = textField.length() - 1;
        if (lastIndex == -1) return true;
        final char lastChar = textField.charAt(lastIndex);
        final int composingLength = mComposingText.length();
        for (int i = 0; i <= lastIndex; i++) {
            // get last minus i character and compare
            final char currentTextFieldChar = textField.charAt(lastIndex - i);
            final char currentCachedChar;
            if (i < composingLength) {
                // take char from composing text
                currentCachedChar = mComposingText.charAt(composingLength - 1 - i);
            } else {
                // take last char from mCommittedTextBeforeComposingText, consider composing length
                final int index = mCommittedTextBeforeComposingText.length() - 1 - (i - composingLength);
                if (index < mCommittedTextBeforeComposingText.length() && index >= 0)
                    currentCachedChar = mCommittedTextBeforeComposingText.charAt(index);
                else return lastIndex > 100; // still let it pass if the same character is repeated many times, but cached text too short
            }

            if (currentTextFieldChar != currentCachedChar)
                // different character -> inconsistent
                return false;

            if (lastChar != currentTextFieldChar)
                // not the same, and no inconsistency found so far -> unlikely there is one that won't be found later -> return early
                return true;
        }
        return true; // no inconsistency found after going through everything
    }

    @Nullable public CharSequence getTextAfterCursor(final int n, final int flags) {
        return getTextAfterCursorAndDetectLaggyConnection(
                OPERATION_GET_TEXT_AFTER_CURSOR,
                SLOW_INPUT_CONNECTION_ON_PARTIAL_RELOAD_MS,
                n, flags);
    }

    @Nullable private CharSequence getTextAfterCursorAndDetectLaggyConnection(
            final int operation, final long timeout, final int n, final int flags) {
        mIC = mParent.getCurrentInputConnection();
        if (!isConnected()) {
            return null;
        }
        final long startTime = SystemClock.uptimeMillis();
        final CharSequence result = mIC.getTextAfterCursor(n, flags);
        detectLaggyConnection(operation, timeout, startTime);
        return result;
    }

    private void detectLaggyConnection(final int operation, final long timeout, final long startTime) {
        final long duration = SystemClock.uptimeMillis() - startTime;
        if (duration >= timeout) {
            final String operationName = OPERATION_NAMES[operation];
            Log.w(TAG, "Slow InputConnection: " + operationName + " took " + duration + " ms.");
            StatsUtils.onInputConnectionLaggy(operation, duration);
            mLastSlowInputConnectionTime = SystemClock.uptimeMillis();
        } else if (duration < timeout / 5 && hasSlowInputConnection()) {
            // we have a fast connection now, maybe the slowness was just a hickup
            mLastSlowInputConnectionTime -= SLOW_INPUTCONNECTION_PERSIST_MS / 2;
            Log.d(TAG, "InputConnection: much faster now, reducing persist time");
        }
    }

    public void deleteTextBeforeCursor(final int beforeLength) {
        if (DEBUG_BATCH_NESTING) checkBatchEdit();
        // TODO: the following is incorrect if the cursor is not immediately after the composition.
        //  Right now we never come here in this case because we reset the composing state before we
        //  come here in this case, but we need to fix this.
        final int remainingChars = mComposingText.length() - beforeLength;
        if (remainingChars >= 0) {
            mComposingText.setLength(remainingChars);
        } else {
            mComposingText.setLength(0);
            // Never cut under 0
            final int len = Math.max(mCommittedTextBeforeComposingText.length()
                    + remainingChars, 0);
            mCommittedTextBeforeComposingText.setLength(len);
        }
        if (mExpectedSelStart > beforeLength) {
            mExpectedSelStart -= beforeLength;
            mExpectedSelEnd -= beforeLength;
        } else {
            // There are fewer characters before the cursor in the buffer than we are being asked to
            // delete. Only delete what is there, and update the end with the amount deleted.
            mExpectedSelEnd -= mExpectedSelStart;
            mExpectedSelStart = 0;
        }
        if (isConnected()) {
            mIC.deleteSurroundingText(beforeLength, 0);
        }
        if (DEBUG_PREVIOUS_TEXT) checkConsistencyForDebug();
    }

    public void performEditorAction(final int actionId) {
        mIC = mParent.getCurrentInputConnection();
        if (isConnected()) {
            mIC.performEditorAction(actionId);
        }
    }

    public void sendKeyEvent(final KeyEvent keyEvent) {
        if (DEBUG_BATCH_NESTING) checkBatchEdit();
        if (keyEvent.getAction() == KeyEvent.ACTION_DOWN) {
            if (DEBUG_PREVIOUS_TEXT) checkConsistencyForDebug();
            // This method is only called for enter or backspace when speaking to old applications
            // (target SDK <= 15 (Build.VERSION_CODES.ICE_CREAM_SANDWICH_MR1)), or for digits.
            // When talking to new applications we never use this method because it's inherently
            // racy and has unpredictable results, but for backward compatibility we continue
            // sending the key events for only Enter and Backspace because some applications
            // mistakenly catch them to do some stuff.
            switch (keyEvent.getKeyCode()) {
            case KeyEvent.KEYCODE_ENTER:
                mCommittedTextBeforeComposingText.append("\n");
                mExpectedSelStart += 1;
                mExpectedSelEnd = mExpectedSelStart;
                break;
            case KeyEvent.KEYCODE_DEL:
                if (0 == mComposingText.length()) {
                    if (mCommittedTextBeforeComposingText.length() > 0) {
                        mCommittedTextBeforeComposingText.delete(
                                mCommittedTextBeforeComposingText.length() - 1,
                                mCommittedTextBeforeComposingText.length());
                    }
                } else {
                    mComposingText.delete(mComposingText.length() - 1, mComposingText.length());
                }
                if (mExpectedSelStart > 0 && mExpectedSelStart == mExpectedSelEnd) {
                    // TODO: Handle surrogate pairs.
                    mExpectedSelStart -= 1;
                }
                mExpectedSelEnd = mExpectedSelStart;
                break;
            case KeyEvent.KEYCODE_UNKNOWN:
                if (null != keyEvent.getCharacters()) {
                    mCommittedTextBeforeComposingText.append(keyEvent.getCharacters());
                    mExpectedSelStart += keyEvent.getCharacters().length();
                    mExpectedSelEnd = mExpectedSelStart;
                }
                break;
            default:
                final int codePoint = keyEvent.getUnicodeChar();
                if (Character.isISOControl(codePoint))
                    break; // don't append text if there is no actual text
                final String text = StringUtils.newSingleCodePointString(codePoint);
                mCommittedTextBeforeComposingText.append(text);
                mExpectedSelStart += text.length();
                mExpectedSelEnd = mExpectedSelStart;
                break;
            }
        }
        if (isConnected()) {
            mIC.sendKeyEvent(keyEvent);
        }
    }

    public void setComposingRegion(final int start, final int end) {
        if (DEBUG_BATCH_NESTING) checkBatchEdit();
        if (DEBUG_PREVIOUS_TEXT) checkConsistencyForDebug();
        final int moveBy = mExpectedSelStart - start; // determine now, as mExpectedSelStart may change in getTextBeforeCursor
        final CharSequence textBeforeCursor =
                getTextBeforeCursor(Constants.EDITOR_CONTENTS_CACHE_SIZE + (end - start), 0);
        mCommittedTextBeforeComposingText.setLength(0);
        // also clear composing text, otherwise we may append existing text
        // this can happen when we're a little out of sync with the editor
        mComposingText.setLength(0);
        if (!TextUtils.isEmpty(textBeforeCursor)) {
            // The cursor is not necessarily at the end of the composing text, but we have its
            // position in mExpectedSelStart and mExpectedSelEnd. In this case we want the start
            // of the text, so we should use mExpectedSelStart. In other words, the composing
            // text starts (mExpectedSelStart - start) characters before the end of textBeforeCursor
            final int indexOfStartOfComposingText = Math.max(textBeforeCursor.length() - moveBy, 0);
            mComposingText.append(textBeforeCursor.subSequence(indexOfStartOfComposingText,
                    textBeforeCursor.length()));
            mCommittedTextBeforeComposingText.append(
                    textBeforeCursor.subSequence(0, indexOfStartOfComposingText));
        }
        if (isConnected()) {
            mIC.setComposingRegion(start, end);
        }
    }

    // return whether the text was (probably) set correctly
    // unfortunately this is necessary in some cases
    public boolean setComposingText(final CharSequence text, final int newCursorPosition) {
        if (DEBUG_BATCH_NESTING) checkBatchEdit();
        if (DEBUG_PREVIOUS_TEXT) checkConsistencyForDebug();
        mExpectedSelStart += text.length() - mComposingText.length();
        mExpectedSelEnd = mExpectedSelStart;
        mComposingText.setLength(0);
        mComposingText.append(text);
        // TODO: support values of newCursorPosition != 1. At this time, this is never called with
        //  newCursorPosition != 1.
        if (isConnected()) {
            mIC.setComposingText(text, newCursorPosition);
            if (!Settings.getValues().mInputAttributes.mShouldShowSuggestions && text.length() > 0) {
                // We have a field that disables suggestions, but still committed text is set.
                // This might lead to weird bugs (e.g. https://github.com/Helium314/HeliBoard/issues/225), so better do
                // a sanity check whether the wanted text has been set.
                // Note that the check may also fail because the text field is not yet updated, so we don't want to check everything!
                final CharSequence lastChar = mIC.getTextBeforeCursor(1, 0);
                if (lastChar == null || lastChar.length() == 0 || text.charAt(text.length() - 1) != lastChar.charAt(0)) {
                    Log.w(TAG, "did set " + text + ", but got " + mIC.getTextBeforeCursor(text.length(), 0) + " as last character");
                    return false;
                }
            }
        }
        if (DEBUG_PREVIOUS_TEXT) checkConsistencyForDebug();
        return true;
    }

    /**
     * Set the selection of the text editor.
     * <p>
     * Calls through to {@link InputConnection#setSelection(int, int)}.
     *
     * @param start the character index where the selection should start.
     * @param end the character index where the selection should end.
     * @return Returns true on success, false on failure: either the input connection is no longer
     * valid when setting the selection or when retrieving the text cache at that point, or
     * invalid arguments were passed.
     */
    public boolean setSelection(final int start, final int end) {
        if (DEBUG_BATCH_NESTING) checkBatchEdit();
        if (DEBUG_PREVIOUS_TEXT) checkConsistencyForDebug();
        if (start < 0 || end < 0) {
            return false;
        }
        mExpectedSelStart = start;
        mExpectedSelEnd = end;
        if (isConnected()) {
            final boolean isIcValid = mIC.setSelection(start, end);
            if (!isIcValid) {
                return false;
            }
        }
        return reloadTextCache();
    }

    public void selectAll() {
        if (!isConnected()) return;
        if (mExpectedSelStart != mExpectedSelEnd && mExpectedSelStart == 0 && noTextAfterCursor()) { // all text already selected
            mIC.setSelection(mExpectedSelEnd, mExpectedSelEnd);
        } else mIC.performContextMenuAction(android.R.id.selectAll);
    }

    public void selectWord(final SpacingAndPunctuations spacingAndPunctuations, final String script) {
        if (!isConnected()) return;
        if (mExpectedSelStart != mExpectedSelEnd) { // already something selected
            mIC.setSelection(mExpectedSelEnd, mExpectedSelEnd);
            return;
        }
        final TextRange range = getWordRangeAtCursor(spacingAndPunctuations, script);
        if (range == null) return;
        mIC.setSelection(mExpectedSelStart - range.getNumberOfCharsInWordBeforeCursor(), mExpectedSelStart + range.getNumberOfCharsInWordAfterCursor());
    }

    public void copyText(final boolean getSelection) {
        CharSequence text = null;
        if (getSelection) {
            // copy selected text, and if nothing is selected copy the whole text
            text = getSelectedText(InputConnection.GET_TEXT_WITH_STYLES);
        }
        if (text == null || text.length() == 0) {
            // we have no selection, get the whole text
            final ExtractedTextRequest etr = new ExtractedTextRequest();
            etr.flags = InputConnection.GET_TEXT_WITH_STYLES;
            etr.hintMaxChars = Integer.MAX_VALUE;
            final ExtractedText et = mIC.getExtractedText(etr, 0);
            if (et == null) return;
            text = et.text;
        }
        if (text == null || text.length() == 0) return;
        final ClipboardManager cm = (ClipboardManager) mParent.getSystemService(Context.CLIPBOARD_SERVICE);
        cm.setPrimaryClip(ClipData.newPlainText("copied text", text));
        if (Build.VERSION.SDK_INT <= Build.VERSION_CODES.S_V2) {
            KeyboardSwitcher.getInstance().showToast(mParent.getString(R.string.toast_msg_clipboard_copy), true);
        }
    }

    public void commitCorrection(final CorrectionInfo correctionInfo) {
        if (DEBUG_BATCH_NESTING) checkBatchEdit();
        if (DEBUG_PREVIOUS_TEXT) checkConsistencyForDebug();
        // This has no effect on the text field and does not change its content. It only makes
        // TextView flash the text for a second based on indices contained in the argument.
        if (isConnected()) {
            mIC.commitCorrection(correctionInfo);
        }
        if (DEBUG_PREVIOUS_TEXT) checkConsistencyForDebug();
    }

    public void commitCompletion(final CompletionInfo completionInfo) {
        if (DEBUG_BATCH_NESTING) checkBatchEdit();
        if (DEBUG_PREVIOUS_TEXT) checkConsistencyForDebug();
        CharSequence text = completionInfo.getText();
        // text should never be null, but just in case, it's better to insert nothing than to crash
        if (null == text) text = "";
        mCommittedTextBeforeComposingText.append(text);
        mExpectedSelStart += text.length() - mComposingText.length();
        mExpectedSelEnd = mExpectedSelStart;
        mComposingText.setLength(0);
        if (isConnected()) {
            mIC.commitCompletion(completionInfo);
        }
        if (DEBUG_PREVIOUS_TEXT) checkConsistencyForDebug();
    }

    @NonNull
    public NgramContext getNgramContextFromNthPreviousWord(
            final SpacingAndPunctuations spacingAndPunctuations, final int n) {
        mIC = mParent.getCurrentInputConnection();
        if (!isConnected()) {
            return NgramContext.EMPTY_PREV_WORDS_INFO;
        }
        final CharSequence prev = getTextBeforeCursor(NUM_CHARS_TO_GET_BEFORE_CURSOR, 0);
        if (DEBUG_PREVIOUS_TEXT && null != prev) {
            final int checkLength = NUM_CHARS_TO_GET_BEFORE_CURSOR - 1;
            final String reference = prev.length() <= checkLength ? prev.toString()
                    : prev.subSequence(prev.length() - checkLength, prev.length()).toString();
            // TODO: right now the following works because mComposingText holds the part of the
            //  composing text that is before the cursor, but this is very confusing. We should
            //  fix it.
            final StringBuilder internal = new StringBuilder()
                    .append(mCommittedTextBeforeComposingText).append(mComposingText);
            if (internal.length() > checkLength) {
                internal.delete(0, internal.length() - checkLength);
                if (!(reference.equals(internal.toString()))) {
                    final String context = "Expected text = " + internal + "\nActual text = " + reference;
                    ((LatinIME)mParent).debugDumpStateAndCrashWithException(context);
                }
            }
        }
        return NgramContextUtils.getNgramContextFromNthPreviousWord(prev, spacingAndPunctuations, n);
    }

    /**
     * Returns the text surrounding the cursor.
     *
     * @param spacingAndPunctuations the rules for spacing and punctuation
     * @param script the script we consider to be writing words, as one of ScriptUtils.SCRIPT_*
     * @return a range containing the text surrounding the cursor
     */
    @Nullable public TextRange getWordRangeAtCursor(final SpacingAndPunctuations spacingAndPunctuations,
            final String script) {
        mIC = mParent.getCurrentInputConnection();
        if (!isConnected()) {
            return null;
        }
        CharSequence before = getTextBeforeCursorAndDetectLaggyConnection(
                OPERATION_GET_WORD_RANGE_AT_CURSOR,
                SLOW_INPUT_CONNECTION_ON_PARTIAL_RELOAD_MS,
                NUM_CHARS_TO_GET_BEFORE_CURSOR,
                InputConnection.GET_TEXT_WITH_STYLES);
        final CharSequence after = getTextAfterCursorAndDetectLaggyConnection(
                OPERATION_GET_WORD_RANGE_AT_CURSOR,
                SLOW_INPUT_CONNECTION_ON_PARTIAL_RELOAD_MS,
                NUM_CHARS_TO_GET_AFTER_CURSOR,
                InputConnection.GET_TEXT_WITH_STYLES);
        if (before == null || after == null) {
            return null;
        }
        return StringUtilsKt.getTouchedWordRange(before, after, script, spacingAndPunctuations);
    }

    public boolean isCursorTouchingWord(final SpacingAndPunctuations spacingAndPunctuations,
            boolean checkTextAfter) {
        if (checkTextAfter && isCursorFollowedByWordCharacter(spacingAndPunctuations)) {
            // If what's after the cursor is a word character, then we're touching a word.
            return true;
        }
        if (mComposingText.length() > 0) {
            // a composing region should always count as a word
            return true;
        }
<<<<<<< HEAD
        final String textBeforeCursor = mCommittedTextBeforeComposingText.toString();
        int indexOfCodePointInJavaChars = textBeforeCursor.length();
        int consideredCodePoint = 0 == indexOfCodePointInJavaChars ? Constants.NOT_A_CODE
                : textBeforeCursor.codePointBefore(indexOfCodePointInJavaChars);
        // Search for the first non word-connector char
        if (spacingAndPunctuations.isWordConnector(consideredCodePoint)) {
            indexOfCodePointInJavaChars -= Character.charCount(consideredCodePoint);
            consideredCodePoint = 0 == indexOfCodePointInJavaChars ? Constants.NOT_A_CODE
                    : textBeforeCursor.codePointBefore(indexOfCodePointInJavaChars);
        }
        return Constants.NOT_A_CODE != consideredCodePoint && spacingAndPunctuations.isWordCodePoint(consideredCodePoint);
=======
        return StringUtilsKt.endsWithWordCodepoint(mCommittedTextBeforeComposingText.toString(), spacingAndPunctuations);
>>>>>>> 80ba394b
    }

    public boolean isCursorFollowedByWordCharacter(
            final SpacingAndPunctuations spacingAndPunctuations) {
        final CharSequence after = getTextAfterCursor(1, 0);
        if (TextUtils.isEmpty(after)) {
            return false;
        }
        final int codePointAfterCursor = Character.codePointAt(after, 0);
        return !spacingAndPunctuations.isWordSeparator(codePointAfterCursor)
                && !spacingAndPunctuations.isWordConnector(codePointAfterCursor);
    }

    public void removeTrailingSpace() {
        if (DEBUG_BATCH_NESTING) checkBatchEdit();
        final int codePointBeforeCursor = getCodePointBeforeCursor();
        if (Constants.CODE_SPACE == codePointBeforeCursor) {
            deleteTextBeforeCursor(1);
        }
    }

    public boolean sameAsTextBeforeCursor(final CharSequence text) {
        final CharSequence beforeText = getTextBeforeCursor(text.length(), 0);
        return TextUtils.equals(text, beforeText);
    }

    public boolean revertDoubleSpacePeriod(final SpacingAndPunctuations spacingAndPunctuations) {
        if (DEBUG_BATCH_NESTING) checkBatchEdit();
        // Here we test whether we indeed have a period and a space before us. This should not
        // be needed, but it's there just in case something went wrong.
        final CharSequence textBeforeCursor = getTextBeforeCursor(2, 0);
        if (!TextUtils.equals(spacingAndPunctuations.mSentenceSeparatorAndSpace,
                textBeforeCursor)) {
            // Theoretically we should not be coming here if there isn't ". " before the
            // cursor, but the application may be changing the text while we are typing, so
            // anything goes. We should not crash.
            Log.d(TAG, "Tried to revert double-space combo but we didn't find \""
                    + spacingAndPunctuations.mSentenceSeparatorAndSpace
                    + "\" just before the cursor.");
            return false;
        }
        // Double-space results in ". ". A backspace to cancel this should result in a single
        // space in the text field, so we replace ". " with a single space.
        deleteTextBeforeCursor(2);
        final String singleSpace = " ";
        commitText(singleSpace, 1);
        return true;
    }

    public boolean revertSwapPunctuation() {
        if (DEBUG_BATCH_NESTING) checkBatchEdit();
        // Here we test whether we indeed have a space and something else before us. This should not
        // be needed, but it's there just in case something went wrong.
        final CharSequence textBeforeCursor = getTextBeforeCursor(2, 0);
        // NOTE: This does not work with surrogate pairs. Hopefully when the keyboard is able to
        // enter surrogate pairs this code will have been removed.
        if (TextUtils.isEmpty(textBeforeCursor)
                || (Constants.CODE_SPACE != textBeforeCursor.charAt(1))) {
            // We may only come here if the application is changing the text while we are typing.
            // This is quite a broken case, but not logically impossible, so we shouldn't crash,
            // but some debugging log may be in order.
            Log.d(TAG, "Tried to revert a swap of punctuation but we didn't "
                    + "find a space just before the cursor.");
            return false;
        }
        deleteTextBeforeCursor(2);
        final String text = " " + textBeforeCursor.subSequence(0, 1);
        commitText(text, 1);
        return true;
    }

    /**
     * Heuristic to determine if this is an expected update of the cursor.
     * <p>
     * Sometimes updates to the cursor position are late because of their asynchronous nature.
     * This method tries to determine if this update is one, based on the values of the cursor
     * position in the update, and the currently expected position of the cursor according to
     * LatinIME's internal accounting. If this is not a belated expected update, then it should
     * mean that the user moved the cursor explicitly.
     * This is quite robust, but of course it's not perfect. In particular, it will fail in the
     * case we get an update A, the user types in N characters so as to move the cursor to A+N but
     * we don't get those, and then the user places the cursor between A and A+N, and we get only
     * this update and not the ones in-between. This is almost impossible to achieve even trying
     * very very hard.
     *
     * @param oldSelStart The value of the old selection in the update.
     * @param newSelStart The value of the new selection in the update.
     * @param oldSelEnd The value of the old selection end in the update.
     * @param newSelEnd The value of the new selection end in the update.
     * @return whether this is a belated expected update or not.
     */
    public boolean isBelatedExpectedUpdate(final int oldSelStart, final int newSelStart,
            final int oldSelEnd, final int newSelEnd, final int composingSpanStart, final int composingSpanEnd) {
        // This update is "belated" if we are expecting it. That is, mExpectedSelStart and
        // mExpectedSelEnd match the new values that the TextView is updating TO.
        if (mExpectedSelStart == newSelStart && mExpectedSelEnd == newSelEnd) {
            if (composingSpanEnd - composingSpanStart < mComposingText.length()) {
                // composing span is smaller than expected, maybe changed by the app (see #1141)
                // larger composing span is ok, because mComposingText only contains the word up to the cursor
                return false;
            }
            return true;
        }
        // This update is not belated if mExpectedSelStart and mExpectedSelEnd match the old
        // values, and one of newSelStart or newSelEnd is updated to a different value. In this
        // case, it is likely that something other than the IME has moved the selection endpoint
        // to the new value.
        if (mExpectedSelStart == oldSelStart && mExpectedSelEnd == oldSelEnd
                && (oldSelStart != newSelStart || oldSelEnd != newSelEnd)) return false;
        // If neither of the above two cases hold, then the system may be having trouble keeping up
        // with updates. If 1) the selection is a cursor, 2) newSelStart is between oldSelStart
        // and mExpectedSelStart, and 3) newSelEnd is between oldSelEnd and mExpectedSelEnd, then
        // assume a belated update.
        return (newSelStart == newSelEnd)
                && (newSelStart - oldSelStart) * (mExpectedSelStart - newSelStart) >= 0
                && (newSelEnd - oldSelEnd) * (mExpectedSelEnd - newSelEnd) >= 0;
    }

    /**
     * Looks at the text just before the cursor to find out if it looks like a URL.
     * <p>
     * The weakest point here is, if we don't have enough text bufferized, we may fail to realize
     * we are in URL situation, but other places in this class have the same limitation and it
     * does not matter too much in the practice.
     */
    public boolean textBeforeCursorLooksLikeURL() {
        return StringUtils.lastPartLooksLikeURL(mCommittedTextBeforeComposingText);
    }

    public boolean nonWordCodePointAndNoSpaceBeforeCursor(final SpacingAndPunctuations spacingAndPunctuations) {
        return StringUtilsKt.nonWordCodePointAndNoSpaceBeforeCursor(mCommittedTextBeforeComposingText, spacingAndPunctuations);
    }

    public boolean spaceBeforeCursor() {
        return mCommittedTextBeforeComposingText.indexOf(" ") != -1;
    }

    public int getCharCountToDeleteBeforeCursor() {
        final int lastCodePoint = getCodePointBeforeCursor();
        if (StringUtils.mightBeEmoji(lastCodePoint)) {
            final String text = mCommittedTextBeforeComposingText.toString() + mComposingText;
            final int emojiLength = StringUtilsKt.getFullEmojiAtEnd(text).length();
            if (emojiLength > 0) return emojiLength;
        }
        return Character.isSupplementaryCodePoint(lastCodePoint) ? 2 : 1;
    }

    public boolean hasLetterBeforeLastSpaceBeforeCursor() {
        return StringUtilsKt.hasLetterBeforeLastSpaceBeforeCursor(mCommittedTextBeforeComposingText);
    }

    public boolean wordBeforeCursorMayBeEmail() {
        return mCommittedTextBeforeComposingText.lastIndexOf(" ") < mCommittedTextBeforeComposingText.lastIndexOf("@");
    }

    public CharSequence textBeforeCursorUntilLastWhitespaceOrDoubleSlash() {
        int startIndex = 0;
        boolean previousWasSlash = false;
        for (int i = mCommittedTextBeforeComposingText.length() - 1; i >= 0; i--) {
            final char c = mCommittedTextBeforeComposingText.charAt(i);
            if (Character.isWhitespace(c)) {
                startIndex = i + 1;
                break;
            }
            if (c == '/') {
                if (previousWasSlash) {
                    startIndex = i + 2;
                    break;
                }
                previousWasSlash = true;
            } else {
                previousWasSlash = false;
            }
        }
        return mCommittedTextBeforeComposingText.subSequence(startIndex, mCommittedTextBeforeComposingText.length());
    }

    /**
     * Looks at the text just before the cursor to find out if we are inside a double quote.
     * <p>
     * As with #textBeforeCursorLooksLikeURL, this is dependent on how much text we have cached.
     * However this won't be a concrete problem in most situations, as the cache is almost always
     * long enough for this use.
     */
    public boolean isInsideDoubleQuoteOrAfterDigit() {
        return StringUtils.isInsideDoubleQuoteOrAfterDigit(mCommittedTextBeforeComposingText);
    }

    /**
     * Try to get the text from the editor to expose lies the framework may have been
     * telling us. Concretely, when the device rotates and when the keyboard reopens in the same
     * text field after having been closed with the back key, the frameworks tells us about where
     * the cursor used to be initially in the editor at the time it first received the focus; this
     * may be completely different from the place it is upon rotation. Since we don't have any
     * means to get the real value, try at least to ask the text view for some characters and
     * detect the most damaging cases: when the cursor position is declared to be much smaller
     * than it really is.
     * (renamed the method, because we clearly ask the editorInfo to provide initial selection, no reason to complain about it
     * being initial and thus possibly outdated)
     */
    public void tryFixIncorrectCursorPosition() {
        mIC = mParent.getCurrentInputConnection();
        final CharSequence textBeforeCursor = getTextBeforeCursor(
                Constants.EDITOR_CONTENTS_CACHE_SIZE, 0);
        final CharSequence selectedText = isConnected() ? mIC.getSelectedText(0 /* flags */) : null;
        if (null == textBeforeCursor ||
                (!TextUtils.isEmpty(selectedText) && mExpectedSelEnd == mExpectedSelStart)) {
            // If textBeforeCursor is null, we have no idea what kind of text field we have or if
            // thinking about the "cursor position" actually makes any sense. In this case we
            // remember a meaningless cursor position. Contrast this with an empty string, which is
            // valid and should mean the cursor is at the start of the text.
            // Also, if we expect we don't have a selection but we DO have non-empty selected text,
            // then the framework lied to us about the cursor position. In this case, we should just
            // revert to the most basic behavior possible for the next action (backspace in
            // particular comes to mind), so we remember a meaningless cursor position which should
            // result in degraded behavior from the next input.
            // Interestingly, in either case, chances are any action the user takes next will result
            // in a call to onUpdateSelection, which should set things right.
            mExpectedSelStart = mExpectedSelEnd = Constants.NOT_A_CURSOR_POSITION;
        } else {
            final int textLength = textBeforeCursor.length();
            if (textLength < Constants.EDITOR_CONTENTS_CACHE_SIZE
                    && (textLength > mExpectedSelStart
                            ||  mExpectedSelStart < Constants.EDITOR_CONTENTS_CACHE_SIZE)) {
                // It should not be possible to have only one of those variables be
                // NOT_A_CURSOR_POSITION, so if they are equal, either the selection is zero-sized
                // (simple cursor, no selection) or there is no cursor/we don't know its pos
                final boolean wasEqual = mExpectedSelStart == mExpectedSelEnd;
                mExpectedSelStart = textLength;
                // We can't figure out the value of mLastSelectionEnd :(
                // But at least if it's smaller than mLastSelectionStart something is wrong,
                // and if they used to be equal we also don't want to make it look like there is a
                // selection.
                if (wasEqual || mExpectedSelStart > mExpectedSelEnd) {
                    mExpectedSelEnd = mExpectedSelStart;
                }
            } else {
                // better re-read the correct position instead of guessing from incomplete data
                reloadCursorPosition();
            }
        }
    }

    @Override
    public boolean performPrivateCommand(final String action, final Bundle data) {
        mIC = mParent.getCurrentInputConnection();
        if (!isConnected()) {
            return false;
        }
        return mIC.performPrivateCommand(action, data);
    }

    public int getExpectedSelectionStart() {
        return mExpectedSelStart;
    }

    public int getExpectedSelectionEnd() {
        return mExpectedSelEnd;
    }

    /**
     * @return whether there is a selection currently active.
     */
    public boolean hasSelection() {
        return mExpectedSelEnd != mExpectedSelStart;
    }

    public boolean isCursorPositionKnown() {
        return INVALID_CURSOR_POSITION != mExpectedSelStart;
    }

    /**
     * Requests the editor to call back {@link InputMethodManager#updateCursorAnchorInfo}.
     * @param enableMonitor {@code true} to request the editor to call back the method whenever the
     * cursor/anchor position is changed.
     * @param requestImmediateCallback {@code true} to request the editor to call back the method
     * as soon as possible to notify the current cursor/anchor position to the input method.
     * @return {@code true} if the request is accepted. Returns {@code false} otherwise, which
     * includes "not implemented" or "rejected" or "temporarily unavailable" or whatever which
     * prevents the application from fulfilling the request. (TODO: Improve the API when it turns
     * out that we actually need more detailed error codes)
     */
    public boolean requestCursorUpdates(final boolean enableMonitor, final boolean requestImmediateCallback) {
        mIC = mParent.getCurrentInputConnection();
        if (!isConnected()) {
            return false;
        }
        final int cursorUpdateMode = (enableMonitor ? InputConnection.CURSOR_UPDATE_MONITOR : 0)
            | (requestImmediateCallback ? InputConnection.CURSOR_UPDATE_IMMEDIATE : 0);
        return mIC.requestCursorUpdates(cursorUpdateMode);
    }
}<|MERGE_RESOLUTION|>--- conflicted
+++ resolved
@@ -862,21 +862,7 @@
             // a composing region should always count as a word
             return true;
         }
-<<<<<<< HEAD
-        final String textBeforeCursor = mCommittedTextBeforeComposingText.toString();
-        int indexOfCodePointInJavaChars = textBeforeCursor.length();
-        int consideredCodePoint = 0 == indexOfCodePointInJavaChars ? Constants.NOT_A_CODE
-                : textBeforeCursor.codePointBefore(indexOfCodePointInJavaChars);
-        // Search for the first non word-connector char
-        if (spacingAndPunctuations.isWordConnector(consideredCodePoint)) {
-            indexOfCodePointInJavaChars -= Character.charCount(consideredCodePoint);
-            consideredCodePoint = 0 == indexOfCodePointInJavaChars ? Constants.NOT_A_CODE
-                    : textBeforeCursor.codePointBefore(indexOfCodePointInJavaChars);
-        }
-        return Constants.NOT_A_CODE != consideredCodePoint && spacingAndPunctuations.isWordCodePoint(consideredCodePoint);
-=======
         return StringUtilsKt.endsWithWordCodepoint(mCommittedTextBeforeComposingText.toString(), spacingAndPunctuations);
->>>>>>> 80ba394b
     }
 
     public boolean isCursorFollowedByWordCharacter(
