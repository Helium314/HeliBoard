/*
 * Copyright (C) 2012 The Android Open Source Project
 * modified
 * SPDX-License-Identifier: Apache-2.0 AND GPL-3.0-only
 */

package helium314.keyboard.latin;

import android.content.ClipData;
import android.content.ClipboardManager;
import android.content.Context;
import android.inputmethodservice.InputMethodService;
import android.os.Bundle;
import android.os.SystemClock;
import android.text.SpannableStringBuilder;
import android.text.TextUtils;
import android.text.style.CharacterStyle;
import helium314.keyboard.latin.utils.Log;
import android.view.KeyEvent;
import android.view.inputmethod.CompletionInfo;
import android.view.inputmethod.CorrectionInfo;
import android.view.inputmethod.ExtractedText;
import android.view.inputmethod.ExtractedTextRequest;
import android.view.inputmethod.InputConnection;
import android.view.inputmethod.InputMethodManager;

import androidx.annotation.NonNull;
import androidx.annotation.Nullable;

import helium314.keyboard.latin.common.Constants;
import helium314.keyboard.latin.common.StringUtils;
import helium314.keyboard.latin.common.StringUtilsKt;
import helium314.keyboard.latin.common.UnicodeSurrogate;
import helium314.keyboard.latin.inputlogic.PrivateCommandPerformer;
import helium314.keyboard.latin.settings.SpacingAndPunctuations;
import helium314.keyboard.latin.utils.CapsModeUtils;
import helium314.keyboard.latin.utils.DebugLogUtils;
import helium314.keyboard.latin.utils.NgramContextUtils;
import helium314.keyboard.latin.utils.ScriptUtils;
import helium314.keyboard.latin.utils.SpannableStringUtils;
import helium314.keyboard.latin.utils.StatsUtils;
import helium314.keyboard.latin.utils.TextRange;

import java.util.concurrent.TimeUnit;

/**
 * Enrichment class for InputConnection to simplify interaction and add functionality.
 * <p>
 * This class serves as a wrapper to be able to simply add hooks to any calls to the underlying
 * InputConnection. It also keeps track of a number of things to avoid having to call upon IPC
 * all the time to find out what text is in the buffer, when we need it to determine caps mode
 * for example.
 */
public final class RichInputConnection implements PrivateCommandPerformer {
    private static final String TAG = "RichInputConnection";
    private static final boolean DBG = false;
    private static final boolean DEBUG_PREVIOUS_TEXT = false;
    private static final boolean DEBUG_BATCH_NESTING = false;
    private static final int NUM_CHARS_TO_GET_BEFORE_CURSOR = 40;
    private static final int NUM_CHARS_TO_GET_AFTER_CURSOR = 40;
    private static final int INVALID_CURSOR_POSITION = -1;

    /**
     * The amount of time a {@link #reloadTextCache} call needs to take for the keyboard to enter
     * the {@link #hasSlowInputConnection} state.
     */
    private static final long SLOW_INPUT_CONNECTION_ON_FULL_RELOAD_MS = 1000;
    /**
     * The amount of time a {@link #getTextBeforeCursor} or {@link #getTextAfterCursor} call needs
     * to take for the keyboard to enter the {@link #hasSlowInputConnection} state.
     */
    private static final long SLOW_INPUT_CONNECTION_ON_PARTIAL_RELOAD_MS = 200;

    private static final int OPERATION_GET_TEXT_BEFORE_CURSOR = 0;
    private static final int OPERATION_GET_TEXT_AFTER_CURSOR = 1;
    private static final int OPERATION_GET_WORD_RANGE_AT_CURSOR = 2;
    private static final int OPERATION_RELOAD_TEXT_CACHE = 3;
    private static final String[] OPERATION_NAMES = new String[] {
            "GET_TEXT_BEFORE_CURSOR",
            "GET_TEXT_AFTER_CURSOR",
            "GET_WORD_RANGE_AT_CURSOR",
            "RELOAD_TEXT_CACHE"};

    /**
     * The amount of time the keyboard will persist in the {@link #hasSlowInputConnection} state
     * after observing a slow InputConnection event.
     */
    private static final long SLOW_INPUTCONNECTION_PERSIST_MS = TimeUnit.MINUTES.toMillis(10);

    /**
     * This variable contains an expected value for the selection start position. This is where the
     * cursor or selection start may end up after all the keyboard-triggered updates have passed. We
     * keep this to compare it to the actual selection start to guess whether the move was caused by
     * a keyboard command or not.
     * It's not really the selection start position: the selection start may not be there yet, and
     * in some cases, it may never arrive there.
     */
    public int mExpectedSelStart = INVALID_CURSOR_POSITION; // in chars, not code points
    /**
     * The expected selection end.  Only differs from mExpectedSelStart if a non-empty selection is
     * expected.  The same caveats as mExpectedSelStart apply.
     */
    public int mExpectedSelEnd = INVALID_CURSOR_POSITION; // in chars, not code points
    /**
     * This contains the committed text immediately preceding the cursor and the composing
     * text, if any. It is refreshed when the cursor moves by calling upon the TextView.
     */
    private final StringBuilder mCommittedTextBeforeComposingText = new StringBuilder();
    /**
     * This contains the currently composing text, as LatinIME thinks the TextView is seeing it.
     */
    private final StringBuilder mComposingText = new StringBuilder();

    /**
     * This variable is a temporary object used in {@link #commitText(CharSequence,int)}
     * to avoid object creation.
     */
    private SpannableStringBuilder mTempObjectForCommitText = new SpannableStringBuilder();

    private final InputMethodService mParent;
    private InputConnection mIC;
    private int mNestLevel;

    /**
     * The timestamp of the last slow InputConnection operation
     */
    private long mLastSlowInputConnectionTime = -SLOW_INPUTCONNECTION_PERSIST_MS;

    public RichInputConnection(final InputMethodService parent) {
        mParent = parent;
        mIC = null;
        mNestLevel = 0;
    }

    public boolean isConnected() {
        return mIC != null;
    }

    /**
     * Returns whether or not the underlying InputConnection is slow. When true, we want to avoid
     * calling InputConnection methods that trigger an IPC round-trip (e.g., getTextAfterCursor).
     */
    public boolean hasSlowInputConnection() {
        return (SystemClock.uptimeMillis() - mLastSlowInputConnectionTime)
                        <= SLOW_INPUTCONNECTION_PERSIST_MS;
    }

    public void onStartInput() {
        mLastSlowInputConnectionTime = -SLOW_INPUTCONNECTION_PERSIST_MS;
    }

    private void checkConsistencyForDebug() {
        final ExtractedTextRequest r = new ExtractedTextRequest();
        r.hintMaxChars = 0;
        r.hintMaxLines = 0;
        r.token = 1;
        r.flags = 0;
        final ExtractedText et = mIC.getExtractedText(r, 0);
        final CharSequence beforeCursor = getTextBeforeCursor(Constants.EDITOR_CONTENTS_CACHE_SIZE,
                0);
        final StringBuilder internal = new StringBuilder(mCommittedTextBeforeComposingText)
                .append(mComposingText);
        if (null == et || null == beforeCursor) return;
        final int actualLength = Math.min(beforeCursor.length(), internal.length());
        if (internal.length() > actualLength) {
            internal.delete(0, internal.length() - actualLength);
        }
        final String reference = (beforeCursor.length() <= actualLength) ? beforeCursor.toString()
                : beforeCursor.subSequence(beforeCursor.length() - actualLength,
                        beforeCursor.length()).toString();
        if (et.selectionStart != mExpectedSelStart
                || !(reference.equals(internal.toString()))) {
            final String context = "Expected selection start = " + mExpectedSelStart
                    + "\nActual selection start = " + et.selectionStart
                    + "\nExpected text = " + internal.length() + " " + internal
                    + "\nActual text = " + reference.length() + " " + reference;
            ((LatinIME)mParent).debugDumpStateAndCrashWithException(context);
        } else {
            Log.e(TAG, DebugLogUtils.getStackTrace(2));
            Log.e(TAG, "Exp <> Actual : " + mExpectedSelStart + " <> " + et.selectionStart);
        }
    }

    public void beginBatchEdit() {
        if (++mNestLevel == 1) {
            mIC = mParent.getCurrentInputConnection();
            if (isConnected()) {
                mIC.beginBatchEdit();
            }
        } else {
            if (DBG) {
                throw new RuntimeException("Nest level too deep");
            }
            Log.e(TAG, "Nest level too deep : " + mNestLevel);
        }
        if (DEBUG_BATCH_NESTING) checkBatchEdit();
        if (DEBUG_PREVIOUS_TEXT) checkConsistencyForDebug();
    }

    public void endBatchEdit() {
        if (mNestLevel <= 0) Log.e(TAG, "Batch edit not in progress!"); // TODO: exception instead
        if (--mNestLevel == 0 && isConnected()) {
            mIC.endBatchEdit();
        }
        if (DEBUG_PREVIOUS_TEXT) checkConsistencyForDebug();
    }

    /**
     * Reset the cached text and retrieve it again from the editor.
     * <p>
     * This should be called when the cursor moved. It's possible that we can't connect to
     * the application when doing this; notably, this happens sometimes during rotation, probably
     * because of a race condition in the framework. In this case, we just can't retrieve the
     * data, so we empty the cache and note that we don't know the new cursor position, and we
     * return false so that the caller knows about this and can retry later.
     *
     * @param newSelStart the new position of the selection start, as received from the system.
     * @param newSelEnd the new position of the selection end, as received from the system.
     * @param shouldFinishComposition whether we should finish the composition in progress.
     * @return true if we were able to connect to the editor successfully, false otherwise. When
     *   this method returns false, the caches could not be correctly refreshed so they were only
     *   reset: the caller should try again later to return to normal operation.
     */
    public boolean resetCachesUponCursorMoveAndReturnSuccess(final int newSelStart,
            final int newSelEnd, final boolean shouldFinishComposition) {
        mExpectedSelStart = newSelStart;
        mExpectedSelEnd = newSelEnd;
        mComposingText.setLength(0);
        final boolean didReloadTextSuccessfully = reloadTextCache();
        if (!didReloadTextSuccessfully) {
            Log.d(TAG, "Will try to retrieve text later.");
            return false;
        }
        if (isConnected() && shouldFinishComposition) {
            mIC.finishComposingText();
        }
        return true;
    }

    /**
     * Reload the cached text from the InputConnection.
     *
     * @return true if successful
     */
    private boolean reloadTextCache() {
        mCommittedTextBeforeComposingText.setLength(0);
        // Clearing composing text was not in original AOSP and OpenBoard, but why? should actually
        // be necessary when reloading text. Only when called by setSelection, mComposingText isn't
        // always empty, but looks like things still work normally
        mComposingText.setLength(0);
        mIC = mParent.getCurrentInputConnection();
        // Call upon the inputconnection directly since our own method is using the cache, and
        // we want to refresh it.
        final CharSequence textBeforeCursor = getTextBeforeCursorAndDetectLaggyConnection(
                OPERATION_RELOAD_TEXT_CACHE,
                SLOW_INPUT_CONNECTION_ON_FULL_RELOAD_MS,
                Constants.EDITOR_CONTENTS_CACHE_SIZE,
                0 /* flags */);
        if (null == textBeforeCursor) {
            // For some reason the app thinks we are not connected to it. This looks like a
            // framework bug... Fall back to ground state and return false.
            mExpectedSelStart = INVALID_CURSOR_POSITION;
            mExpectedSelEnd = INVALID_CURSOR_POSITION;
            Log.e(TAG, "Unable to connect to the editor to retrieve text.");
            return false;
        }
        mCommittedTextBeforeComposingText.append(textBeforeCursor);
        return true;
    }

    private void checkBatchEdit() {
        if (mNestLevel != 1) {
            // TODO: exception instead
            Log.e(TAG, "Batch edit level incorrect : " + mNestLevel);
            Log.e(TAG, DebugLogUtils.getStackTrace(4));
        }
    }

    public void finishComposingText() {
        if (DEBUG_BATCH_NESTING) checkBatchEdit();
        if (DEBUG_PREVIOUS_TEXT) checkConsistencyForDebug();
        // TODO: this is not correct! The cursor is not necessarily after the composing text.
        // In the practice right now this is only called when input ends so it will be reset so
        // it works, but it's wrong and should be fixed.
        mCommittedTextBeforeComposingText.append(mComposingText);
        mComposingText.setLength(0);
        if (isConnected()) {
            mIC.finishComposingText();
        }
    }

    public void commitCodePoint(final int codePoint) {
        commitText(StringUtils.newSingleCodePointString(codePoint), 1);
    }

    /**
     * Calls {@link InputConnection#commitText(CharSequence, int)}.
     *
     * @param text The text to commit. This may include styles.
     * @param newCursorPosition The new cursor position around the text.
     */
    public void commitText(final CharSequence text, final int newCursorPosition) {
        if (DEBUG_BATCH_NESTING) checkBatchEdit();
        if (DEBUG_PREVIOUS_TEXT) checkConsistencyForDebug();
        mCommittedTextBeforeComposingText.append(text);
        // TODO: the following is exceedingly error-prone. Right now when the cursor is in the
        //  middle of the composing word mComposingText only holds the part of the composing text
        //  that is before the cursor, so this actually works, but it's terribly confusing. Fix this.
        mExpectedSelStart += text.length() - mComposingText.length();
        mExpectedSelEnd = mExpectedSelStart;
        mComposingText.setLength(0);
        if (isConnected()) {
            mTempObjectForCommitText.clear();
            mTempObjectForCommitText.append(text);
            final CharacterStyle[] spans = mTempObjectForCommitText.getSpans(
                    0, text.length(), CharacterStyle.class);
            for (final CharacterStyle span : spans) {
                final int spanStart = mTempObjectForCommitText.getSpanStart(span);
                final int spanEnd = mTempObjectForCommitText.getSpanEnd(span);
                final int spanFlags = mTempObjectForCommitText.getSpanFlags(span);
                // We have to adjust the end of the span to include an additional character.
                // This is to avoid splitting a unicode surrogate pair.
                // See helium314.keyboard.latin.common.Constants.UnicodeSurrogate
                // See https://b.corp.google.com/issues/19255233
                if (0 < spanEnd && spanEnd < mTempObjectForCommitText.length()) {
                    final char spanEndChar = mTempObjectForCommitText.charAt(spanEnd - 1);
                    final char nextChar = mTempObjectForCommitText.charAt(spanEnd);
                    if (UnicodeSurrogate.isLowSurrogate(spanEndChar)
                            && UnicodeSurrogate.isHighSurrogate(nextChar)) {
                        mTempObjectForCommitText.setSpan(span, spanStart, spanEnd + 1, spanFlags);
                    }
                }
            }
            mIC.commitText(mTempObjectForCommitText, newCursorPosition);
        }
    }

    @Nullable
    public CharSequence getSelectedText(final int flags) {
        return isConnected() ?  mIC.getSelectedText(flags) : null;
    }

    public boolean canDeleteCharacters() {
        return mExpectedSelStart > 0;
    }

    /**
     * Gets the caps modes we should be in after this specific string.
     * <p>
     * This returns a bit set of TextUtils#CAP_MODE_*, masked by the inputType argument.
     * This method also supports faking an additional space after the string passed in argument,
     * to support cases where a space will be added automatically, like in phantom space
     * state for example.
     * Note that for English, we are using American typography rules (which are not specific to
     * American English, it's just the most common set of rules for English).
     *
     * @param inputType a mask of the caps modes to test for.
     * @param spacingAndPunctuations the values of the settings to use for locale and separators.
     * @param hasSpaceBefore if we should consider there should be a space after the string.
     * @return the caps modes that should be on as a set of bits
     */
    public int getCursorCapsMode(final int inputType,
            final SpacingAndPunctuations spacingAndPunctuations, final boolean hasSpaceBefore) {
        mIC = mParent.getCurrentInputConnection();
        if (!isConnected()) {
            return Constants.TextUtils.CAP_MODE_OFF;
        }
        if (!TextUtils.isEmpty(mComposingText)) {
            if (hasSpaceBefore) {
                // If we have some composing text and a space before, then we should have
                // MODE_CHARACTERS and MODE_WORDS on.
                return (TextUtils.CAP_MODE_CHARACTERS | TextUtils.CAP_MODE_WORDS) & inputType;
            }
            // We have some composing text - we should be in MODE_CHARACTERS only.
            return TextUtils.CAP_MODE_CHARACTERS & inputType;
        }
        // TODO: this will generally work, but there may be cases where the buffer contains SOME
        //  information but not enough to determine the caps mode accurately. This may happen after
        //  heavy pressing of delete, for example DEFAULT_TEXT_CACHE_SIZE - 5 times or so.
        //  getCapsMode should be updated to be able to return a "not enough info" result so that
        //  we can get more context only when needed.
        if (TextUtils.isEmpty(mCommittedTextBeforeComposingText) && 0 != mExpectedSelStart) {
            if (!reloadTextCache()) {
                Log.w(TAG, "Unable to connect to the editor. "
                        + "Setting caps mode without knowing text.");
            }
        }
        // This never calls InputConnection#getCapsMode - in fact, it's a static method that
        // never blocks or initiates IPC.
        // TODO: don't call #toString() here. Instead, all accesses to
        //  mCommittedTextBeforeComposingText should be done on the main thread.
        return CapsModeUtils.getCapsMode(mCommittedTextBeforeComposingText.toString(), inputType,
                spacingAndPunctuations, hasSpaceBefore);
    }

    public int getCodePointBeforeCursor() {
        final CharSequence text = mComposingText.length() == 0 ? mCommittedTextBeforeComposingText : mComposingText;
        final int length = text.length();
        if (length < 1) return Constants.NOT_A_CODE;
        return Character.codePointBefore(text, length);
    }

    public int getCharBeforeBeforeCursor() {
        if (mComposingText.length() >= 2) return mComposingText.charAt(mComposingText.length() - 2);
        final int length = mCommittedTextBeforeComposingText.length();
        if (mComposingText.length() == 1) return mCommittedTextBeforeComposingText.charAt(length - 1);
        if (length < 2) return Constants.NOT_A_CODE;
        return mCommittedTextBeforeComposingText.charAt(length - 2);
    }

    @Nullable public CharSequence getTextBeforeCursor(final int n, final int flags) {
        final int cachedLength = mCommittedTextBeforeComposingText.length() + mComposingText.length();
        // If we have enough characters to satisfy the request, or if we have all characters in
        // the text field, then we can return the cached version right away.
        // However, if we don't have an expected cursor position, then we should always
        // go fetch the cache again (as it happens, INVALID_CURSOR_POSITION < 0, so we need to
        // test for this explicitly)
        if (INVALID_CURSOR_POSITION != mExpectedSelStart
                && (cachedLength >= n || cachedLength >= mExpectedSelStart)) {
            final StringBuilder s = new StringBuilder(mCommittedTextBeforeComposingText);
            // We call #toString() here to create a temporary object.
            // In some situations, this method is called on a worker thread, and it's possible
            // the main thread touches the contents of mComposingText while this worker thread
            // is suspended, because mComposingText is a StringBuilder. This may lead to crashes,
            // so we call #toString() on it. That will result in the return value being strictly
            // speaking wrong, but since this is used for basing bigram probability off, and
            // it's only going to matter for one getSuggestions call, it's fine in the practice.
            s.append(mComposingText.toString());
            if (s.length() > n) {
                s.delete(0, s.length() - n);
            }
            return s;
        }
        return getTextBeforeCursorAndDetectLaggyConnection(
                OPERATION_GET_TEXT_BEFORE_CURSOR,
                SLOW_INPUT_CONNECTION_ON_PARTIAL_RELOAD_MS,
                n, flags);
    }

    @Nullable private CharSequence getTextBeforeCursorAndDetectLaggyConnection(
            final int operation, final long timeout, final int n, final int flags) {
        mIC = mParent.getCurrentInputConnection();
        if (!isConnected()) {
            return null;
        }
        final long startTime = SystemClock.uptimeMillis();
        final CharSequence result = mIC.getTextBeforeCursor(n, flags);
        detectLaggyConnection(operation, timeout, startTime);
        return result;
    }

    @Nullable public CharSequence getTextAfterCursor(final int n, final int flags) {
        return getTextAfterCursorAndDetectLaggyConnection(
                OPERATION_GET_TEXT_AFTER_CURSOR,
                SLOW_INPUT_CONNECTION_ON_PARTIAL_RELOAD_MS,
                n, flags);
    }

    @Nullable private CharSequence getTextAfterCursorAndDetectLaggyConnection(
            final int operation, final long timeout, final int n, final int flags) {
        mIC = mParent.getCurrentInputConnection();
        if (!isConnected()) {
            return null;
        }
        final long startTime = SystemClock.uptimeMillis();
        final CharSequence result = mIC.getTextAfterCursor(n, flags);
        detectLaggyConnection(operation, timeout, startTime);
        return result;
    }

    private void detectLaggyConnection(final int operation, final long timeout, final long startTime) {
        final long duration = SystemClock.uptimeMillis() - startTime;
        if (duration >= timeout) {
            final String operationName = OPERATION_NAMES[operation];
            Log.w(TAG, "Slow InputConnection: " + operationName + " took " + duration + " ms.");
            StatsUtils.onInputConnectionLaggy(operation, duration);
            mLastSlowInputConnectionTime = SystemClock.uptimeMillis();
        } else if (duration < timeout / 5 && hasSlowInputConnection()) {
            // we have a fast connection now, maybe the slowness was just a hickup
            mLastSlowInputConnectionTime -= SLOW_INPUTCONNECTION_PERSIST_MS / 2;
            Log.d(TAG, "InputConnection: much faster now, reducing persist time");
        }
    }

    public void deleteTextBeforeCursor(final int beforeLength) {
        if (DEBUG_BATCH_NESTING) checkBatchEdit();
        // TODO: the following is incorrect if the cursor is not immediately after the composition.
        //  Right now we never come here in this case because we reset the composing state before we
        //  come here in this case, but we need to fix this.
        final int remainingChars = mComposingText.length() - beforeLength;
        if (remainingChars >= 0) {
            mComposingText.setLength(remainingChars);
        } else {
            mComposingText.setLength(0);
            // Never cut under 0
            final int len = Math.max(mCommittedTextBeforeComposingText.length()
                    + remainingChars, 0);
            mCommittedTextBeforeComposingText.setLength(len);
        }
        if (mExpectedSelStart > beforeLength) {
            mExpectedSelStart -= beforeLength;
            mExpectedSelEnd -= beforeLength;
        } else {
            // There are fewer characters before the cursor in the buffer than we are being asked to
            // delete. Only delete what is there, and update the end with the amount deleted.
            mExpectedSelEnd -= mExpectedSelStart;
            mExpectedSelStart = 0;
        }
        if (isConnected()) {
            mIC.deleteSurroundingText(beforeLength, 0);
        }
        if (DEBUG_PREVIOUS_TEXT) checkConsistencyForDebug();
    }

    public void performEditorAction(final int actionId) {
        mIC = mParent.getCurrentInputConnection();
        if (isConnected()) {
            mIC.performEditorAction(actionId);
        }
    }

    public void sendKeyEvent(final KeyEvent keyEvent) {
        if (DEBUG_BATCH_NESTING) checkBatchEdit();
        if (keyEvent.getAction() == KeyEvent.ACTION_DOWN) {
            if (DEBUG_PREVIOUS_TEXT) checkConsistencyForDebug();
            // This method is only called for enter or backspace when speaking to old applications
            // (target SDK <= 15 (Build.VERSION_CODES.ICE_CREAM_SANDWICH_MR1)), or for digits.
            // When talking to new applications we never use this method because it's inherently
            // racy and has unpredictable results, but for backward compatibility we continue
            // sending the key events for only Enter and Backspace because some applications
            // mistakenly catch them to do some stuff.
            switch (keyEvent.getKeyCode()) {
            case KeyEvent.KEYCODE_ENTER:
                mCommittedTextBeforeComposingText.append("\n");
                mExpectedSelStart += 1;
                mExpectedSelEnd = mExpectedSelStart;
                break;
            case KeyEvent.KEYCODE_DEL:
                if (0 == mComposingText.length()) {
                    if (mCommittedTextBeforeComposingText.length() > 0) {
                        mCommittedTextBeforeComposingText.delete(
                                mCommittedTextBeforeComposingText.length() - 1,
                                mCommittedTextBeforeComposingText.length());
                    }
                } else {
                    mComposingText.delete(mComposingText.length() - 1, mComposingText.length());
                }
                if (mExpectedSelStart > 0 && mExpectedSelStart == mExpectedSelEnd) {
                    // TODO: Handle surrogate pairs.
                    mExpectedSelStart -= 1;
                }
                mExpectedSelEnd = mExpectedSelStart;
                break;
            case KeyEvent.KEYCODE_UNKNOWN:
                if (null != keyEvent.getCharacters()) {
                    mCommittedTextBeforeComposingText.append(keyEvent.getCharacters());
                    mExpectedSelStart += keyEvent.getCharacters().length();
                    mExpectedSelEnd = mExpectedSelStart;
                }
                break;
            default:
                final int codePoint = keyEvent.getUnicodeChar();
                if (Character.isISOControl(codePoint))
                    break; // don't append text if there is no actual text
                final String text = StringUtils.newSingleCodePointString(codePoint);
                mCommittedTextBeforeComposingText.append(text);
                mExpectedSelStart += text.length();
                mExpectedSelEnd = mExpectedSelStart;
                break;
            }
        }
        if (isConnected()) {
            mIC.sendKeyEvent(keyEvent);
        }
    }

    public void setComposingRegion(final int start, final int end) {
        if (DEBUG_BATCH_NESTING) checkBatchEdit();
        if (DEBUG_PREVIOUS_TEXT) checkConsistencyForDebug();
        final CharSequence textBeforeCursor =
                getTextBeforeCursor(Constants.EDITOR_CONTENTS_CACHE_SIZE + (end - start), 0);
        mCommittedTextBeforeComposingText.setLength(0);
        if (!TextUtils.isEmpty(textBeforeCursor)) {
            // The cursor is not necessarily at the end of the composing text, but we have its
            // position in mExpectedSelStart and mExpectedSelEnd. In this case we want the start
            // of the text, so we should use mExpectedSelStart. In other words, the composing
            // text starts (mExpectedSelStart - start) characters before the end of textBeforeCursor
            final int indexOfStartOfComposingText =
                    Math.max(textBeforeCursor.length() - (mExpectedSelStart - start), 0);
            mComposingText.append(textBeforeCursor.subSequence(indexOfStartOfComposingText,
                    textBeforeCursor.length()));
            mCommittedTextBeforeComposingText.append(
                    textBeforeCursor.subSequence(0, indexOfStartOfComposingText));
        }
        if (isConnected()) {
            mIC.setComposingRegion(start, end);
        }
    }

    public void setComposingText(final CharSequence text, final int newCursorPosition) {
        if (DEBUG_BATCH_NESTING) checkBatchEdit();
        if (DEBUG_PREVIOUS_TEXT) checkConsistencyForDebug();
        mExpectedSelStart += text.length() - mComposingText.length();
        mExpectedSelEnd = mExpectedSelStart;
        mComposingText.setLength(0);
        mComposingText.append(text);
        // TODO: support values of newCursorPosition != 1. At this time, this is never called with
        //  newCursorPosition != 1.
        if (isConnected()) {
            mIC.setComposingText(text, newCursorPosition);
        }
        if (DEBUG_PREVIOUS_TEXT) checkConsistencyForDebug();
    }

    /**
     * Set the selection of the text editor.
     * <p>
     * Calls through to {@link InputConnection#setSelection(int, int)}.
     *
     * @param start the character index where the selection should start.
     * @param end the character index where the selection should end.
     * @return Returns true on success, false on failure: either the input connection is no longer
     * valid when setting the selection or when retrieving the text cache at that point, or
     * invalid arguments were passed.
     */
    public boolean setSelection(final int start, final int end) {
        if (DEBUG_BATCH_NESTING) checkBatchEdit();
        if (DEBUG_PREVIOUS_TEXT) checkConsistencyForDebug();
        if (start < 0 || end < 0) {
            return false;
        }
        mExpectedSelStart = start;
        mExpectedSelEnd = end;
        if (isConnected()) {
            final boolean isIcValid = mIC.setSelection(start, end);
            if (!isIcValid) {
                return false;
            }
        }
        return reloadTextCache();
    }

    public void selectAll() {
        if (!isConnected()) return;
        mIC.performContextMenuAction(android.R.id.selectAll);
    }

    public void selectWord(final SpacingAndPunctuations spacingAndPunctuations, final String script) {
        if (!isConnected()) return;
        if (mExpectedSelStart != mExpectedSelEnd) return; // already something selected
        final TextRange range = getWordRangeAtCursor(spacingAndPunctuations, script, false);
        if (range == null) return;
        mIC.setSelection(mExpectedSelStart - range.getNumberOfCharsInWordBeforeCursor(), mExpectedSelStart + range.getNumberOfCharsInWordAfterCursor());
    }

<<<<<<< HEAD
    public void copyText(final ClipboardHistoryManager clipboardHistoryManager, final boolean internalOnly) {
        if (internalOnly && clipboardHistoryManager == null) return;
        // copy selected text, and if nothing is selected copy the whole text
        CharSequence text = getSelectedText(InputConnection.GET_TEXT_WITH_STYLES);
=======
    public void copyText(final boolean getSelection) {
        CharSequence text = null;
        if (getSelection) {
            // copy selected text, and if nothing is selected copy the whole text
            text = getSelectedText(InputConnection.GET_TEXT_WITH_STYLES);
        }
>>>>>>> 691ae017
        if (text == null || text.length() == 0) {
            // we have no selection, get the whole text
            final ExtractedTextRequest etr = new ExtractedTextRequest();
            etr.flags = InputConnection.GET_TEXT_WITH_STYLES;
            etr.hintMaxChars = Integer.MAX_VALUE;
            final ExtractedText et = mIC.getExtractedText(etr, 0);
            if (et == null) return;
            text = et.text;
        }
        if (text == null || text.length() == 0) return;
        if (internalOnly) {
            clipboardHistoryManager.copyTextToInternalClipboard(text, System.currentTimeMillis());
        } else {
            final ClipboardManager cm = (ClipboardManager) mParent.getSystemService(Context.CLIPBOARD_SERVICE);
            cm.setPrimaryClip(ClipData.newPlainText("copied text", text));
        }
    }

    public void commitCorrection(final CorrectionInfo correctionInfo) {
        if (DEBUG_BATCH_NESTING) checkBatchEdit();
        if (DEBUG_PREVIOUS_TEXT) checkConsistencyForDebug();
        // This has no effect on the text field and does not change its content. It only makes
        // TextView flash the text for a second based on indices contained in the argument.
        if (isConnected()) {
            mIC.commitCorrection(correctionInfo);
        }
        if (DEBUG_PREVIOUS_TEXT) checkConsistencyForDebug();
    }

    public void commitCompletion(final CompletionInfo completionInfo) {
        if (DEBUG_BATCH_NESTING) checkBatchEdit();
        if (DEBUG_PREVIOUS_TEXT) checkConsistencyForDebug();
        CharSequence text = completionInfo.getText();
        // text should never be null, but just in case, it's better to insert nothing than to crash
        if (null == text) text = "";
        mCommittedTextBeforeComposingText.append(text);
        mExpectedSelStart += text.length() - mComposingText.length();
        mExpectedSelEnd = mExpectedSelStart;
        mComposingText.setLength(0);
        if (isConnected()) {
            mIC.commitCompletion(completionInfo);
        }
        if (DEBUG_PREVIOUS_TEXT) checkConsistencyForDebug();
    }

    @NonNull
    public NgramContext getNgramContextFromNthPreviousWord(
            final SpacingAndPunctuations spacingAndPunctuations, final int n) {
        mIC = mParent.getCurrentInputConnection();
        if (!isConnected()) {
            return NgramContext.EMPTY_PREV_WORDS_INFO;
        }
        final CharSequence prev = getTextBeforeCursor(NUM_CHARS_TO_GET_BEFORE_CURSOR, 0);
        if (DEBUG_PREVIOUS_TEXT && null != prev) {
            final int checkLength = NUM_CHARS_TO_GET_BEFORE_CURSOR - 1;
            final String reference = prev.length() <= checkLength ? prev.toString()
                    : prev.subSequence(prev.length() - checkLength, prev.length()).toString();
            // TODO: right now the following works because mComposingText holds the part of the
            //  composing text that is before the cursor, but this is very confusing. We should
            //  fix it.
            final StringBuilder internal = new StringBuilder()
                    .append(mCommittedTextBeforeComposingText).append(mComposingText);
            if (internal.length() > checkLength) {
                internal.delete(0, internal.length() - checkLength);
                if (!(reference.equals(internal.toString()))) {
                    final String context = "Expected text = " + internal + "\nActual text = " + reference;
                    ((LatinIME)mParent).debugDumpStateAndCrashWithException(context);
                }
            }
        }
        return NgramContextUtils.getNgramContextFromNthPreviousWord(prev, spacingAndPunctuations, n);
    }

    private static boolean isPartOfCompositionForScript(final int codePoint,
            final SpacingAndPunctuations spacingAndPunctuations, final String script) {
        // We always consider word connectors part of compositions.
        return spacingAndPunctuations.isWordConnector(codePoint)
                // Otherwise, it's part of composition if it's part of script and not a separator.
                || (!spacingAndPunctuations.isWordSeparator(codePoint)
                        && ScriptUtils.isLetterPartOfScript(codePoint, script));
    }

    /**
     * Returns the text surrounding the cursor.
     *
     * @param spacingAndPunctuations the rules for spacing and punctuation
     * @param script the script we consider to be writing words, as one of ScriptUtils.SCRIPT_*
     * @return a range containing the text surrounding the cursor
     */
    @Nullable public TextRange getWordRangeAtCursor(final SpacingAndPunctuations spacingAndPunctuations,
            final String script, final boolean justDeleted) {
        mIC = mParent.getCurrentInputConnection();
        if (!isConnected()) {
            return null;
        }
        CharSequence before = getTextBeforeCursorAndDetectLaggyConnection(
                OPERATION_GET_WORD_RANGE_AT_CURSOR,
                SLOW_INPUT_CONNECTION_ON_PARTIAL_RELOAD_MS,
                NUM_CHARS_TO_GET_BEFORE_CURSOR,
                InputConnection.GET_TEXT_WITH_STYLES);
        final CharSequence after = getTextAfterCursorAndDetectLaggyConnection(
                OPERATION_GET_WORD_RANGE_AT_CURSOR,
                SLOW_INPUT_CONNECTION_ON_PARTIAL_RELOAD_MS,
                NUM_CHARS_TO_GET_AFTER_CURSOR,
                InputConnection.GET_TEXT_WITH_STYLES);
        if (before == null || after == null) {
            return null;
        }

        // we need text before, and text after is either empty or a separator or similar
        if (justDeleted && before.length() > 0 &&
                (after.length() == 0
                        || !isPartOfCompositionForScript(Character.codePointAt(after, 0), spacingAndPunctuations, script)
                )
        ) {
            // issue:
            //  type 2 words and space, press delete twice -> remaining word and space before are selected
            //   now on next key press, the space before the word is removed
            //  or complete a word by choosing a suggestion, then press backspace -> same thing
            // what is sometimes happening (depending on app, or maybe input field attributes):
            //  we just pressed delete, and getTextBeforeCursor gets the correct text,
            //  but getTextBeforeCursorAndDetectLaggyConnection returns the old word, before the deletion (not sure why)
            //  -> we try to detect this difference, and then try to fix it
            // interestingly, getTextBeforeCursor seems to only get the correct text because it uses
            //  mCommittedTextBeforeComposingText, where the text is cached
            // what could be actually going on? we probably need to fetch the text, because we want updated styles (if any)
            before = fixIncorrectLength(before);
        }

        // Going backward, find the first breaking point (separator)
        int startIndexInBefore = before.length();
        int endIndexInAfter = -1;
        while (startIndexInBefore > 0) {
            final int codePoint = Character.codePointBefore(before, startIndexInBefore);
            if (!isPartOfCompositionForScript(codePoint, spacingAndPunctuations, script)) {
                if (Character.isWhitespace(codePoint) || !spacingAndPunctuations.mCurrentLanguageHasSpaces)
                    break;
                // continue to the next whitespace and see whether this contains a sometimesWordConnector
                for (int i = startIndexInBefore - 1; i >= 0; i--) {
                    final char c = before.charAt(i);
                    if (spacingAndPunctuations.isSometimesWordConnector(c)) {
                        // if yes -> whitespace is the index
                        startIndexInBefore = Math.max(StringUtils.charIndexOfLastWhitespace(before), 0);
                        final int firstSpaceAfter = StringUtils.charIndexOfFirstWhitespace(after);
                        endIndexInAfter = firstSpaceAfter == -1 ? after.length() : firstSpaceAfter -1;
                        break;
                    } else if (Character.isWhitespace(c)) {
                        // if no, just break normally
                        break;
                    }
                }
                break;
            }
            --startIndexInBefore;
            if (Character.isSupplementaryCodePoint(codePoint)) {
                --startIndexInBefore;
            }
        }

        // Find last word separator after the cursor
        if (endIndexInAfter == -1) {
            while (++endIndexInAfter < after.length()) {
                final int codePoint = Character.codePointAt(after, endIndexInAfter);
                if (!isPartOfCompositionForScript(codePoint, spacingAndPunctuations, script)) {
                    if (Character.isWhitespace(codePoint) || !spacingAndPunctuations.mCurrentLanguageHasSpaces)
                        break;
                    // continue to the next whitespace and see whether this contains a sometimesWordConnector
                    for (int i = endIndexInAfter; i < after.length(); i++) {
                        final char c = after.charAt(i);
                        if (spacingAndPunctuations.isSometimesWordConnector(c)) {
                            // if yes -> whitespace is next to the index
                            startIndexInBefore = Math.max(StringUtils.charIndexOfLastWhitespace(before), 0);
                            final int firstSpaceAfter = StringUtils.charIndexOfFirstWhitespace(after);
                            endIndexInAfter = firstSpaceAfter == -1 ? after.length() : firstSpaceAfter - 1;
                            break;
                        } else if (Character.isWhitespace(c)) {
                            // if no, just break normally
                            break;
                        }
                    }
                    break;
                }
                if (Character.isSupplementaryCodePoint(codePoint)) {
                    ++endIndexInAfter;
                }
            }
        }

        // strip stuff before "//" (i.e. ignore http and other protocols)
        final String beforeConsideringStart = before.subSequence(startIndexInBefore, before.length()).toString();
        final int protocolEnd = beforeConsideringStart.lastIndexOf("//");
        if (protocolEnd != -1)
            startIndexInBefore += protocolEnd + 1;

        // we don't want the end characters to be word separators
        while (endIndexInAfter > 0 && spacingAndPunctuations.isWordSeparator(after.charAt(endIndexInAfter - 1))) {
            --endIndexInAfter;
        }
        while (startIndexInBefore < before.length() && spacingAndPunctuations.isWordSeparator(before.charAt(startIndexInBefore))) {
            ++startIndexInBefore;
        }

        final boolean hasUrlSpans =
                SpannableStringUtils.hasUrlSpans(before, startIndexInBefore, before.length())
                || SpannableStringUtils.hasUrlSpans(after, 0, endIndexInAfter);
        // We don't use TextUtils#concat because it copies all spans without respect to their
        // nature. If the text includes a PARAGRAPH span and it has been split, then
        // TextUtils#concat will crash when it tries to concat both sides of it.
        return new TextRange(
                SpannableStringUtils.concatWithNonParagraphSuggestionSpansOnly(before, after),
                        startIndexInBefore, before.length() + endIndexInAfter, before.length(),
                        hasUrlSpans);
    }

    // mostly fixes an issue where the space before the word is selected after deleting a codepoint,
    // because the text length is not yet updated in the field (i.e. trying to select "word length"
    // before cursor, but the last letter has just been deleted and thus the space before is also selected)
    private CharSequence fixIncorrectLength(final CharSequence before) {
        // don't use codepoints, just do the simple thing...
        int initialCheckLength = Math.min(3, before.length());
        // this should have been checked before calling this method, but better be safe
        if (initialCheckLength == 0) return before;
        final CharSequence lastCharsInBefore = before.subSequence(before.length() - initialCheckLength, before.length());
        final CharSequence lastCharsBeforeCursor = getTextBeforeCursor(initialCheckLength, 0);
        // if the last 3 chars are equal, we can be relatively sure to not have this bug (can still be e.g. rrrr, which is not detected)
        // (we could also check everything though, it's just a little slower)
        if (TextUtils.equals(lastCharsInBefore, lastCharsBeforeCursor)) return before;

        // delete will hopefully have deleted a codepoint, not only a char
        // we want to compare whether the text before the cursor is the same as "before" without
        // the last codepoint. if yes, return "before" without the last codepoint
        final int lastBeforeCodePoint = Character.codePointBefore(before, before.length());
        int lastBeforeLength = Character.charCount(lastBeforeCodePoint);
        final CharSequence codePointBeforeCursor = getTextBeforeCursor(lastBeforeLength, 0);
        if (codePointBeforeCursor == null || codePointBeforeCursor.length() == 0) return before;

        // now check whether they are the same if the last codepoint of before is removed
        final CharSequence beforeWithoutLast = before.subSequence(0, before.length() - lastBeforeLength);
        final CharSequence beforeCursor = getTextBeforeCursor(beforeWithoutLast.length(), 0);
        if (beforeCursor == null || beforeCursor.length() != beforeWithoutLast.length()) return before;
        if (TextUtils.equals(beforeCursor, beforeWithoutLast))
            return beforeWithoutLast;
        return before;
    }

    public boolean isCursorTouchingWord(final SpacingAndPunctuations spacingAndPunctuations,
            boolean checkTextAfter) {
        if (checkTextAfter && isCursorFollowedByWordCharacter(spacingAndPunctuations)) {
            // If what's after the cursor is a word character, then we're touching a word.
            return true;
        }
        final String textBeforeCursor = mCommittedTextBeforeComposingText.toString();
        int indexOfCodePointInJavaChars = textBeforeCursor.length();
        int consideredCodePoint = 0 == indexOfCodePointInJavaChars ? Constants.NOT_A_CODE
                : textBeforeCursor.codePointBefore(indexOfCodePointInJavaChars);
        // Search for the first non word-connector char
        if (spacingAndPunctuations.isWordConnector(consideredCodePoint)) {
            indexOfCodePointInJavaChars -= Character.charCount(consideredCodePoint);
            consideredCodePoint = 0 == indexOfCodePointInJavaChars ? Constants.NOT_A_CODE
                    : textBeforeCursor.codePointBefore(indexOfCodePointInJavaChars);
        }
        return !(Constants.NOT_A_CODE == consideredCodePoint
                || spacingAndPunctuations.isWordSeparator(consideredCodePoint)
                || spacingAndPunctuations.isWordConnector(consideredCodePoint));
    }

    public boolean isCursorFollowedByWordCharacter(
            final SpacingAndPunctuations spacingAndPunctuations) {
        final CharSequence after = getTextAfterCursor(1, 0);
        if (TextUtils.isEmpty(after)) {
            return false;
        }
        final int codePointAfterCursor = Character.codePointAt(after, 0);
        return !spacingAndPunctuations.isWordSeparator(codePointAfterCursor)
                && !spacingAndPunctuations.isWordConnector(codePointAfterCursor);
    }

    public void removeTrailingSpace() {
        if (DEBUG_BATCH_NESTING) checkBatchEdit();
        final int codePointBeforeCursor = getCodePointBeforeCursor();
        if (Constants.CODE_SPACE == codePointBeforeCursor) {
            deleteTextBeforeCursor(1);
        }
    }

    public boolean sameAsTextBeforeCursor(final CharSequence text) {
        final CharSequence beforeText = getTextBeforeCursor(text.length(), 0);
        return TextUtils.equals(text, beforeText);
    }

    public boolean revertDoubleSpacePeriod(final SpacingAndPunctuations spacingAndPunctuations) {
        if (DEBUG_BATCH_NESTING) checkBatchEdit();
        // Here we test whether we indeed have a period and a space before us. This should not
        // be needed, but it's there just in case something went wrong.
        final CharSequence textBeforeCursor = getTextBeforeCursor(2, 0);
        if (!TextUtils.equals(spacingAndPunctuations.mSentenceSeparatorAndSpace,
                textBeforeCursor)) {
            // Theoretically we should not be coming here if there isn't ". " before the
            // cursor, but the application may be changing the text while we are typing, so
            // anything goes. We should not crash.
            Log.d(TAG, "Tried to revert double-space combo but we didn't find \""
                    + spacingAndPunctuations.mSentenceSeparatorAndSpace
                    + "\" just before the cursor.");
            return false;
        }
        // Double-space results in ". ". A backspace to cancel this should result in a single
        // space in the text field, so we replace ". " with a single space.
        deleteTextBeforeCursor(2);
        final String singleSpace = " ";
        commitText(singleSpace, 1);
        return true;
    }

    public boolean revertSwapPunctuation() {
        if (DEBUG_BATCH_NESTING) checkBatchEdit();
        // Here we test whether we indeed have a space and something else before us. This should not
        // be needed, but it's there just in case something went wrong.
        final CharSequence textBeforeCursor = getTextBeforeCursor(2, 0);
        // NOTE: This does not work with surrogate pairs. Hopefully when the keyboard is able to
        // enter surrogate pairs this code will have been removed.
        if (TextUtils.isEmpty(textBeforeCursor)
                || (Constants.CODE_SPACE != textBeforeCursor.charAt(1))) {
            // We may only come here if the application is changing the text while we are typing.
            // This is quite a broken case, but not logically impossible, so we shouldn't crash,
            // but some debugging log may be in order.
            Log.d(TAG, "Tried to revert a swap of punctuation but we didn't "
                    + "find a space just before the cursor.");
            return false;
        }
        deleteTextBeforeCursor(2);
        final String text = " " + textBeforeCursor.subSequence(0, 1);
        commitText(text, 1);
        return true;
    }

    /**
     * Heuristic to determine if this is an expected update of the cursor.
     * <p>
     * Sometimes updates to the cursor position are late because of their asynchronous nature.
     * This method tries to determine if this update is one, based on the values of the cursor
     * position in the update, and the currently expected position of the cursor according to
     * LatinIME's internal accounting. If this is not a belated expected update, then it should
     * mean that the user moved the cursor explicitly.
     * This is quite robust, but of course it's not perfect. In particular, it will fail in the
     * case we get an update A, the user types in N characters so as to move the cursor to A+N but
     * we don't get those, and then the user places the cursor between A and A+N, and we get only
     * this update and not the ones in-between. This is almost impossible to achieve even trying
     * very very hard.
     *
     * @param oldSelStart The value of the old selection in the update.
     * @param newSelStart The value of the new selection in the update.
     * @param oldSelEnd The value of the old selection end in the update.
     * @param newSelEnd The value of the new selection end in the update.
     * @return whether this is a belated expected update or not.
     */
    public boolean isBelatedExpectedUpdate(final int oldSelStart, final int newSelStart,
            final int oldSelEnd, final int newSelEnd) {
        // This update is "belated" if we are expecting it. That is, mExpectedSelStart and
        // mExpectedSelEnd match the new values that the TextView is updating TO.
        if (mExpectedSelStart == newSelStart && mExpectedSelEnd == newSelEnd) return true;
        // This update is not belated if mExpectedSelStart and mExpectedSelEnd match the old
        // values, and one of newSelStart or newSelEnd is updated to a different value. In this
        // case, it is likely that something other than the IME has moved the selection endpoint
        // to the new value.
        if (mExpectedSelStart == oldSelStart && mExpectedSelEnd == oldSelEnd
                && (oldSelStart != newSelStart || oldSelEnd != newSelEnd)) return false;
        // If neither of the above two cases hold, then the system may be having trouble keeping up
        // with updates. If 1) the selection is a cursor, 2) newSelStart is between oldSelStart
        // and mExpectedSelStart, and 3) newSelEnd is between oldSelEnd and mExpectedSelEnd, then
        // assume a belated update.
        return (newSelStart == newSelEnd)
                && (newSelStart - oldSelStart) * (mExpectedSelStart - newSelStart) >= 0
                && (newSelEnd - oldSelEnd) * (mExpectedSelEnd - newSelEnd) >= 0;
    }

    /**
     * Looks at the text just before the cursor to find out if it looks like a URL.
     * <p>
     * The weakest point here is, if we don't have enough text bufferized, we may fail to realize
     * we are in URL situation, but other places in this class have the same limitation and it
     * does not matter too much in the practice.
     */
    public boolean textBeforeCursorLooksLikeURL() {
        return StringUtils.lastPartLooksLikeURL(mCommittedTextBeforeComposingText);
    }

    public boolean nonWordCodePointAndNoSpaceBeforeCursor(final SpacingAndPunctuations spacingAndPunctuations) {
        return StringUtilsKt.nonWordCodePointAndNoSpaceBeforeCursor(mCommittedTextBeforeComposingText, spacingAndPunctuations);
    }

    public boolean spaceBeforeCursor() {
        return mCommittedTextBeforeComposingText.indexOf(" ") != -1;
    }

    public int getCharCountToDeleteBeforeCursor() {
        final int lastCodePoint = getCodePointBeforeCursor();
        if (!Character.isSupplementaryCodePoint(lastCodePoint)) return 1;
        if (!StringUtils.mightBeEmoji(lastCodePoint)) return 2;
        final String text = mCommittedTextBeforeComposingText.toString() + mComposingText;
        return StringUtilsKt.getFullEmojiAtEnd(text).length();
    }

    public boolean hasLetterBeforeLastSpaceBeforeCursor() {
        return StringUtilsKt.hasLetterBeforeLastSpaceBeforeCursor(mCommittedTextBeforeComposingText);
    }

    public boolean wordBeforeCursorMayBeEmail() {
        return mCommittedTextBeforeComposingText.lastIndexOf(" ") < mCommittedTextBeforeComposingText.lastIndexOf("@");
    }

    public CharSequence textBeforeCursorUntilLastWhitespaceOrDoubleSlash() {
        int startIndex = 0;
        boolean previousWasSlash = false;
        for (int i = mCommittedTextBeforeComposingText.length() - 1; i >= 0; i--) {
            final char c = mCommittedTextBeforeComposingText.charAt(i);
            if (Character.isWhitespace(c)) {
                startIndex = i + 1;
                break;
            }
            if (c == '/') {
                if (previousWasSlash) {
                    startIndex = i + 2;
                    break;
                }
                previousWasSlash = true;
            } else {
                previousWasSlash = false;
            }
        }
        return mCommittedTextBeforeComposingText.subSequence(startIndex, mCommittedTextBeforeComposingText.length());
    }

    /**
     * Looks at the text just before the cursor to find out if we are inside a double quote.
     * <p>
     * As with #textBeforeCursorLooksLikeURL, this is dependent on how much text we have cached.
     * However this won't be a concrete problem in most situations, as the cache is almost always
     * long enough for this use.
     */
    public boolean isInsideDoubleQuoteOrAfterDigit() {
        return StringUtils.isInsideDoubleQuoteOrAfterDigit(mCommittedTextBeforeComposingText);
    }

    /**
     * Try to get the text from the editor to expose lies the framework may have been
     * telling us. Concretely, when the device rotates and when the keyboard reopens in the same
     * text field after having been closed with the back key, the frameworks tells us about where
     * the cursor used to be initially in the editor at the time it first received the focus; this
     * may be completely different from the place it is upon rotation. Since we don't have any
     * means to get the real value, try at least to ask the text view for some characters and
     * detect the most damaging cases: when the cursor position is declared to be much smaller
     * than it really is.
     */
    public void tryFixLyingCursorPosition() {
        mIC = mParent.getCurrentInputConnection();
        final CharSequence textBeforeCursor = getTextBeforeCursor(
                Constants.EDITOR_CONTENTS_CACHE_SIZE, 0);
        final CharSequence selectedText = isConnected() ? mIC.getSelectedText(0 /* flags */) : null;
        if (null == textBeforeCursor ||
                (!TextUtils.isEmpty(selectedText) && mExpectedSelEnd == mExpectedSelStart)) {
            // If textBeforeCursor is null, we have no idea what kind of text field we have or if
            // thinking about the "cursor position" actually makes any sense. In this case we
            // remember a meaningless cursor position. Contrast this with an empty string, which is
            // valid and should mean the cursor is at the start of the text.
            // Also, if we expect we don't have a selection but we DO have non-empty selected text,
            // then the framework lied to us about the cursor position. In this case, we should just
            // revert to the most basic behavior possible for the next action (backspace in
            // particular comes to mind), so we remember a meaningless cursor position which should
            // result in degraded behavior from the next input.
            // Interestingly, in either case, chances are any action the user takes next will result
            // in a call to onUpdateSelection, which should set things right.
            mExpectedSelStart = mExpectedSelEnd = Constants.NOT_A_CURSOR_POSITION;
        } else {
            final int textLength = textBeforeCursor.length();
            if (textLength < Constants.EDITOR_CONTENTS_CACHE_SIZE
                    && (textLength > mExpectedSelStart
                            ||  mExpectedSelStart < Constants.EDITOR_CONTENTS_CACHE_SIZE)) {
                // It should not be possible to have only one of those variables be
                // NOT_A_CURSOR_POSITION, so if they are equal, either the selection is zero-sized
                // (simple cursor, no selection) or there is no cursor/we don't know its pos
                final boolean wasEqual = mExpectedSelStart == mExpectedSelEnd;
                mExpectedSelStart = textLength;
                // We can't figure out the value of mLastSelectionEnd :(
                // But at least if it's smaller than mLastSelectionStart something is wrong,
                // and if they used to be equal we also don't want to make it look like there is a
                // selection.
                if (wasEqual || mExpectedSelStart > mExpectedSelEnd) {
                    mExpectedSelEnd = mExpectedSelStart;
                }
            }
        }
    }

    @Override
    public boolean performPrivateCommand(final String action, final Bundle data) {
        mIC = mParent.getCurrentInputConnection();
        if (!isConnected()) {
            return false;
        }
        return mIC.performPrivateCommand(action, data);
    }

    public int getExpectedSelectionStart() {
        return mExpectedSelStart;
    }

    public int getExpectedSelectionEnd() {
        return mExpectedSelEnd;
    }

    /**
     * @return whether there is a selection currently active.
     */
    public boolean hasSelection() {
        return mExpectedSelEnd != mExpectedSelStart;
    }

    public boolean isCursorPositionKnown() {
        return INVALID_CURSOR_POSITION != mExpectedSelStart;
    }

    /**
     * Requests the editor to call back {@link InputMethodManager#updateCursorAnchorInfo}.
     * @param enableMonitor {@code true} to request the editor to call back the method whenever the
     * cursor/anchor position is changed.
     * @param requestImmediateCallback {@code true} to request the editor to call back the method
     * as soon as possible to notify the current cursor/anchor position to the input method.
     * @return {@code true} if the request is accepted. Returns {@code false} otherwise, which
     * includes "not implemented" or "rejected" or "temporarily unavailable" or whatever which
     * prevents the application from fulfilling the request. (TODO: Improve the API when it turns
     * out that we actually need more detailed error codes)
     */
    public boolean requestCursorUpdates(final boolean enableMonitor, final boolean requestImmediateCallback) {
        mIC = mParent.getCurrentInputConnection();
        if (!isConnected()) {
            return false;
        }
        final int cursorUpdateMode = (enableMonitor ? InputConnection.CURSOR_UPDATE_MONITOR : 0)
            | (requestImmediateCallback ? InputConnection.CURSOR_UPDATE_IMMEDIATE : 0);
        return mIC.requestCursorUpdates(cursorUpdateMode);
    }
}<|MERGE_RESOLUTION|>--- conflicted
+++ resolved
@@ -653,19 +653,19 @@
         mIC.setSelection(mExpectedSelStart - range.getNumberOfCharsInWordBeforeCursor(), mExpectedSelStart + range.getNumberOfCharsInWordAfterCursor());
     }
 
-<<<<<<< HEAD
-    public void copyText(final ClipboardHistoryManager clipboardHistoryManager, final boolean internalOnly) {
-        if (internalOnly && clipboardHistoryManager == null) return;
-        // copy selected text, and if nothing is selected copy the whole text
-        CharSequence text = getSelectedText(InputConnection.GET_TEXT_WITH_STYLES);
-=======
-    public void copyText(final boolean getSelection) {
+    public void copyText(final ClipboardHistoryManager clipboardHistoryManager,
+                         final SettingsValues settingsValues, final boolean getSelection) {
+        // If history is enabled and the sync to the primary clipboard is disabled,
+        // copy the text to the internal clipboard only.
+        final boolean internalOnly = settingsValues.mClipboardHistoryEnabled
+                && !settingsValues.mSyncToPrimaryClipboard;
+        if (internalOnly && clipboardHistoryManager == null)
+            return;
         CharSequence text = null;
         if (getSelection) {
             // copy selected text, and if nothing is selected copy the whole text
             text = getSelectedText(InputConnection.GET_TEXT_WITH_STYLES);
         }
->>>>>>> 691ae017
         if (text == null || text.length() == 0) {
             // we have no selection, get the whole text
             final ExtractedTextRequest etr = new ExtractedTextRequest();
