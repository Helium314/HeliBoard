/*
 * Copyright (C) 2013 The Android Open Source Project
 * modified
 * SPDX-License-Identifier: Apache-2.0 AND GPL-3.0-only
 */

package helium314.keyboard.latin.settings;

import android.annotation.SuppressLint;
import android.content.Context;
import android.content.SharedPreferences;
import android.content.pm.ApplicationInfo;
import android.content.res.Configuration;
import android.content.res.Resources;
import android.graphics.BitmapFactory;
import android.graphics.Color;
import android.graphics.drawable.BitmapDrawable;
import android.graphics.drawable.Drawable;
import android.os.Build;
import android.util.TypedValue;
import android.view.ContextThemeWrapper;
import android.view.Gravity;

import androidx.annotation.NonNull;
import androidx.annotation.Nullable;
import androidx.annotation.StringRes;
import androidx.core.content.ContextCompat;
import androidx.preference.PreferenceManager;

import helium314.keyboard.keyboard.KeyboardActionListener;
import helium314.keyboard.keyboard.KeyboardTheme;
import helium314.keyboard.keyboard.internal.keyboard_parser.LocaleKeyboardInfosKt;
import helium314.keyboard.latin.AudioAndHapticFeedbackManager;
import helium314.keyboard.latin.InputAttributes;
import helium314.keyboard.latin.R;
import helium314.keyboard.latin.common.Colors;
import helium314.keyboard.latin.common.LocaleUtils;
import helium314.keyboard.latin.utils.AdditionalSubtypeUtils;
import helium314.keyboard.latin.utils.ColorUtilKt;
import helium314.keyboard.latin.utils.DeviceProtectedUtils;
import helium314.keyboard.latin.utils.JniUtils;
import helium314.keyboard.latin.utils.Log;
import helium314.keyboard.latin.utils.ResourceUtils;
import helium314.keyboard.latin.utils.RunInLocaleKt;
import helium314.keyboard.latin.utils.StatsUtils;
import helium314.keyboard.latin.utils.SubtypeSettingsKt;
import helium314.keyboard.latin.utils.ToolbarKey;
import helium314.keyboard.latin.utils.ToolbarUtilsKt;

import java.io.File;
import java.util.ArrayList;
import java.util.HashSet;
import java.util.List;
import java.util.Locale;
import java.util.concurrent.locks.ReentrantLock;

public final class Settings implements SharedPreferences.OnSharedPreferenceChangeListener {
    private static final String TAG = Settings.class.getSimpleName();
    // Settings screens
    public static final String SCREEN_DEBUG = "screen_debug";
    public static final String SCREEN_GESTURE = "screen_gesture";

    // theme-related stuff
    public static final String PREF_THEME_STYLE = "theme_style";
    public static final String PREF_THEME_COLORS = "theme_colors";
    public static final String PREF_THEME_COLORS_NIGHT = "theme_colors_night";
    public static final String PREF_THEME_KEY_BORDERS = "theme_key_borders";
    public static final String PREF_THEME_DAY_NIGHT = "theme_auto_day_night";
    public static final String PREF_THEME_USER_COLOR_PREFIX = "theme_color_";
    public static final String PREF_THEME_USER_COLOR_NIGHT_PREFIX = "theme_dark_color_";
    public static final String PREF_COLOR_KEYS_SUFFIX = "keys";
    public static final String PREF_COLOR_FUNCTIONAL_KEYS_SUFFIX = "functional_keys";
    public static final String PREF_COLOR_SPACEBAR_SUFFIX = "spacebar";
    public static final String PREF_COLOR_SPACEBAR_TEXT_SUFFIX = "spacebar_text";
    public static final String PREF_COLOR_ACCENT_SUFFIX = "accent";
    public static final String PREF_COLOR_GESTURE_SUFFIX = "gesture";
    public static final String PREF_COLOR_TEXT_SUFFIX = "text";
    public static final String PREF_COLOR_SUGGESTION_TEXT_SUFFIX = "suggestion_text";
    public static final String PREF_COLOR_HINT_TEXT_SUFFIX = "hint_text";
    public static final String PREF_COLOR_BACKGROUND_SUFFIX = "background";
    public static final String PREF_AUTO_USER_COLOR_SUFFIX = "_auto";

    public static final String PREF_AUTO_CAP = "auto_cap";
    public static final String PREF_VIBRATE_ON = "vibrate_on";
    public static final String PREF_SOUND_ON = "sound_on";
    public static final String PREF_POPUP_ON = "popup_on";
    public static final String PREF_AUTO_CORRECTION = "auto_correction";
    public static final String PREF_MORE_AUTO_CORRECTION = "more_auto_correction";
    public static final String PREF_AUTO_CORRECTION_CONFIDENCE = "auto_correction_confidence";
    public static final String PREF_CENTER_SUGGESTION_TEXT_TO_ENTER = "center_suggestion_text_to_enter";
    public static final String PREF_SHOW_SUGGESTIONS = "show_suggestions";
    public static final String PREF_ALWAYS_SHOW_SUGGESTIONS = "always_show_suggestions";
    public static final String PREF_KEY_USE_PERSONALIZED_DICTS = "use_personalized_dicts";
    public static final String PREF_KEY_USE_DOUBLE_SPACE_PERIOD = "use_double_space_period";
    public static final String PREF_BLOCK_POTENTIALLY_OFFENSIVE = "block_potentially_offensive";
    public static final String PREF_LANGUAGE_SWITCH_KEY = "language_switch_key";
    public static final String PREF_SHOW_EMOJI_KEY = "show_emoji_key";
    public static final String PREF_VARIABLE_TOOLBAR_DIRECTION = "var_toolbar_direction";
    public static final String PREF_ADDITIONAL_SUBTYPES = "additional_subtypes";
    public static final String PREF_ENABLE_SPLIT_KEYBOARD = "split_keyboard";
    public static final String PREF_SPLIT_SPACER_SCALE = "split_spacer_scale";
    public static final String PREF_KEYBOARD_HEIGHT_SCALE = "keyboard_height_scale";
    public static final String PREF_BOTTOM_PADDING_SCALE = "bottom_padding_scale";
    public static final String PREF_SPACE_HORIZONTAL_SWIPE = "horizontal_space_swipe";
    public static final String PREF_SPACE_VERTICAL_SWIPE = "vertical_space_swipe";
    public static final String PREF_DELETE_SWIPE = "delete_swipe";
    public static final String PREF_AUTOSPACE_AFTER_PUNCTUATION = "autospace_after_punctuation";
    public static final String PREF_ALWAYS_INCOGNITO_MODE = "always_incognito_mode";
    public static final String PREF_BIGRAM_PREDICTIONS = "next_word_prediction";
    public static final String PREF_GESTURE_INPUT = "gesture_input";
    public static final String PREF_VIBRATION_DURATION_SETTINGS = "vibration_duration_settings";
    public static final String PREF_KEYPRESS_SOUND_VOLUME = "keypress_sound_volume";
    public static final String PREF_KEY_LONGPRESS_TIMEOUT = "key_longpress_timeout";
    public static final String PREF_ENABLE_EMOJI_ALT_PHYSICAL_KEY = "enable_emoji_alt_physical_key";
    public static final String PREF_GESTURE_PREVIEW_TRAIL = "gesture_preview_trail";
    public static final String PREF_GESTURE_FLOATING_PREVIEW_TEXT = "gesture_floating_preview_text";
    public static final String PREF_GESTURE_SPACE_AWARE = "gesture_space_aware";
    public static final String PREF_SHOW_SETUP_WIZARD_ICON = "show_setup_wizard_icon";
    public static final String PREF_USE_CONTACTS = "use_contacts";
    public static final String PREFS_LONG_PRESS_SYMBOLS_FOR_NUMPAD = "long_press_symbols_for_numpad";

    // one-handed mode gravity, enablement and scale, stored separately per orientation
    public static final String PREF_ONE_HANDED_MODE_PREFIX = "one_handed_mode_enabled_p_";
    public static final String PREF_ONE_HANDED_GRAVITY_PREFIX = "one_handed_mode_gravity_p_";
    public static final String PREF_ONE_HANDED_SCALE_PREFIX = "one_handed_mode_scale_p_";

    public static final String PREF_SHOW_NUMBER_ROW = "show_number_row";
    public static final String PREF_LOCALIZED_NUMBER_ROW = "localized_number_row";

    public static final String PREF_SHOW_HINTS = "show_hints";
    public static final String PREF_POPUP_KEYS_ORDER = "popup_keys_order";
    public static final String PREF_POPUP_KEYS_LABELS_ORDER = "popup_keys_labels_order";
    public static final String PREF_SHOW_POPUP_HINTS = "show_popup_hints";
    public static final String PREF_MORE_POPUP_KEYS = "more_popup_keys";

    public static final String PREF_SPACE_TO_CHANGE_LANG = "prefs_long_press_keyboard_to_change_lang";

    public static final String PREF_ENABLE_CLIPBOARD_HISTORY = "enable_clipboard_history";
    public static final String PREF_CLIPBOARD_HISTORY_RETENTION_TIME = "clipboard_history_retention_time";

    public static final String PREF_SECONDARY_LOCALES_PREFIX = "secondary_locales_";
    public static final String PREF_ADD_TO_PERSONAL_DICTIONARY = "add_to_personal_dictionary";
    public static final String PREF_NAVBAR_COLOR = "navbar_color";
    public static final String PREF_NARROW_KEY_GAPS = "narrow_key_gaps";
    public static final String PREF_ENABLED_SUBTYPES = "enabled_subtypes";
    public static final String PREF_SELECTED_SUBTYPE = "selected_subtype";
    public static final String PREF_USE_SYSTEM_LOCALES = "use_system_locales";
    public static final String PREF_URL_DETECTION = "url_detection";
    public static final String PREF_DONT_SHOW_MISSING_DICTIONARY_DIALOG = "dont_show_missing_dict_dialog";
    public static final String PREF_PINNED_TOOLBAR_KEYS = "pinned_toolbar_keys";
    public static final String PREF_TOOLBAR_KEYS = "toolbar_keys";
<<<<<<< HEAD
    public static final String PREF_SUGGESTIONS_TOGGLE_TOOLBAR = "suggestions_toggle_toolbar";
=======
    public static final String PREF_CLIPBOARD_TOOLBAR_KEYS = "clipboard_toolbar_keys";
>>>>>>> 1f0f7f6b

    // Emoji
    public static final String PREF_EMOJI_RECENT_KEYS = "emoji_recent_keys";
    public static final String PREF_LAST_SHOWN_EMOJI_CATEGORY_ID = "last_shown_emoji_category_id";
    public static final String PREF_LAST_SHOWN_EMOJI_CATEGORY_PAGE_ID = "last_shown_emoji_category_page_id";

    public static final String PREF_PINNED_CLIPS = "pinned_clips";
    public static final String PREF_VERSION_CODE = "version_code";
    public static final String PREF_SHOW_ALL_COLORS = "show_all_colors";
    public static final String PREF_LIBRARY_CHECKSUM = "lib_checksum";

    private static final float UNDEFINED_PREFERENCE_VALUE_FLOAT = -1.0f;
    private static final int UNDEFINED_PREFERENCE_VALUE_INT = -1;

    private Context mContext;
    private SharedPreferences mPrefs;
    private SettingsValues mSettingsValues;
    private final ReentrantLock mSettingsValuesLock = new ReentrantLock();

    // static cache for background images to avoid potentially slow reload on every settings reload
    private static Drawable sCachedBackgroundDay;
    private static Drawable sCachedBackgroundNight;

    private static final Settings sInstance = new Settings();

    // preferences that are not used in SettingsValues and thus should not trigger reload when changed
    private static final HashSet<String> dontReloadOnChanged = new HashSet<>() {{
        add(PREF_PINNED_CLIPS);
        add(PREF_LAST_SHOWN_EMOJI_CATEGORY_PAGE_ID);
        add(PREF_LAST_SHOWN_EMOJI_CATEGORY_ID);
        add(PREF_EMOJI_RECENT_KEYS);
        add(PREF_DONT_SHOW_MISSING_DICTIONARY_DIALOG);
        add(PREF_SHOW_ALL_COLORS);
        add(PREF_SELECTED_SUBTYPE);
    }};

    public static Settings getInstance() {
        return sInstance;
    }

    public static void init(final Context context) {
        sInstance.onCreate(context);
    }

    private Settings() {
        // Intentional empty constructor for singleton.
    }

    private void onCreate(final Context context) {
        mContext = context;
        mPrefs = DeviceProtectedUtils.getSharedPreferences(context);
        mPrefs.registerOnSharedPreferenceChangeListener(this);
    }

    public void onDestroy() {
        mPrefs.unregisterOnSharedPreferenceChangeListener(this);
    }

    @Override
    public void onSharedPreferenceChanged(final SharedPreferences prefs, final String key) {
        if (dontReloadOnChanged.contains(key))
            return;
        mSettingsValuesLock.lock();
        try {
            if (mSettingsValues == null) {
                // TODO: Introduce a static function to register this class and ensure that
                // loadSettings must be called before "onSharedPreferenceChanged" is called.
                Log.w(TAG, "onSharedPreferenceChanged called before loadSettings.");
                return;
            }
            loadSettings(mContext, mSettingsValues.mLocale, mSettingsValues.mInputAttributes);
            StatsUtils.onLoadSettings(mSettingsValues);
        } finally {
            mSettingsValuesLock.unlock();
        }
        if (PREF_ADDITIONAL_SUBTYPES.equals(key)) {
            final String additionalSubtypes = readPrefAdditionalSubtypes(prefs, mContext.getResources());
            SubtypeSettingsKt.updateAdditionalSubtypes(AdditionalSubtypeUtils.createAdditionalSubtypesArray(additionalSubtypes));
        }
    }

    public void loadSettings(final Context context, final Locale locale,
                             @NonNull final InputAttributes inputAttributes) {
        mSettingsValuesLock.lock();
        mContext = context;
        try {
            final SharedPreferences prefs = mPrefs;
            Log.i(TAG, "loadSettings");
            mSettingsValues = RunInLocaleKt.runInLocale(context, locale,
                    ctx -> new SettingsValues(ctx, prefs, ctx.getResources(), inputAttributes));
        } finally {
            mSettingsValuesLock.unlock();
        }
    }

    public void stopListener() {
        mPrefs.unregisterOnSharedPreferenceChangeListener(this);
    }

    public void startListener() {
        mPrefs.registerOnSharedPreferenceChangeListener(this);
    }

    // TODO: Remove this method and add proxy method to SettingsValues.
    public SettingsValues getCurrent() {
        return mSettingsValues;
    }

    public static int readScreenMetrics(final Resources res) {
        return res.getInteger(R.integer.config_screen_metrics);
    }

    // Accessed from the settings interface, hence public
    public static boolean readKeypressSoundEnabled(final SharedPreferences prefs, final Resources res) {
        return prefs.getBoolean(PREF_SOUND_ON, res.getBoolean(R.bool.config_default_sound_enabled));
    }

    public static boolean readVibrationEnabled(final SharedPreferences prefs, final Resources res) {
        return prefs.getBoolean(PREF_VIBRATE_ON, res.getBoolean(R.bool.config_default_vibration_enabled))
                && AudioAndHapticFeedbackManager.getInstance().hasVibrator();
    }

    public static boolean readAutoCorrectEnabled(final SharedPreferences prefs) {
        return prefs.getBoolean(PREF_AUTO_CORRECTION, true);
    }

    public static boolean readMoreAutoCorrectEnabled(final SharedPreferences prefs) {
        return prefs.getBoolean(PREF_MORE_AUTO_CORRECTION, true);
    }

    public void toggleAutoCorrect() {
        mPrefs.edit().putBoolean(Settings.PREF_AUTO_CORRECTION, !readAutoCorrectEnabled(mPrefs)).apply();
    }

    public static String readAutoCorrectConfidence(final SharedPreferences prefs, final Resources res) {
        return prefs.getString(PREF_AUTO_CORRECTION_CONFIDENCE,
                res.getString(R.string.auto_correction_threshold_mode_index_modest));
    }

    public static boolean readCenterSuggestionTextToEnter(final SharedPreferences prefs, final Resources res) {
        return prefs.getBoolean(PREF_CENTER_SUGGESTION_TEXT_TO_ENTER, res.getBoolean(R.bool.config_center_suggestion_text_to_enter));
    }

    public static boolean readBlockPotentiallyOffensive(final SharedPreferences prefs, final Resources res) {
        return prefs.getBoolean(PREF_BLOCK_POTENTIALLY_OFFENSIVE,
                res.getBoolean(R.bool.config_block_potentially_offensive));
    }

    public static boolean readGestureInputEnabled(final SharedPreferences prefs) {
        return JniUtils.sHaveGestureLib && prefs.getBoolean(PREF_GESTURE_INPUT, true);
    }

    public static boolean readFromBuildConfigIfToShowKeyPreviewPopupOption(final Resources res) {
        return res.getBoolean(R.bool.config_enable_show_key_preview_popup_option);
    }

    public static boolean readKeyPreviewPopupEnabled(final SharedPreferences prefs, final Resources res) {
        final boolean defaultKeyPreviewPopup = res.getBoolean(
                R.bool.config_default_key_preview_popup);
        if (!readFromBuildConfigIfToShowKeyPreviewPopupOption(res)) {
            return defaultKeyPreviewPopup;
        }
        return prefs.getBoolean(PREF_POPUP_ON, defaultKeyPreviewPopup);
    }

    public static boolean readAlwaysIncognitoMode(final SharedPreferences prefs) {
        return prefs.getBoolean(PREF_ALWAYS_INCOGNITO_MODE, false);
    }

    public void toggleAlwaysIncognitoMode() {
        mPrefs.edit().putBoolean(Settings.PREF_ALWAYS_INCOGNITO_MODE, !readAlwaysIncognitoMode(mPrefs)).apply();
    }


    public static String readPrefAdditionalSubtypes(final SharedPreferences prefs, final Resources res) {
        final String predefinedPrefSubtypes = AdditionalSubtypeUtils.createPrefSubtypes(
                res.getStringArray(R.array.predefined_subtypes));
        return prefs.getString(PREF_ADDITIONAL_SUBTYPES, predefinedPrefSubtypes);
    }

    public static void writePrefAdditionalSubtypes(final SharedPreferences prefs, final String prefSubtypes) {
        prefs.edit().putString(PREF_ADDITIONAL_SUBTYPES, prefSubtypes).apply();
    }

    public static float readKeypressSoundVolume(final SharedPreferences prefs, final Resources res) {
        final float volume = prefs.getFloat(
                PREF_KEYPRESS_SOUND_VOLUME, UNDEFINED_PREFERENCE_VALUE_FLOAT);
        return (volume != UNDEFINED_PREFERENCE_VALUE_FLOAT) ? volume
                : readDefaultKeypressSoundVolume(res);
    }

    // Default keypress sound volume for unknown devices.
    // The negative value means system default.
    private static final String DEFAULT_KEYPRESS_SOUND_VOLUME = Float.toString(-1.0f);

    public static float readDefaultKeypressSoundVolume(final Resources res) {
        return Float.parseFloat(ResourceUtils.getDeviceOverrideValue(res,
                R.array.keypress_volumes, DEFAULT_KEYPRESS_SOUND_VOLUME));
    }

    public static int readKeyLongpressTimeout(final SharedPreferences prefs, final Resources res) {
        final int milliseconds = prefs.getInt(
                PREF_KEY_LONGPRESS_TIMEOUT, UNDEFINED_PREFERENCE_VALUE_INT);
        return (milliseconds != UNDEFINED_PREFERENCE_VALUE_INT) ? milliseconds
                : readDefaultKeyLongpressTimeout(res);
    }

    public static int readDefaultKeyLongpressTimeout(final Resources res) {
        return res.getInteger(R.integer.config_default_longpress_key_timeout);
    }

    public static int readKeypressVibrationDuration(final SharedPreferences prefs, final Resources res) {
        final int milliseconds = prefs.getInt(
                PREF_VIBRATION_DURATION_SETTINGS, UNDEFINED_PREFERENCE_VALUE_INT);
        return (milliseconds != UNDEFINED_PREFERENCE_VALUE_INT) ? milliseconds
                : readDefaultKeypressVibrationDuration(res);
    }

    // Default keypress vibration duration for unknown devices.
    // The negative value means system default.
    private static final String DEFAULT_KEYPRESS_VIBRATION_DURATION = Integer.toString(-1);

    public static int readDefaultKeypressVibrationDuration(final Resources res) {
        return Integer.parseInt(ResourceUtils.getDeviceOverrideValue(res,
                R.array.keypress_vibration_durations, DEFAULT_KEYPRESS_VIBRATION_DURATION));
    }

    public static boolean readClipboardHistoryEnabled(final SharedPreferences prefs) {
        return prefs.getBoolean(PREF_ENABLE_CLIPBOARD_HISTORY, true);
    }

    public static int readClipboardHistoryRetentionTime(final SharedPreferences prefs,
                                              final Resources res) {
        final int minutes = prefs.getInt(
                PREF_CLIPBOARD_HISTORY_RETENTION_TIME, UNDEFINED_PREFERENCE_VALUE_INT);
        return (minutes != UNDEFINED_PREFERENCE_VALUE_INT) ? minutes
                : readDefaultClipboardHistoryRetentionTime(res);
    }

    public static int readDefaultClipboardHistoryRetentionTime(final Resources res) {
        return res.getInteger(R.integer.config_clipboard_history_retention_time);
    }

    public static int readHorizontalSpaceSwipe(final SharedPreferences prefs) {
        return switch (prefs.getString(PREF_SPACE_HORIZONTAL_SWIPE, "none")) {
            case "move_cursor" -> KeyboardActionListener.SWIPE_MOVE_CURSOR;
            case "switch_language" -> KeyboardActionListener.SWIPE_SWITCH_LANGUAGE;
            default -> KeyboardActionListener.SWIPE_NO_ACTION;
        };
    }

    public static int readVerticalSpaceSwipe(final SharedPreferences prefs) {
        return switch (prefs.getString(PREF_SPACE_VERTICAL_SWIPE, "none")) {
            case "move_cursor" -> KeyboardActionListener.SWIPE_MOVE_CURSOR;
            case "switch_language" -> KeyboardActionListener.SWIPE_SWITCH_LANGUAGE;
            default -> KeyboardActionListener.SWIPE_NO_ACTION;
        };
    }

    public static boolean readDeleteSwipeEnabled(final SharedPreferences prefs) {
        return prefs.getBoolean(PREF_DELETE_SWIPE, true);
    }

    public static boolean readAutospaceAfterPunctuationEnabled(final SharedPreferences prefs) {
        return prefs.getBoolean(PREF_AUTOSPACE_AFTER_PUNCTUATION, false);
    }

    public static boolean readFullscreenModeAllowed(final Resources res) {
        return res.getBoolean(R.bool.config_fullscreen_mode_allowed);
    }

    public static boolean readShowSetupWizardIcon(final SharedPreferences prefs,
                                                  final Context context) {
        if (!prefs.contains(PREF_SHOW_SETUP_WIZARD_ICON)) {
            final ApplicationInfo appInfo = context.getApplicationInfo();
            final boolean isApplicationInSystemImage =
                    (appInfo.flags & ApplicationInfo.FLAG_SYSTEM) != 0;
            // Default value
            return !isApplicationInSystemImage;
        }
        return prefs.getBoolean(PREF_SHOW_SETUP_WIZARD_ICON, false);
    }

    public static boolean readOneHandedModeEnabled(final SharedPreferences prefs, final boolean portrait) {
        return prefs.getBoolean(PREF_ONE_HANDED_MODE_PREFIX + portrait, false);
    }

    public void writeOneHandedModeEnabled(final boolean enabled) {
        mPrefs.edit().putBoolean(PREF_ONE_HANDED_MODE_PREFIX +
                (getCurrent().mDisplayOrientation == Configuration.ORIENTATION_PORTRAIT), enabled).apply();
    }

    public static float readOneHandedModeScale(final SharedPreferences prefs, final boolean portrait) {
        return prefs.getFloat(PREF_ONE_HANDED_SCALE_PREFIX + portrait, 1f);
    }

    public void writeOneHandedModeScale(final Float scale) {
        mPrefs.edit().putFloat(PREF_ONE_HANDED_SCALE_PREFIX +
                (getCurrent().mDisplayOrientation == Configuration.ORIENTATION_PORTRAIT), scale).apply();
    }

    @SuppressLint("RtlHardcoded")
    public static int readOneHandedModeGravity(final SharedPreferences prefs, final boolean portrait) {
        return prefs.getInt(PREF_ONE_HANDED_GRAVITY_PREFIX + portrait, Gravity.LEFT);
    }

    public void writeOneHandedModeGravity(final int gravity) {
        mPrefs.edit().putInt(PREF_ONE_HANDED_GRAVITY_PREFIX +
                (getCurrent().mDisplayOrientation == Configuration.ORIENTATION_PORTRAIT), gravity).apply();
    }

    public static boolean readHasHardwareKeyboard(final Configuration conf) {
        // The standard way of finding out whether we have a hardware keyboard. This code is taken
        // from InputMethodService#onEvaluateInputShown, which canonically determines this.
        // In a nutshell, we have a keyboard if the configuration says the type of hardware keyboard
        // is NOKEYS and if it's not hidden (e.g. folded inside the device).
        return conf.keyboard != Configuration.KEYBOARD_NOKEYS
                && conf.hardKeyboardHidden != Configuration.HARDKEYBOARDHIDDEN_YES;
    }

    public static void writeEmojiRecentKeys(final SharedPreferences prefs, String str) {
        prefs.edit().putString(PREF_EMOJI_RECENT_KEYS, str).apply();
    }

    public static String readEmojiRecentKeys(final SharedPreferences prefs) {
        return prefs.getString(PREF_EMOJI_RECENT_KEYS, "");
    }

    public static void writeLastShownEmojiCategoryId(
            final SharedPreferences prefs, final int categoryId) {
        prefs.edit().putInt(PREF_LAST_SHOWN_EMOJI_CATEGORY_ID, categoryId).apply();
    }

    public static int readLastShownEmojiCategoryId(
            final SharedPreferences prefs, final int defValue) {
        return prefs.getInt(PREF_LAST_SHOWN_EMOJI_CATEGORY_ID, defValue);
    }

    public static void writeLastShownEmojiCategoryPageId(
            final SharedPreferences prefs, final int categoryId) {
        prefs.edit().putInt(PREF_LAST_SHOWN_EMOJI_CATEGORY_PAGE_ID, categoryId).apply();
    }

    public static int readLastShownEmojiCategoryPageId(
            final SharedPreferences prefs, final int defValue) {
        return prefs.getInt(PREF_LAST_SHOWN_EMOJI_CATEGORY_PAGE_ID, defValue);
    }

    public static String readPinnedClipString(final Context context) {
        try {
            final SharedPreferences prefs = PreferenceManager.getDefaultSharedPreferences(context);
            return prefs.getString(PREF_PINNED_CLIPS, "");
        } catch (final IllegalStateException e) {
            // SharedPreferences in credential encrypted storage are not available until after user is unlocked
            return "";
        }
    }

    public static void writePinnedClipString(final Context context, final String clips) {
        try {
            final SharedPreferences prefs = PreferenceManager.getDefaultSharedPreferences(context);
            prefs.edit().putString(PREF_PINNED_CLIPS, clips).apply();
        } catch (final IllegalStateException e) {
            // SharedPreferences in credential encrypted storage are not available until after user is unlocked
        }
    }

    public static ArrayList<ToolbarKey> readPinnedKeys(final SharedPreferences prefs) {
        final ArrayList<ToolbarKey> list = new ArrayList<>();
        for (final String key : prefs.getString(Settings.PREF_PINNED_TOOLBAR_KEYS, "").split(";")) {
            try {
                list.add(ToolbarKey.valueOf(key));
            } catch (IllegalArgumentException ignored) { } // may happen if toolbar key is removed from app
        }
        return list;
    }

    public static void addPinnedKey(final SharedPreferences prefs, final ToolbarKey key) {
        final ArrayList<ToolbarKey> keys = readPinnedKeys(prefs);
        if (keys.contains(key)) return;
        keys.add(key);
        prefs.edit().putString(Settings.PREF_PINNED_TOOLBAR_KEYS, ToolbarUtilsKt.toToolbarKeyString(keys)).apply();
    }

    public static void removePinnedKey(final SharedPreferences prefs, final ToolbarKey key) {
        final ArrayList<ToolbarKey> keys = readPinnedKeys(prefs);
        keys.remove(key);
        prefs.edit().putString(Settings.PREF_PINNED_TOOLBAR_KEYS, ToolbarUtilsKt.toToolbarKeyString(keys)).apply();
    }

    public static int readMorePopupKeysPref(final SharedPreferences prefs) {
        return switch (prefs.getString(Settings.PREF_MORE_POPUP_KEYS, "normal")) {
            case "all" -> LocaleKeyboardInfosKt.POPUP_KEYS_ALL;
            case "more" -> LocaleKeyboardInfosKt.POPUP_KEYS_MORE;
            default -> LocaleKeyboardInfosKt.POPUP_KEYS_NORMAL;
        };
    }

    @Nullable public static Drawable readUserBackgroundImage(final Context context, final boolean night) {
        if (night && sCachedBackgroundNight != null) return sCachedBackgroundNight;
        if (!night && sCachedBackgroundDay != null) return sCachedBackgroundDay;
        final File image = getCustomBackgroundFile(context, night);
        if (!image.isFile()) return null;
        try {
            if (night) {
                sCachedBackgroundNight = new BitmapDrawable(context.getResources(), BitmapFactory.decodeFile(image.getAbsolutePath()));
                return sCachedBackgroundNight;
            } else {
                sCachedBackgroundDay = new BitmapDrawable(context.getResources(), BitmapFactory.decodeFile(image.getAbsolutePath()));
                return sCachedBackgroundDay;
            }
        } catch (Exception e) {
            return null;
        }
    }

    public static File getCustomBackgroundFile(final Context context, final boolean night) {
        return new File(DeviceProtectedUtils.getFilesDir(context), "custom_background_image" + (night ? "_night" : ""));
    }

    public static boolean readDayNightPref(final SharedPreferences prefs, final Resources res) {
        return prefs.getBoolean(PREF_THEME_DAY_NIGHT, res.getBoolean(R.bool.day_night_default));
    }

    public static void clearCachedBackgroundImages() {
        sCachedBackgroundDay = null;
        sCachedBackgroundNight = null;
    }

    public static List<Locale> getSecondaryLocales(final SharedPreferences prefs, final Locale mainLocale) {
        final String localesString = prefs.getString(PREF_SECONDARY_LOCALES_PREFIX + mainLocale.toLanguageTag(), "");

        final ArrayList<Locale> locales = new ArrayList<>();
        for (String languageTag : localesString.split(";")) {
            if (languageTag.isEmpty()) continue;
            locales.add(LocaleUtils.constructLocale(languageTag));
        }
        return locales;
    }

    public static void setSecondaryLocales(final SharedPreferences prefs, final Locale mainLocale, final List<Locale> locales) {
        if (locales.isEmpty()) {
            prefs.edit().putString(PREF_SECONDARY_LOCALES_PREFIX + mainLocale.toLanguageTag(), "").apply();
            return;
        }
        final StringBuilder sb = new StringBuilder();
        for (Locale locale : locales) {
            sb.append(";").append(locale.toLanguageTag());
        }
        prefs.edit().putString(PREF_SECONDARY_LOCALES_PREFIX + mainLocale.toLanguageTag(), sb.toString()).apply();
    }

    public static Colors getColorsForCurrentTheme(final Context context, final SharedPreferences prefs) {
        boolean isNight = ResourceUtils.isNight(context.getResources());
        if (ColorsSettingsFragment.Companion.getForceOppositeTheme()) isNight = !isNight;
        final String themeColors = (isNight && readDayNightPref(prefs, context.getResources()))
                ? prefs.getString(Settings.PREF_THEME_COLORS_NIGHT, KeyboardTheme.THEME_DARK)
                : prefs.getString(Settings.PREF_THEME_COLORS, KeyboardTheme.THEME_LIGHT);
        final String themeStyle = prefs.getString(Settings.PREF_THEME_STYLE, KeyboardTheme.STYLE_MATERIAL);

        return KeyboardTheme.getThemeColors(themeColors, themeStyle, context, prefs);
    }

    public static int readUserColor(final SharedPreferences prefs, final Context context, final String colorName, final boolean isNight) {
        final String pref = getColorPref(colorName, isNight);
        if (prefs.getBoolean(pref + PREF_AUTO_USER_COLOR_SUFFIX, true)) {
            return determineAutoColor(prefs, context, colorName, isNight);
        }
        if (prefs.contains(pref))
            return prefs.getInt(pref, Color.GRAY);
        else return determineAutoColor(prefs, context, colorName, isNight);
    }

    public static String getColorPref(final String color, final boolean isNight) {
        return (isNight ? PREF_THEME_USER_COLOR_NIGHT_PREFIX : PREF_THEME_USER_COLOR_PREFIX) + color;
    }

    private static int determineAutoColor(final SharedPreferences prefs, final Context context, final String color, final boolean isNight) {
        switch (color) {
            case PREF_COLOR_ACCENT_SUFFIX:
                if (Build.VERSION.SDK_INT >= Build.VERSION_CODES.Q && Build.VERSION.SDK_INT < Build.VERSION_CODES.S) {
                    // try determining accent color on Android 10 & 11, accent is not available in resources
                    final Context wrapper = new ContextThemeWrapper(context, android.R.style.Theme_DeviceDefault);
                    final TypedValue value = new TypedValue();
                    if (wrapper.getTheme().resolveAttribute(android.R.attr.colorAccent, value, true))
                        return value.data;
                }
                return ContextCompat.getColor(getDayNightContext(context, isNight), R.color.accent);
            case PREF_COLOR_GESTURE_SUFFIX:
                return readUserColor(prefs, context, PREF_COLOR_ACCENT_SUFFIX, isNight);
            case PREF_COLOR_SUGGESTION_TEXT_SUFFIX:
                return readUserColor(prefs, context, PREF_COLOR_TEXT_SUFFIX, isNight);
            case PREF_COLOR_TEXT_SUFFIX:
                // base it on background color, and not key, because it's also used for suggestions
                final int background = readUserColor(prefs, context, PREF_COLOR_BACKGROUND_SUFFIX, isNight);
                if (ColorUtilKt.isBrightColor(background)) {
                    // but if key borders are enabled, we still want reasonable contrast
                    if (!prefs.getBoolean(Settings.PREF_THEME_KEY_BORDERS, false)
                            || ColorUtilKt.isGoodContrast(Color.BLACK, readUserColor(prefs, context, PREF_COLOR_KEYS_SUFFIX, isNight)))
                        return Color.BLACK;
                    else
                        return Color.GRAY;
                }
                else return Color.WHITE;
            case PREF_COLOR_HINT_TEXT_SUFFIX:
                if (ColorUtilKt.isBrightColor(readUserColor(prefs, context, PREF_COLOR_KEYS_SUFFIX, isNight))) return Color.DKGRAY;
                else return readUserColor(prefs, context, PREF_COLOR_TEXT_SUFFIX, isNight);
            case PREF_COLOR_KEYS_SUFFIX:
                return ColorUtilKt.brightenOrDarken(readUserColor(prefs, context, PREF_COLOR_BACKGROUND_SUFFIX, isNight), isNight);
            case PREF_COLOR_FUNCTIONAL_KEYS_SUFFIX:
                return ColorUtilKt.brightenOrDarken(readUserColor(prefs, context, PREF_COLOR_KEYS_SUFFIX, isNight), true);
            case PREF_COLOR_SPACEBAR_SUFFIX:
                return readUserColor(prefs, context, PREF_COLOR_KEYS_SUFFIX, isNight);
            case PREF_COLOR_SPACEBAR_TEXT_SUFFIX:
                final int spacebar = readUserColor(prefs, context, PREF_COLOR_SPACEBAR_SUFFIX, isNight);
                final int hintText = readUserColor(prefs, context, PREF_COLOR_HINT_TEXT_SUFFIX, isNight);
                if (ColorUtilKt.isGoodContrast(hintText, spacebar)) return hintText & 0x80FFFFFF; // add some transparency
                final int text = readUserColor(prefs, context, PREF_COLOR_TEXT_SUFFIX, isNight);
                if (ColorUtilKt.isGoodContrast(text, spacebar)) return text & 0x80FFFFFF;
                if (ColorUtilKt.isBrightColor(spacebar)) return Color.BLACK & 0x80FFFFFF;
                else return Color.WHITE & 0x80FFFFFF;
            case PREF_COLOR_BACKGROUND_SUFFIX:
            default:
                return ContextCompat.getColor(getDayNightContext(context, isNight), R.color.keyboard_background);
        }
    }

    public static Context getDayNightContext(final Context context, final boolean wantNight) {
        final boolean isNight = ResourceUtils.isNight(context.getResources());
        if (isNight == wantNight)
            return context;
        final Configuration config = new Configuration(context.getResources().getConfiguration());
        final int night = config.uiMode & Configuration.UI_MODE_NIGHT_MASK;
        final int uiModeWithNightBitsZero = config.uiMode - night;
        config.uiMode = uiModeWithNightBitsZero + (wantNight ? Configuration.UI_MODE_NIGHT_YES : Configuration.UI_MODE_NIGHT_NO);
        final ContextThemeWrapper wrapper = new ContextThemeWrapper(context, R.style.platformActivityTheme);
        wrapper.applyOverrideConfiguration(config);
        return wrapper;
    }

    public boolean isTablet() {
        return mContext.getResources().getInteger(R.integer.config_screen_metrics) >= 3;
    }

    public int getStringResIdByName(final String name) {
        return mContext.getResources().getIdentifier(name, "string", mContext.getPackageName());
    }

    public String getInLocale(@StringRes final int resId, final Locale locale) {
        return RunInLocaleKt.runInLocale(mContext, locale, (ctx) -> ctx.getString(resId));
    }
}<|MERGE_RESOLUTION|>--- conflicted
+++ resolved
@@ -149,11 +149,8 @@
     public static final String PREF_DONT_SHOW_MISSING_DICTIONARY_DIALOG = "dont_show_missing_dict_dialog";
     public static final String PREF_PINNED_TOOLBAR_KEYS = "pinned_toolbar_keys";
     public static final String PREF_TOOLBAR_KEYS = "toolbar_keys";
-<<<<<<< HEAD
     public static final String PREF_SUGGESTIONS_TOGGLE_TOOLBAR = "suggestions_toggle_toolbar";
-=======
     public static final String PREF_CLIPBOARD_TOOLBAR_KEYS = "clipboard_toolbar_keys";
->>>>>>> 1f0f7f6b
 
     // Emoji
     public static final String PREF_EMOJI_RECENT_KEYS = "emoji_recent_keys";
