package helium314.keyboard.latin.settings

import android.annotation.SuppressLint
import android.content.Context
import android.os.Build
import android.util.TypedValue
import android.view.Gravity
import helium314.keyboard.keyboard.KeyboardTheme
import helium314.keyboard.latin.BuildConfig
import helium314.keyboard.latin.common.Constants.Separators
import helium314.keyboard.latin.common.Constants.Subtype.ExtraValue
import helium314.keyboard.latin.utils.LayoutType
import helium314.keyboard.latin.utils.POPUP_KEYS_LABEL_DEFAULT
import helium314.keyboard.latin.utils.POPUP_KEYS_ORDER_DEFAULT
import helium314.keyboard.latin.utils.defaultClipboardToolbarPref
import helium314.keyboard.latin.utils.defaultPinnedToolbarPref
import helium314.keyboard.latin.utils.defaultToolbarPref

object Defaults {
    fun initDynamicDefaults(context: Context) {
        PREF_GESTURE_DYNAMIC_PREVIEW_FOLLOW_SYSTEM = getTransitionAnimationScale(context) != 0.0f
        val dm = context.resources.displayMetrics
        val px600 = TypedValue.applyDimension(TypedValue.COMPLEX_UNIT_DIP, 600f, dm)
        PREF_POPUP_ON = dm.widthPixels >= px600 || dm.heightPixels >= px600
    }

    // must correspond to a file name
    val LayoutType.default get() = when (this) {
        LayoutType.MAIN -> "qwerty"
        LayoutType.SYMBOLS -> "symbols"
        LayoutType.MORE_SYMBOLS -> "symbols_shifted"
        LayoutType.FUNCTIONAL -> if (Settings.getInstance().isTablet) "functional_keys_tablet" else "functional_keys"
        LayoutType.NUMBER -> "number"
        LayoutType.NUMBER_ROW -> "number_row"
        LayoutType.NUMPAD -> "numpad"
        LayoutType.NUMPAD_LANDSCAPE -> "numpad_landscape"
        LayoutType.PHONE -> "phone"
        LayoutType.PHONE_SYMBOLS -> "phone_symbols"
        LayoutType.EMOJI_BOTTOM -> "emoji_bottom_row"
        LayoutType.CLIPBOARD_BOTTOM -> "clip_bottom_row"
    }

    private const val DEFAULT_SIZE_SCALE = 1.0f // 100%
    const val PREF_THEME_STYLE = KeyboardTheme.STYLE_MATERIAL
    const val PREF_ICON_STYLE = KeyboardTheme.STYLE_MATERIAL
    const val PREF_THEME_COLORS = KeyboardTheme.THEME_LIGHT
    const val PREF_THEME_COLORS_NIGHT = KeyboardTheme.THEME_DARK
    const val PREF_THEME_KEY_BORDERS = false
    @JvmField
    val PREF_THEME_DAY_NIGHT = Build.VERSION.SDK_INT >= Build.VERSION_CODES.Q
    const val PREF_CUSTOM_ICON_NAMES = ""
    const val PREF_TOOLBAR_CUSTOM_KEY_CODES = ""
    const val PREF_AUTO_CAP = true
    const val PREF_VIBRATE_ON = false
    const val PREF_VIBRATE_IN_DND_MODE = false
    const val PREF_SOUND_ON = false
<<<<<<< HEAD
    const val PREF_INLINE_EMOJI_SEARCH = true
=======
    const val PREF_SUGGEST_EMOJIS = true
>>>>>>> b37f6f7f
    const val PREF_SHOW_EMOJI_DESCRIPTIONS = true
    @JvmField
    var PREF_POPUP_ON = true
    const val PREF_AUTO_CORRECTION = true
    const val PREF_MORE_AUTO_CORRECTION = false
    const val PREF_AUTO_CORRECT_THRESHOLD = 0.185f
    const val PREF_AUTOCORRECT_SHORTCUTS = true
    const val PREF_BACKSPACE_REVERTS_AUTOCORRECT = true
    const val PREF_CENTER_SUGGESTION_TEXT_TO_ENTER = false
    const val PREF_SHOW_SUGGESTIONS = true
    const val PREF_ALWAYS_SHOW_SUGGESTIONS = false
    const val PREF_ALWAYS_SHOW_SUGGESTIONS_EXCEPT_WEB_TEXT = true
    const val PREF_KEY_USE_PERSONALIZED_DICTS = true
    const val PREF_KEY_USE_DOUBLE_SPACE_PERIOD = true
    const val PREF_BLOCK_POTENTIALLY_OFFENSIVE = true
    const val PREF_SHOW_LANGUAGE_SWITCH_KEY = false
    const val PREF_LANGUAGE_SWITCH_KEY = "internal"
    const val PREF_SHOW_EMOJI_KEY = false
    const val PREF_VARIABLE_TOOLBAR_DIRECTION = true
    const val PREF_ADDITIONAL_SUBTYPES = "de${Separators.SET}${ExtraValue.KEYBOARD_LAYOUT_SET}=MAIN:qwerty${Separators.SETS}" +
            "fr${Separators.SET}${ExtraValue.KEYBOARD_LAYOUT_SET}=MAIN:qwertz${Separators.SETS}" +
            "hu${Separators.SET}${ExtraValue.KEYBOARD_LAYOUT_SET}=MAIN:qwerty"
    const val PREF_ENABLE_SPLIT_KEYBOARD = false
    const val PREF_ENABLE_SPLIT_KEYBOARD_LANDSCAPE = false
    @JvmField
    val PREF_SPLIT_SPACER_SCALE = Array(2) { DEFAULT_SIZE_SCALE }
    @JvmField
    val PREF_KEYBOARD_HEIGHT_SCALE = Array(2) { DEFAULT_SIZE_SCALE }
    @JvmField
    val PREF_BOTTOM_PADDING_SCALE = arrayOf(DEFAULT_SIZE_SCALE, 0f)
    @JvmField
    val PREF_SIDE_PADDING_SCALE = Array(4) { 0f }
    const val PREF_FONT_SCALE = DEFAULT_SIZE_SCALE
    const val PREF_EMOJI_FONT_SCALE = DEFAULT_SIZE_SCALE
    const val PREF_EMOJI_KEY_FIT = true
    const val PREF_EMOJI_SKIN_TONE = ""
    const val PREF_SPACE_HORIZONTAL_SWIPE = "move_cursor"
    const val PREF_SPACE_VERTICAL_SWIPE = "none"
    const val PREF_DELETE_SWIPE = true
    const val PREF_AUTOSPACE_AFTER_PUNCTUATION = false
    const val PREF_AUTOSPACE_AFTER_SUGGESTION = true
    const val PREF_AUTOSPACE_AFTER_GESTURE_TYPING = true
    const val PREF_AUTOSPACE_BEFORE_GESTURE_TYPING = true
    const val PREF_SHIFT_REMOVES_AUTOSPACE = false
    const val PREF_ALWAYS_INCOGNITO_MODE = false
    const val PREF_BIGRAM_PREDICTIONS = true
    const val PREF_SUGGEST_CLIPBOARD_CONTENT = true
    const val PREF_GESTURE_INPUT = true
    const val PREF_VIBRATION_DURATION_SETTINGS = -1
    const val PREF_KEYPRESS_SOUND_VOLUME = -0.01f
    const val PREF_KEY_LONGPRESS_TIMEOUT = 300
    const val PREF_ENABLE_EMOJI_ALT_PHYSICAL_KEY = true
    const val PREF_GESTURE_PREVIEW_TRAIL = true
    const val PREF_GESTURE_FLOATING_PREVIEW_TEXT = true
    const val PREF_GESTURE_FLOATING_PREVIEW_DYNAMIC = true
    @JvmField
    var PREF_GESTURE_DYNAMIC_PREVIEW_FOLLOW_SYSTEM = true
    const val PREF_GESTURE_SPACE_AWARE = false
    const val PREF_GESTURE_FAST_TYPING_COOLDOWN = 500
    const val PREF_GESTURE_TRAIL_FADEOUT_DURATION = 800
    const val PREF_SHOW_SETUP_WIZARD_ICON = true
    const val PREF_USE_CONTACTS = false
    const val PREF_USE_APPS = false
    const val PREFS_LONG_PRESS_SYMBOLS_FOR_NUMPAD = false
    const val PREF_ONE_HANDED_MODE = false
    @SuppressLint("RtlHardcoded")
    const val PREF_ONE_HANDED_GRAVITY = Gravity.LEFT
    const val PREF_ONE_HANDED_SCALE = 1f
    const val PREF_SHOW_NUMBER_ROW = false
    const val PREF_LOCALIZED_NUMBER_ROW = true
    const val PREF_SHOW_NUMBER_ROW_HINTS = false
    const val PREF_CUSTOM_CURRENCY_KEY = ""
    const val PREF_SHOW_HINTS = true
    const val PREF_POPUP_KEYS_ORDER = POPUP_KEYS_ORDER_DEFAULT
    const val PREF_POPUP_KEYS_LABELS_ORDER = POPUP_KEYS_LABEL_DEFAULT
    const val PREF_SHOW_POPUP_HINTS = false
    const val PREF_SHOW_TLD_POPUP_KEYS = true
    const val PREF_MORE_POPUP_KEYS = "main"
    const val PREF_SPACE_TO_CHANGE_LANG = true
    const val PREF_LANGUAGE_SWIPE_DISTANCE = 5
    const val PREF_ENABLE_CLIPBOARD_HISTORY = true
    const val PREF_CLIPBOARD_HISTORY_RETENTION_TIME = 10 // minutes
    const val PREF_ADD_TO_PERSONAL_DICTIONARY = false
    @JvmField
    val PREF_NAVBAR_COLOR = Build.VERSION.SDK_INT >= Build.VERSION_CODES.Q
    const val PREF_NARROW_KEY_GAPS = false
    const val PREF_ENABLED_SUBTYPES = ""
    const val PREF_SELECTED_SUBTYPE = ""
    const val PREF_URL_DETECTION = false
    const val PREF_DONT_SHOW_MISSING_DICTIONARY_DIALOG = false
    const val PREF_TOOLBAR_MODE = "EXPANDABLE"
    const val PREF_TOOLBAR_HIDING_GLOBAL = true
    const val PREF_QUICK_PIN_TOOLBAR_KEYS = false
    val PREF_PINNED_TOOLBAR_KEYS = defaultPinnedToolbarPref
    val PREF_TOOLBAR_KEYS = defaultToolbarPref
    const val PREF_AUTO_SHOW_TOOLBAR = false
    const val PREF_AUTO_HIDE_TOOLBAR = false
    val PREF_CLIPBOARD_TOOLBAR_KEYS = defaultClipboardToolbarPref
    const val PREF_ABC_AFTER_EMOJI = false
    const val PREF_ABC_AFTER_CLIP = false
    const val PREF_ABC_AFTER_SYMBOL_SPACE = true
    const val PREF_ABC_AFTER_NUMPAD_SPACE = false
    const val PREF_REMOVE_REDUNDANT_POPUPS = false
    const val PREF_SPACE_BAR_TEXT = ""
    const val PREF_TIMESTAMP_FORMAT = "yyyy-MM-dd HH:mm:ss"
    val PREF_EMOJI_MAX_SDK = Build.VERSION.SDK_INT
    const val PREF_EMOJI_RECENT_KEYS = ""
    const val PREF_LAST_SHOWN_EMOJI_CATEGORY_PAGE_ID = 0
    const val PREF_PINNED_CLIPS = ""
    const val PREF_SHOW_DEBUG_SETTINGS = false
    val PREF_DEBUG_MODE = BuildConfig.DEBUG
    const val PREF_SHOW_SUGGESTION_INFOS = false
    const val PREF_FORCE_NON_DISTINCT_MULTITOUCH = false
    const val PREF_SLIDING_KEY_INPUT_PREVIEW = true
    const val PREF_USER_COLORS = "[]"
    const val PREF_USER_MORE_COLORS = 0
    const val PREF_USER_ALL_COLORS = ""
}<|MERGE_RESOLUTION|>--- conflicted
+++ resolved
@@ -54,11 +54,8 @@
     const val PREF_VIBRATE_ON = false
     const val PREF_VIBRATE_IN_DND_MODE = false
     const val PREF_SOUND_ON = false
-<<<<<<< HEAD
+    const val PREF_SUGGEST_EMOJIS = true
     const val PREF_INLINE_EMOJI_SEARCH = true
-=======
-    const val PREF_SUGGEST_EMOJIS = true
->>>>>>> b37f6f7f
     const val PREF_SHOW_EMOJI_DESCRIPTIONS = true
     @JvmField
     var PREF_POPUP_ON = true
