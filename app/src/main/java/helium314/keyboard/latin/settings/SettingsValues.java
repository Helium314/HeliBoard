/*
 * Copyright (C) 2011 The Android Open Source Project
 * modified
 * SPDX-License-Identifier: Apache-2.0 AND GPL-3.0-only
 */

package helium314.keyboard.latin.settings;

import android.Manifest;
import android.content.Context;
import android.content.SharedPreferences;
import android.content.res.Configuration;
import android.content.res.Resources;
import android.view.inputmethod.EditorInfo;
import android.view.inputmethod.InputMethodSubtype;

import androidx.annotation.NonNull;
import androidx.annotation.Nullable;
import androidx.core.util.TypedValueCompat;

import helium314.keyboard.compat.ConfigurationCompatKt;
import helium314.keyboard.keyboard.internal.keyboard_parser.LocaleKeyboardInfosKt;
import helium314.keyboard.latin.InputAttributes;
import helium314.keyboard.latin.R;
import helium314.keyboard.latin.RichInputMethodManager;
import helium314.keyboard.latin.common.Colors;
import helium314.keyboard.latin.permissions.PermissionsUtil;
import helium314.keyboard.latin.utils.CustomLayoutUtilsKt;
import helium314.keyboard.latin.utils.InputTypeUtils;
import helium314.keyboard.latin.utils.Log;
import helium314.keyboard.latin.utils.PopupKeysUtilsKt;
import helium314.keyboard.latin.utils.ScriptUtils;
import helium314.keyboard.latin.utils.SubtypeSettingsKt;
import helium314.keyboard.latin.utils.ToolbarMode;

import java.util.Arrays;
import java.util.List;
import java.util.Locale;

/**
 * When you call the constructor of this class, you may want to change the current system locale by
 * using {@link helium314.keyboard.latin.utils.RunInLocaleKt}.
 */
// Non-final for testing via mock library.
public class SettingsValues {
    private static final String TAG = SettingsValues.class.getSimpleName();
    // "floatMaxValue" and "floatNegativeInfinity" are special marker strings for
    // Float.NEGATIVE_INFINITE and Float.MAX_VALUE. Currently used for auto-correction settings.
    private static final String FLOAT_MAX_VALUE_MARKER_STRING = "floatMaxValue";
    private static final String FLOAT_NEGATIVE_INFINITY_MARKER_STRING = "floatNegativeInfinity";
    public static final float DEFAULT_SIZE_SCALE = 1.0f; // 100%
    public static final float AUTO_CORRECTION_DISABLED_THRESHOLD = Float.MAX_VALUE;

    // From resources:
    public final SpacingAndPunctuations mSpacingAndPunctuations;
    public final long mDoubleSpacePeriodTimeout;
    // From configuration:
    public final Locale mLocale;
    public final boolean mHasHardwareKeyboard;
    public final int mDisplayOrientation;
    // From preferences
    public final boolean mAutoCap;
    public final boolean mVibrateOn;
    public final boolean mSoundOn;
    public final boolean mKeyPreviewPopupOn;
    public final boolean mShowsVoiceInputKey;
    public final boolean mLanguageSwitchKeyToOtherImes;
    public final boolean mLanguageSwitchKeyToOtherSubtypes;
    private final boolean mShowsLanguageSwitchKey;
    public final boolean mShowsNumberRow;
    public final boolean mLocalizedNumberRow;
    public final boolean mShowsHints;
    public final boolean mShowsPopupHints;
    public final boolean mSpaceForLangChange;
    public final boolean mShowsEmojiKey;
    public final boolean mUsePersonalizedDicts;
    public final boolean mUseDoubleSpacePeriod;
    public final boolean mBlockPotentiallyOffensive;
    public final int mSpaceSwipeHorizontal;
    public final int mSpaceSwipeVertical;
    public final boolean mDeleteSwipeEnabled;
    public final boolean mAutospaceAfterPunctuationEnabled;
    public final boolean mClipboardHistoryEnabled;
    public final long mClipboardHistoryRetentionTime;
    public final boolean mOneHandedModeEnabled;
    public final int mOneHandedModeGravity;
    public final float mOneHandedModeScale;
    public final boolean mNarrowKeyGaps;
    public final int mShowMorePopupKeys;
    public final List<String> mPopupKeyTypes;
    public final List<String> mPopupKeyLabelSources;
    public final List<Locale> mSecondaryLocales;
    public final boolean mBigramPredictionEnabled;// Use bigrams to predict the next word when there is no input for it yet
    public final boolean mCenterSuggestionTextToEnter;
    public final boolean mGestureInputEnabled;
    public final boolean mGestureTrailEnabled;
    public final boolean mGestureFloatingPreviewTextEnabled;
    public final int mGestureFastTypingCooldown;
    public final boolean mSlidingKeyInputPreviewEnabled;
    public final int mKeyLongpressTimeout;
    public final boolean mEnableEmojiAltPhysicalKey;
    public final boolean mIsSplitKeyboardEnabled;
    public final float mSplitKeyboardSpacerRelativeWidth;
    public final int mScreenMetrics;
    public final boolean mAddToPersonalDictionary;
    public final boolean mUseContactsDictionary;
    public final boolean mCustomNavBarColor;
    public final float mKeyboardHeightScale;
    public final boolean mUrlDetectionEnabled;
    public final float mBottomPaddingScale;
<<<<<<< HEAD
    public final ToolbarMode mToolbarMode;
=======
    public final boolean mAutoShowToolbar;
    public final boolean mAutoHideToolbar;
    public final boolean mAlphaAfterEmojiInEmojiView;
    public final boolean mAlphaAfterClipHistoryEntry;
    public final boolean mAlphaAfterSymbolAndSpace;
    public final boolean mRemoveRedundantPopups;
>>>>>>> c0c11d75

    // From the input box
    @NonNull
    public final InputAttributes mInputAttributes;

    // Deduced settings
    public final boolean mVarToolbarDirection;
    public final boolean mQuickPinToolbarKeys;
    public final boolean mAutoShowToolbar;
    public final boolean mAutoHideToolbar;
    public final boolean mSuggestionStripHiddenPerUserSettings;
    public final int mKeypressVibrationDuration;
    public final float mKeypressSoundVolume;
    public final boolean mAutoCorrectionEnabledPerUserSettings;
    public final boolean mAutoCorrectEnabled;
    public final float mAutoCorrectionThreshold;
    public final int mScoreLimitForAutocorrect;
    private final boolean mSuggestionsEnabledPerUserSettings;
    private final boolean mOverrideShowingSuggestions;
    public final boolean mSuggestClipboardContent;
    public final SettingsValuesForSuggestion mSettingsValuesForSuggestion;
    public final boolean mIncognitoModeEnabled;
    public final boolean mLongPressSymbolsForNumpad;
    public final boolean mHasCustomFunctionalLayout;

    // User-defined colors
    public final Colors mColors;

    @Nullable
    public final String mAccount; // todo: always null, remove?

    // creation of Colors and SpacingAndPunctuations are the slowest parts in here, but still ok
    public SettingsValues(final Context context, final SharedPreferences prefs, final Resources res,
                          @NonNull final InputAttributes inputAttributes) {
        mLocale = ConfigurationCompatKt.locale(res.getConfiguration());

        // Store the input attributes
        mInputAttributes = inputAttributes;

        // Get the settings preferences
        mToolbarMode = Settings.readToolbarMode(prefs);
        mAutoCap = prefs.getBoolean(Settings.PREF_AUTO_CAP, true) && ScriptUtils.scriptSupportsUppercase(mLocale);
        mVibrateOn = Settings.readVibrationEnabled(prefs, res);
        mSoundOn = Settings.readKeypressSoundEnabled(prefs, res);
        mKeyPreviewPopupOn = Settings.readKeyPreviewPopupEnabled(prefs, res);
        mSlidingKeyInputPreviewEnabled = prefs.getBoolean(
                DebugSettings.PREF_SLIDING_KEY_INPUT_PREVIEW, true);
        mShowsVoiceInputKey = mInputAttributes.mShouldShowVoiceInputKey;
        final String languagePref = prefs.getString(Settings.PREF_LANGUAGE_SWITCH_KEY, "internal");
        mLanguageSwitchKeyToOtherImes = languagePref.equals("input_method") || languagePref.equals("both");
        mLanguageSwitchKeyToOtherSubtypes = languagePref.equals("internal") || languagePref.equals("both");
        mShowsLanguageSwitchKey = prefs.getBoolean(Settings.PREF_SHOW_LANGUAGE_SWITCH_KEY, false); // only relevant for default functional key layout
        mShowsNumberRow = prefs.getBoolean(Settings.PREF_SHOW_NUMBER_ROW, false);
        mLocalizedNumberRow = prefs.getBoolean(Settings.PREF_LOCALIZED_NUMBER_ROW, true);
        mShowsHints = prefs.getBoolean(Settings.PREF_SHOW_HINTS, true);
        mShowsPopupHints = prefs.getBoolean(Settings.PREF_SHOW_POPUP_HINTS, false);
        mSpaceForLangChange = prefs.getBoolean(Settings.PREF_SPACE_TO_CHANGE_LANG, true);
        mShowsEmojiKey = prefs.getBoolean(Settings.PREF_SHOW_EMOJI_KEY, false);
        mVarToolbarDirection = mToolbarMode != ToolbarMode.HIDDEN && prefs.getBoolean(Settings.PREF_VARIABLE_TOOLBAR_DIRECTION, true);
        mUsePersonalizedDicts = prefs.getBoolean(Settings.PREF_KEY_USE_PERSONALIZED_DICTS, true);
        mUseDoubleSpacePeriod = prefs.getBoolean(Settings.PREF_KEY_USE_DOUBLE_SPACE_PERIOD, true)
                && inputAttributes.mIsGeneralTextInput;
        mBlockPotentiallyOffensive = Settings.readBlockPotentiallyOffensive(prefs, res);
        mUrlDetectionEnabled = prefs.getBoolean(Settings.PREF_URL_DETECTION, false);
        mAutoCorrectionEnabledPerUserSettings = Settings.readAutoCorrectEnabled(prefs);
        mAutoCorrectEnabled = mAutoCorrectionEnabledPerUserSettings
                && (mInputAttributes.mInputTypeShouldAutoCorrect || Settings.readMoreAutoCorrectEnabled(prefs))
                && (mUrlDetectionEnabled || !InputTypeUtils.isUriOrEmailType(mInputAttributes.mInputType));
        mCenterSuggestionTextToEnter = Settings.readCenterSuggestionTextToEnter(prefs, res);
        mAutoCorrectionThreshold = mAutoCorrectEnabled
                ? readAutoCorrectionThreshold(res, prefs)
                : AUTO_CORRECTION_DISABLED_THRESHOLD;
        mScoreLimitForAutocorrect = (mAutoCorrectionThreshold < 0) ? 600000 // very aggressive
                : (mAutoCorrectionThreshold < 0.07 ? 800000 : 950000); // aggressive or modest
        mBigramPredictionEnabled = readBigramPredictionEnabled(prefs, res);
        mSuggestClipboardContent = readSuggestClipboardContent(prefs, res);
        mDoubleSpacePeriodTimeout = res.getInteger(R.integer.config_double_space_period_timeout);
        mHasHardwareKeyboard = Settings.readHasHardwareKeyboard(res.getConfiguration());
        final float displayWidthDp = TypedValueCompat.pxToDp(res.getDisplayMetrics().widthPixels, res.getDisplayMetrics());
        mIsSplitKeyboardEnabled = prefs.getBoolean(Settings.PREF_ENABLE_SPLIT_KEYBOARD, false) && displayWidthDp > 600; // require display width of 600 dp for split
        // determine spacerWidth from display width and scale setting
        mSplitKeyboardSpacerRelativeWidth = mIsSplitKeyboardEnabled
                ? Math.min(Math.max((displayWidthDp - 600) / 600f + 0.15f, 0.15f), 0.35f) * prefs.getFloat(Settings.PREF_SPLIT_SPACER_SCALE, DEFAULT_SIZE_SCALE)
                : 0f;
        mQuickPinToolbarKeys = mToolbarMode == ToolbarMode.EXPANDABLE && prefs.getBoolean(Settings.PREF_QUICK_PIN_TOOLBAR_KEYS, false);
        mScreenMetrics = Settings.readScreenMetrics(res);

        // Compute other readable settings
        mKeyLongpressTimeout = Settings.readKeyLongpressTimeout(prefs, res);
        mKeypressVibrationDuration = Settings.readKeypressVibrationDuration(prefs);
        mKeypressSoundVolume = Settings.readKeypressSoundVolume(prefs);
        mEnableEmojiAltPhysicalKey = prefs.getBoolean(Settings.PREF_ENABLE_EMOJI_ALT_PHYSICAL_KEY, true);
        mGestureInputEnabled = Settings.readGestureInputEnabled(prefs);
        mGestureTrailEnabled = prefs.getBoolean(Settings.PREF_GESTURE_PREVIEW_TRAIL, true);
        mAccount = null; // remove? or can it be useful somewhere?
        mGestureFloatingPreviewTextEnabled = !mInputAttributes.mDisableGestureFloatingPreviewText
                && prefs.getBoolean(Settings.PREF_GESTURE_FLOATING_PREVIEW_TEXT, true);
        mGestureFastTypingCooldown = Settings.readGestureFastTypingCooldown(prefs, res);
        mOverrideShowingSuggestions = mInputAttributes.mMayOverrideShowingSuggestions && readSuggestionsOverrideEnabled(prefs);
        mSuggestionStripHiddenPerUserSettings = mToolbarMode == ToolbarMode.HIDDEN || mToolbarMode == ToolbarMode.TOOLBAR_KEYS;
        mSuggestionsEnabledPerUserSettings = ((mInputAttributes.mShouldShowSuggestions && readSuggestionsEnabled(prefs))
                || mOverrideShowingSuggestions) && !mSuggestionStripHiddenPerUserSettings;
        mIncognitoModeEnabled = Settings.readAlwaysIncognitoMode(prefs) || mInputAttributes.mNoLearning
                || mInputAttributes.mIsPasswordField;
        mKeyboardHeightScale = prefs.getFloat(Settings.PREF_KEYBOARD_HEIGHT_SCALE, DEFAULT_SIZE_SCALE);
        mDisplayOrientation = res.getConfiguration().orientation;
        mSpaceSwipeHorizontal = Settings.readHorizontalSpaceSwipe(prefs);
        mSpaceSwipeVertical = Settings.readVerticalSpaceSwipe(prefs);
        mDeleteSwipeEnabled = Settings.readDeleteSwipeEnabled(prefs);
        mAutospaceAfterPunctuationEnabled = Settings.readAutospaceAfterPunctuationEnabled(prefs);
        mClipboardHistoryEnabled = Settings.readClipboardHistoryEnabled(prefs);
        mClipboardHistoryRetentionTime = Settings.readClipboardHistoryRetentionTime(prefs, res);

        mOneHandedModeEnabled = Settings.readOneHandedModeEnabled(prefs, mDisplayOrientation == Configuration.ORIENTATION_PORTRAIT);
        mOneHandedModeGravity = Settings.readOneHandedModeGravity(prefs, mDisplayOrientation == Configuration.ORIENTATION_PORTRAIT);
        if (mOneHandedModeEnabled) {
            final float baseScale = res.getFraction(R.fraction.config_one_handed_mode_width, 1, 1);
            final float extraScale = Settings.readOneHandedModeScale(prefs, mDisplayOrientation == Configuration.ORIENTATION_PORTRAIT);
            mOneHandedModeScale = 1 - (1 - baseScale) * extraScale;
        } else
            mOneHandedModeScale = 1f;
        final InputMethodSubtype selectedSubtype = SubtypeSettingsKt.getSelectedSubtype(prefs);
        mSecondaryLocales = Settings.getSecondaryLocales(prefs, mLocale);
        mShowMorePopupKeys = selectedSubtype.isAsciiCapable()
                ? Settings.readMorePopupKeysPref(prefs)
                : LocaleKeyboardInfosKt.POPUP_KEYS_NORMAL;
        mColors = Settings.getColorsForCurrentTheme(context, prefs);

        // read locale-specific popup key settings, fall back to global settings
        final String popupKeyTypesDefault = prefs.getString(Settings.PREF_POPUP_KEYS_ORDER, PopupKeysUtilsKt.POPUP_KEYS_ORDER_DEFAULT);
        mPopupKeyTypes = PopupKeysUtilsKt.getEnabledPopupKeys(prefs, Settings.PREF_POPUP_KEYS_ORDER + "_" + mLocale.toLanguageTag(), popupKeyTypesDefault);
        final String popupKeyLabelDefault = prefs.getString(Settings.PREF_POPUP_KEYS_LABELS_ORDER, PopupKeysUtilsKt.POPUP_KEYS_LABEL_DEFAULT);
        mPopupKeyLabelSources = PopupKeysUtilsKt.getEnabledPopupKeys(prefs, Settings.PREF_POPUP_KEYS_LABELS_ORDER + "_" + mLocale.toLanguageTag(), popupKeyLabelDefault);

        mAddToPersonalDictionary = prefs.getBoolean(Settings.PREF_ADD_TO_PERSONAL_DICTIONARY, false);
        mUseContactsDictionary = SettingsValues.readUseContactsEnabled(prefs, context);
        mCustomNavBarColor = prefs.getBoolean(Settings.PREF_NAVBAR_COLOR, false);
        mNarrowKeyGaps = prefs.getBoolean(Settings.PREF_NARROW_KEY_GAPS, true);
        mSettingsValuesForSuggestion = new SettingsValuesForSuggestion(
                mBlockPotentiallyOffensive,
                prefs.getBoolean(Settings.PREF_GESTURE_SPACE_AWARE, false)
        );
        mSpacingAndPunctuations = new SpacingAndPunctuations(res, mUrlDetectionEnabled);
        mBottomPaddingScale = prefs.getFloat(Settings.PREF_BOTTOM_PADDING_SCALE, DEFAULT_SIZE_SCALE);
        mLongPressSymbolsForNumpad = prefs.getBoolean(Settings.PREFS_LONG_PRESS_SYMBOLS_FOR_NUMPAD, false);
        mAutoShowToolbar = mToolbarMode == ToolbarMode.EXPANDABLE && prefs.getBoolean(Settings.PREF_AUTO_SHOW_TOOLBAR, false);
        mAutoHideToolbar = mSuggestionsEnabledPerUserSettings && prefs.getBoolean(Settings.PREF_AUTO_HIDE_TOOLBAR, false);
        mHasCustomFunctionalLayout = CustomLayoutUtilsKt.hasCustomFunctionalLayout(selectedSubtype, context);
        mAlphaAfterEmojiInEmojiView = prefs.getBoolean(Settings.PREF_ABC_AFTER_EMOJI, false);
        mAlphaAfterClipHistoryEntry = prefs.getBoolean(Settings.PREF_ABC_AFTER_CLIP, false);
        mAlphaAfterSymbolAndSpace = prefs.getBoolean(Settings.PREF_ABC_AFTER_SYMBOL_SPACE, true);
        mRemoveRedundantPopups = prefs.getBoolean(Settings.PREF_REMOVE_REDUNDANT_POPUPS, true);
    }

    public boolean isApplicationSpecifiedCompletionsOn() {
        return mInputAttributes.mApplicationSpecifiedCompletionOn;
    }

    public boolean needsToLookupSuggestions() {
        return (mInputAttributes.mShouldShowSuggestions || mOverrideShowingSuggestions)
                && (mAutoCorrectEnabled || isSuggestionsEnabledPerUserSettings());
    }

    public boolean isSuggestionsEnabledPerUserSettings() {
        return mSuggestionsEnabledPerUserSettings;
    }

    public boolean isWordSeparator(final int code) {
        return mSpacingAndPunctuations.isWordSeparator(code);
    }

    public boolean isWordConnector(final int code) {
        return mSpacingAndPunctuations.isWordConnector(code);
    }

    public boolean isWordCodePoint(final int code) {
        return Character.isLetter(code) || isWordConnector(code)
                || Character.COMBINING_SPACING_MARK == Character.getType(code);
    }

    public boolean isUsuallyPrecededBySpace(final int code) {
        return mSpacingAndPunctuations.isUsuallyPrecededBySpace(code);
    }

    public boolean isUsuallyFollowedBySpace(final int code) {
        return mSpacingAndPunctuations.isUsuallyFollowedBySpace(code);
    }

    public boolean shouldInsertSpacesAutomatically() {
        return mInputAttributes.mShouldInsertSpacesAutomatically;
    }

    public boolean isLanguageSwitchKeyEnabled() {
        if (!mShowsLanguageSwitchKey) {
            return false;
        }
        final RichInputMethodManager imm = RichInputMethodManager.getInstance();
        if (!mLanguageSwitchKeyToOtherSubtypes) {
            return imm.hasMultipleEnabledIMEsOrSubtypes(false /* include aux subtypes */);
        }
        if (!mLanguageSwitchKeyToOtherImes) {
            return imm.hasMultipleEnabledSubtypesInThisIme(false /* include aux subtypes */);
        }
        return imm.hasMultipleEnabledSubtypesInThisIme(false /* include aux subtypes */)
            || imm.hasMultipleEnabledIMEsOrSubtypes(false /* include aux subtypes */);
    }

    public boolean isSameInputType(final EditorInfo editorInfo) {
        return mInputAttributes.isSameInputType(editorInfo);
    }

    public boolean hasSameOrientation(final Configuration configuration) {
        return mDisplayOrientation == configuration.orientation;
    }

    private static boolean readSuggestionsEnabled(final SharedPreferences prefs) {
        return prefs.getBoolean(Settings.PREF_SHOW_SUGGESTIONS, true);
    }

    private static boolean readSuggestionsOverrideEnabled(final SharedPreferences prefs) {
        return prefs.getBoolean(Settings.PREF_ALWAYS_SHOW_SUGGESTIONS, false);
    }

    private static boolean readBigramPredictionEnabled(final SharedPreferences prefs,
                                                       final Resources res) {
        return prefs.getBoolean(Settings.PREF_BIGRAM_PREDICTIONS, res.getBoolean(
                R.bool.config_default_next_word_prediction));
    }

    private static boolean readSuggestClipboardContent (SharedPreferences prefs,
                                                        final Resources res) {
        return prefs.getBoolean(Settings.PREF_SUGGEST_CLIPBOARD_CONTENT, res.getBoolean(
                R.bool.config_default_suggest_clipboard_content));
    }

    private static float readAutoCorrectionThreshold(final Resources res,
                                                     final SharedPreferences prefs) {
        final String currentAutoCorrectionSetting = Settings.readAutoCorrectConfidence(prefs, res);
        final String[] autoCorrectionThresholdValues = res.getStringArray(
                R.array.auto_correction_threshold_values);
        // When autoCorrectionThreshold is greater than 1.0, it's like auto correction is off.
        final float autoCorrectionThreshold;
        try {
            final int arrayIndex = Integer.parseInt(currentAutoCorrectionSetting);
            if (arrayIndex >= 0 && arrayIndex < autoCorrectionThresholdValues.length) {
                final String val = autoCorrectionThresholdValues[arrayIndex];
                if (FLOAT_MAX_VALUE_MARKER_STRING.equals(val)) {
                    autoCorrectionThreshold = Float.MAX_VALUE;
                } else if (FLOAT_NEGATIVE_INFINITY_MARKER_STRING.equals(val)) {
                    autoCorrectionThreshold = Float.NEGATIVE_INFINITY;
                } else {
                    autoCorrectionThreshold = Float.parseFloat(val);
                }
            } else {
                autoCorrectionThreshold = Float.MAX_VALUE;
            }
        } catch (final NumberFormatException e) {
            // Whenever the threshold settings are correct, never come here.
            Log.w(TAG, "Cannot load auto correction threshold setting."
                    + " currentAutoCorrectionSetting: " + currentAutoCorrectionSetting
                    + ", autoCorrectionThresholdValues: "
                    + Arrays.toString(autoCorrectionThresholdValues), e);
            return Float.MAX_VALUE;
        }
        return autoCorrectionThreshold;
    }

    private static boolean readUseContactsEnabled(final SharedPreferences prefs, final Context context) {
        return prefs.getBoolean(Settings.PREF_USE_CONTACTS, false)
                && PermissionsUtil.checkAllPermissionsGranted(context, Manifest.permission.READ_CONTACTS);
    }

    public String dump() {
        final StringBuilder sb = new StringBuilder("Current settings :");
        sb.append("\n   mSpacingAndPunctuations = ");
        sb.append("" + mSpacingAndPunctuations.dump());
        sb.append("\n   mAutoCap = ");
        sb.append("" + mAutoCap);
        sb.append("\n   mVibrateOn = ");
        sb.append("" + mVibrateOn);
        sb.append("\n   mSoundOn = ");
        sb.append("" + mSoundOn);
        sb.append("\n   mKeyPreviewPopupOn = ");
        sb.append("" + mKeyPreviewPopupOn);
        sb.append("\n   mShowsVoiceInputKey = ");
        sb.append("" + mShowsVoiceInputKey);
        sb.append("\n   mLanguageSwitchKeyToOtherImes = ");
        sb.append("" + mLanguageSwitchKeyToOtherImes);
        sb.append("\n   mLanguageSwitchKeyToOtherSubtypes = ");
        sb.append("" + mLanguageSwitchKeyToOtherSubtypes);
        sb.append("\n   mUsePersonalizedDicts = ");
        sb.append("" + mUsePersonalizedDicts);
        sb.append("\n   mUseDoubleSpacePeriod = ");
        sb.append("" + mUseDoubleSpacePeriod);
        sb.append("\n   mBlockPotentiallyOffensive = ");
        sb.append("" + mBlockPotentiallyOffensive);
        sb.append("\n   mBigramPredictionEnabled = ");
        sb.append("" + mBigramPredictionEnabled);
        sb.append("\n   mGestureInputEnabled = ");
        sb.append("" + mGestureInputEnabled);
        sb.append("\n   mGestureTrailEnabled = ");
        sb.append("" + mGestureTrailEnabled);
        sb.append("\n   mGestureFloatingPreviewTextEnabled = ");
        sb.append("" + mGestureFloatingPreviewTextEnabled);
        sb.append("\n   mSlidingKeyInputPreviewEnabled = ");
        sb.append("" + mSlidingKeyInputPreviewEnabled);
        sb.append("\n   mKeyLongpressTimeout = ");
        sb.append("" + mKeyLongpressTimeout);
        sb.append("\n   mLocale = ");
        sb.append("" + mLocale);
        sb.append("\n   mInputAttributes = ");
        sb.append("" + mInputAttributes);
        sb.append("\n   mKeypressVibrationDuration = ");
        sb.append("" + mKeypressVibrationDuration);
        sb.append("\n   mKeypressSoundVolume = ");
        sb.append("" + mKeypressSoundVolume);
        sb.append("\n   mAutoCorrectEnabled = ");
        sb.append("" + mAutoCorrectEnabled);
        sb.append("\n   mAutoCorrectionThreshold = ");
        sb.append("" + mAutoCorrectionThreshold);
        sb.append("\n   mAutoCorrectionEnabledPerUserSettings = ");
        sb.append("" + mAutoCorrectionEnabledPerUserSettings);
        sb.append("\n   mSuggestionsEnabledPerUserSettings = ");
        sb.append("" + mSuggestionsEnabledPerUserSettings);
        sb.append("\n   mDisplayOrientation = ");
        sb.append("" + mDisplayOrientation);
        sb.append("\n   mAppWorkarounds = ");
        return sb.toString();
    }
}<|MERGE_RESOLUTION|>--- conflicted
+++ resolved
@@ -101,6 +101,7 @@
     public final boolean mEnableEmojiAltPhysicalKey;
     public final boolean mIsSplitKeyboardEnabled;
     public final float mSplitKeyboardSpacerRelativeWidth;
+    public final boolean mQuickPinToolbarKeys;
     public final int mScreenMetrics;
     public final boolean mAddToPersonalDictionary;
     public final boolean mUseContactsDictionary;
@@ -108,24 +109,19 @@
     public final float mKeyboardHeightScale;
     public final boolean mUrlDetectionEnabled;
     public final float mBottomPaddingScale;
-<<<<<<< HEAD
     public final ToolbarMode mToolbarMode;
-=======
     public final boolean mAutoShowToolbar;
     public final boolean mAutoHideToolbar;
     public final boolean mAlphaAfterEmojiInEmojiView;
     public final boolean mAlphaAfterClipHistoryEntry;
     public final boolean mAlphaAfterSymbolAndSpace;
     public final boolean mRemoveRedundantPopups;
->>>>>>> c0c11d75
 
     // From the input box
     @NonNull
     public final InputAttributes mInputAttributes;
 
     // Deduced settings
-    public final boolean mVarToolbarDirection;
-    public final boolean mQuickPinToolbarKeys;
     public final boolean mAutoShowToolbar;
     public final boolean mAutoHideToolbar;
     public final boolean mSuggestionStripHiddenPerUserSettings;
