--- conflicted
+++ resolved
@@ -265,12 +265,8 @@
                 prefs.getBoolean(Settings.PREF_GESTURE_SPACE_AWARE, false)
         );
         mSpacingAndPunctuations = new SpacingAndPunctuations(res, mUrlDetectionEnabled);
-<<<<<<< HEAD
-        mBottomPaddingScale = prefs.getFloat(Settings.PREF_BOTTOM_PADDING_SCALE, DEFAULT_SIZE_SCALE);
+        mBottomPaddingScale = Settings.readBottomPaddingScale(prefs, mDisplayOrientation == Configuration.ORIENTATION_LANDSCAPE);
         mSidePaddingScale = Settings.readSidePaddingScale(prefs, mDisplayOrientation == Configuration.ORIENTATION_LANDSCAPE);
-=======
-        mBottomPaddingScale = Settings.readBottomPaddingScale(prefs, mDisplayOrientation == Configuration.ORIENTATION_LANDSCAPE);
->>>>>>> 635cd5f8
         mLongPressSymbolsForNumpad = prefs.getBoolean(Settings.PREFS_LONG_PRESS_SYMBOLS_FOR_NUMPAD, false);
         mAutoShowToolbar = prefs.getBoolean(Settings.PREF_AUTO_SHOW_TOOLBAR, false);
         mAutoHideToolbar = readSuggestionsEnabled(prefs) && prefs.getBoolean(Settings.PREF_AUTO_HIDE_TOOLBAR, false);
