/*
 * Copyright (C) 2011 The Android Open Source Project
 * modified
 * SPDX-License-Identifier: Apache-2.0 AND GPL-3.0-only
 */

package helium314.keyboard.latin.settings;

import android.Manifest;
import android.content.Context;
import android.content.SharedPreferences;
import android.content.res.Configuration;
import android.content.res.Resources;
import android.text.InputType;
import android.view.inputmethod.EditorInfo;
import android.view.inputmethod.InputMethodSubtype;

import androidx.annotation.NonNull;
import androidx.core.util.TypedValueCompat;

import helium314.keyboard.compat.ConfigurationCompatKt;
import helium314.keyboard.keyboard.KeyboardTheme;
import helium314.keyboard.keyboard.internal.keyboard_parser.LocaleKeyboardInfosKt;
import helium314.keyboard.latin.InputAttributes;
import helium314.keyboard.latin.R;
import helium314.keyboard.latin.RichInputMethodManager;
import helium314.keyboard.latin.common.Colors;
import helium314.keyboard.latin.permissions.PermissionsUtil;
import helium314.keyboard.latin.utils.InputTypeUtils;
import helium314.keyboard.latin.utils.JniUtils;
import helium314.keyboard.latin.utils.ScriptUtils;
import helium314.keyboard.latin.utils.SubtypeSettings;
import helium314.keyboard.latin.utils.SubtypeUtilsKt;
import helium314.keyboard.latin.utils.ToolbarMode;

import java.util.List;
import java.util.Locale;

/**
 * When you call the constructor of this class, you may want to change the current system locale by
 * using {@link helium314.keyboard.latin.utils.RunInLocaleKt}.
 */
// Non-final for testing via mock library.
public class SettingsValues {
    // From resources:
    public final SpacingAndPunctuations mSpacingAndPunctuations;
    public final long mDoubleSpacePeriodTimeout;
    // From configuration:
    public final Locale mLocale;
    public final boolean mHasHardwareKeyboard;
    public final int mDisplayOrientation;
    // From preferences
    public final boolean mAutoCap;
    public final boolean mVibrateOn;
    public final boolean mVibrateInDndMode;
    public final boolean mSoundOn;
<<<<<<< HEAD
    public final boolean mInlineEmojiSearch;
=======
    public final boolean mShowEmojiDescriptions;
>>>>>>> e9e3bdac
    public final boolean mKeyPreviewPopupOn;
    public final boolean mShowsVoiceInputKey;
    public final boolean mLanguageSwitchKeyToOtherImes;
    public final boolean mLanguageSwitchKeyToOtherSubtypes;
    private final boolean mShowsLanguageSwitchKey;
    public final boolean mShowsNumberRow;
    public final boolean mLocalizedNumberRow;
    public final boolean mShowNumberRowHints;
    public final boolean mShowsHints;
    public final boolean mShowsPopupHints;
    public final boolean mShowTldPopupKeys;
    public final boolean mSpaceForLangChange;
    public final boolean mShowsEmojiKey;
    public final boolean mVarToolbarDirection;
    public final boolean mUsePersonalizedDicts;
    public final boolean mUseDoubleSpacePeriod;
    public final boolean mBlockPotentiallyOffensive;
    public final int mSpaceSwipeHorizontal;
    public final int mSpaceSwipeVertical;
    public final int mLanguageSwipeDistance;
    public final boolean mDeleteSwipeEnabled;
    public final boolean mAutospaceAfterPunctuation;
    public final boolean mAutospaceAfterSuggestion;
    public final boolean mAutospaceAfterGestureTyping;
    public final boolean mAutospaceBeforeGestureTyping;
    public final boolean mShiftRemovesAutospace;
    public final boolean mClipboardHistoryEnabled;
    public final long mClipboardHistoryRetentionTime;
    public final boolean mOneHandedModeEnabled;
    public final int mOneHandedModeGravity;
    public final float mOneHandedModeScale;
    public final boolean mNarrowKeyGaps;
    public final String mShowMorePopupKeys;
    public final List<String> mPopupKeyTypes;
    public final List<String> mPopupKeyLabelSources;
    public final List<Locale> mSecondaryLocales;
    public final boolean mBigramPredictionEnabled;// Use bigrams to predict the next word when there is no input for it yet
    public final boolean mCenterSuggestionTextToEnter;
    public final boolean mGestureInputEnabled;
    public final boolean mGestureTrailEnabled;
    public final boolean mGestureFloatingPreviewTextEnabled;
    public final boolean mGestureFloatingPreviewDynamicEnabled;
    public final int mGestureFastTypingCooldown;
    public final int mGestureTrailFadeoutDuration;
    public final boolean mSlidingKeyInputPreviewEnabled;
    public final int mKeyLongpressTimeout;
    public final boolean mEnableEmojiAltPhysicalKey;
    public final boolean mIsSplitKeyboardEnabled;
    public final float mSplitKeyboardSpacerRelativeWidth;
    public final boolean mQuickPinToolbarKeys;
    public final int mScreenMetrics;
    public final boolean mAddToPersonalDictionary;
    public final boolean mUseContactsDictionary;
    public final boolean mUseAppsDictionary;
    public final boolean mCustomNavBarColor;
    public final float mKeyboardHeightScale;
    public final boolean mUrlDetectionEnabled;
    public final float mBottomPaddingScale;
    public final float mSidePaddingScale;
    public final ToolbarMode mToolbarMode;
    public final boolean mToolbarHidingGlobal;
    public final boolean mAutoShowToolbar;
    public final boolean mAutoHideToolbar;
    public final boolean mAlphaAfterEmojiInEmojiView;
    public final boolean mAlphaAfterClipHistoryEntry;
    public final boolean mAlphaAfterSymbolAndSpace;
    public final boolean mAlphaAfterNumpadAndSpace;
    public final boolean mRemoveRedundantPopups;
    public final String mSpaceBarText;
    public final float mFontSizeMultiplier;
    public final float mFontSizeMultiplierEmoji;
    public final boolean mEmojiKeyFit;

    // From the input box
    @NonNull
    public final InputAttributes mInputAttributes;

    // Deduced settings
    public final boolean mSuggestionStripHiddenPerUserSettings;
    public final boolean mSecondaryStripVisible;
    public final int mKeypressVibrationDuration;
    public final float mKeypressSoundVolume;
    public final boolean mAutoCorrectionEnabledPerUserSettings;
    public final boolean mAutoCorrectEnabled;
    public final float mAutoCorrectionThreshold;
    public final boolean mBackspaceRevertsAutocorrect;
    public final int mScoreLimitForAutocorrect;
    public final boolean mAutoCorrectShortcuts;
    private final boolean mSuggestionsEnabledPerUserSettings;
    private final boolean mOverrideShowingSuggestions;
    public final boolean mSuggestClipboardContent;
    public final SettingsValuesForSuggestion mSettingsValuesForSuggestion;
    public final boolean mIncognitoModeEnabled;
    public final boolean mLongPressSymbolsForNumpad;

    // User-defined colors
    public final Colors mColors;

    // creation of Colors and SpacingAndPunctuations are the slowest parts in here, but still ok
    public SettingsValues(final Context context, final SharedPreferences prefs, final Resources res,
                          @NonNull final InputAttributes inputAttributes) {
        mLocale = ConfigurationCompatKt.locale(res.getConfiguration());
        mDisplayOrientation = res.getConfiguration().orientation;
        final InputMethodSubtype selectedSubtype = SubtypeSettings.INSTANCE.getSelectedSubtype(prefs);

        // Store the input attributes
        mInputAttributes = inputAttributes;

        // Get the settings preferences
        mToolbarMode = Settings.readToolbarMode(prefs);
        mToolbarHidingGlobal = prefs.getBoolean(Settings.PREF_TOOLBAR_HIDING_GLOBAL, Defaults.PREF_TOOLBAR_HIDING_GLOBAL);
        mAutoCap = prefs.getBoolean(Settings.PREF_AUTO_CAP, Defaults.PREF_AUTO_CAP) && ScriptUtils.scriptSupportsUppercase(mLocale);
        mVibrateOn = Settings.readVibrationEnabled(prefs);
        mVibrateInDndMode = prefs.getBoolean(Settings.PREF_VIBRATE_IN_DND_MODE, Defaults.PREF_VIBRATE_IN_DND_MODE);
        mSoundOn = prefs.getBoolean(Settings.PREF_SOUND_ON, Defaults.PREF_SOUND_ON);
<<<<<<< HEAD
        mInlineEmojiSearch = prefs.getBoolean(Settings.PREF_INLINE_EMOJI_SEARCH, Defaults.PREF_INLINE_EMOJI_SEARCH);
=======
        mShowEmojiDescriptions = prefs.getBoolean(Settings.PREF_SHOW_EMOJI_DESCRIPTIONS, Defaults.PREF_SHOW_EMOJI_DESCRIPTIONS);
>>>>>>> e9e3bdac
        mKeyPreviewPopupOn = prefs.getBoolean(Settings.PREF_POPUP_ON, Defaults.PREF_POPUP_ON);
        mSlidingKeyInputPreviewEnabled = prefs.getBoolean(
                DebugSettings.PREF_SLIDING_KEY_INPUT_PREVIEW, Defaults.PREF_SLIDING_KEY_INPUT_PREVIEW);
        mShowsVoiceInputKey = mInputAttributes.mShouldShowVoiceInputKey;
        final String languagePref = prefs.getString(Settings.PREF_LANGUAGE_SWITCH_KEY, Defaults.PREF_LANGUAGE_SWITCH_KEY);
        mLanguageSwitchKeyToOtherImes = languagePref.equals("input_method") || languagePref.equals("both");
        mLanguageSwitchKeyToOtherSubtypes = languagePref.equals("internal") || languagePref.equals("both");
        mShowsLanguageSwitchKey = prefs.getBoolean(Settings.PREF_SHOW_LANGUAGE_SWITCH_KEY, Defaults.PREF_SHOW_LANGUAGE_SWITCH_KEY);
        mShowsNumberRow = prefs.getBoolean(Settings.PREF_SHOW_NUMBER_ROW, Defaults.PREF_SHOW_NUMBER_ROW);
        mLocalizedNumberRow = SubtypeUtilsKt.getHasLocalizedNumberRow(selectedSubtype, prefs);
        mShowNumberRowHints = prefs.getBoolean(Settings.PREF_SHOW_NUMBER_ROW_HINTS, Defaults.PREF_SHOW_NUMBER_ROW_HINTS);
        mShowsHints = prefs.getBoolean(Settings.PREF_SHOW_HINTS, Defaults.PREF_SHOW_HINTS);
        mShowsPopupHints = prefs.getBoolean(Settings.PREF_SHOW_POPUP_HINTS, Defaults.PREF_SHOW_POPUP_HINTS);
        mShowTldPopupKeys = prefs.getBoolean(Settings.PREF_SHOW_TLD_POPUP_KEYS, Defaults.PREF_SHOW_TLD_POPUP_KEYS);
        mSpaceForLangChange = prefs.getBoolean(Settings.PREF_SPACE_TO_CHANGE_LANG, Defaults.PREF_SPACE_TO_CHANGE_LANG);
        mShowsEmojiKey = prefs.getBoolean(Settings.PREF_SHOW_EMOJI_KEY, Defaults.PREF_SHOW_EMOJI_KEY);
        mVarToolbarDirection = mToolbarMode != ToolbarMode.HIDDEN && prefs.getBoolean(Settings.PREF_VARIABLE_TOOLBAR_DIRECTION, Defaults.PREF_VARIABLE_TOOLBAR_DIRECTION);
        mUsePersonalizedDicts = prefs.getBoolean(Settings.PREF_KEY_USE_PERSONALIZED_DICTS, Defaults.PREF_KEY_USE_PERSONALIZED_DICTS);
        mUseDoubleSpacePeriod = prefs.getBoolean(Settings.PREF_KEY_USE_DOUBLE_SPACE_PERIOD, Defaults.PREF_KEY_USE_DOUBLE_SPACE_PERIOD)
                && inputAttributes.mIsGeneralTextInput;
        mBlockPotentiallyOffensive = prefs.getBoolean(Settings.PREF_BLOCK_POTENTIALLY_OFFENSIVE, Defaults.PREF_BLOCK_POTENTIALLY_OFFENSIVE);
        mUrlDetectionEnabled = prefs.getBoolean(Settings.PREF_URL_DETECTION, Defaults.PREF_URL_DETECTION);
        mAutoCorrectionEnabledPerUserSettings = prefs.getBoolean(Settings.PREF_AUTO_CORRECTION, Defaults.PREF_AUTO_CORRECTION);
        mAutoCorrectEnabled = mAutoCorrectionEnabledPerUserSettings
                && (mInputAttributes.mInputTypeShouldAutoCorrect || prefs.getBoolean(Settings.PREF_MORE_AUTO_CORRECTION, Defaults.PREF_MORE_AUTO_CORRECTION))
                && (mUrlDetectionEnabled || !InputTypeUtils.isUriOrEmailType(mInputAttributes.mInputType));
        mCenterSuggestionTextToEnter = prefs.getBoolean(Settings.PREF_CENTER_SUGGESTION_TEXT_TO_ENTER, Defaults.PREF_CENTER_SUGGESTION_TEXT_TO_ENTER);
        mAutoCorrectionThreshold = mAutoCorrectEnabled
                ? prefs.getFloat(Settings.PREF_AUTO_CORRECT_THRESHOLD, Defaults.PREF_AUTO_CORRECT_THRESHOLD)
                : Float.MAX_VALUE;
        mScoreLimitForAutocorrect = (mAutoCorrectionThreshold < 0) ? 600000 // very aggressive
                : (mAutoCorrectionThreshold < 0.07 ? 800000 : 950000); // aggressive or modest
        mAutoCorrectShortcuts = prefs.getBoolean(Settings.PREF_AUTOCORRECT_SHORTCUTS, Defaults.PREF_AUTOCORRECT_SHORTCUTS);
        mBackspaceRevertsAutocorrect = prefs.getBoolean(Settings.PREF_BACKSPACE_REVERTS_AUTOCORRECT, Defaults.PREF_BACKSPACE_REVERTS_AUTOCORRECT);
        mBigramPredictionEnabled = prefs.getBoolean(Settings.PREF_BIGRAM_PREDICTIONS, Defaults.PREF_BIGRAM_PREDICTIONS);
        mSuggestClipboardContent = prefs.getBoolean(Settings.PREF_SUGGEST_CLIPBOARD_CONTENT, Defaults.PREF_SUGGEST_CLIPBOARD_CONTENT);
        mDoubleSpacePeriodTimeout = 1100; // ms
        mHasHardwareKeyboard = Settings.readHasHardwareKeyboard(res.getConfiguration());
        final boolean isLandscape = mDisplayOrientation == Configuration.ORIENTATION_LANDSCAPE;
        final float displayWidthDp = TypedValueCompat.pxToDp(res.getDisplayMetrics().widthPixels, res.getDisplayMetrics());
        mIsSplitKeyboardEnabled = Settings.readSplitKeyboardEnabled(prefs, isLandscape);
        // determine spacerWidth from display width and scale setting
        mSplitKeyboardSpacerRelativeWidth = mIsSplitKeyboardEnabled
                ? Math.min(Math.max((displayWidthDp - 600) / 600f + 0.15f, 0.15f), 0.35f) * Settings.readSplitSpacerScale(prefs, isLandscape)
                : 0f;
        mQuickPinToolbarKeys = mToolbarMode == ToolbarMode.EXPANDABLE && prefs.getBoolean(Settings.PREF_QUICK_PIN_TOOLBAR_KEYS, Defaults.PREF_QUICK_PIN_TOOLBAR_KEYS);
        mScreenMetrics = Settings.readScreenMetrics(res);

        // Compute other readable settings
        mKeyLongpressTimeout = prefs.getInt(Settings.PREF_KEY_LONGPRESS_TIMEOUT, Defaults.PREF_KEY_LONGPRESS_TIMEOUT);
        mKeypressVibrationDuration = prefs.getInt(Settings.PREF_VIBRATION_DURATION_SETTINGS, Defaults.PREF_VIBRATION_DURATION_SETTINGS);
        mKeypressSoundVolume = prefs.getFloat(Settings.PREF_KEYPRESS_SOUND_VOLUME, Defaults.PREF_KEYPRESS_SOUND_VOLUME);
        mEnableEmojiAltPhysicalKey = prefs.getBoolean(Settings.PREF_ENABLE_EMOJI_ALT_PHYSICAL_KEY, Defaults.PREF_ENABLE_EMOJI_ALT_PHYSICAL_KEY);
        mGestureInputEnabled = JniUtils.sHaveGestureLib && prefs.getBoolean(Settings.PREF_GESTURE_INPUT, Defaults.PREF_GESTURE_INPUT);
        mGestureTrailEnabled = prefs.getBoolean(Settings.PREF_GESTURE_PREVIEW_TRAIL, Defaults.PREF_GESTURE_PREVIEW_TRAIL);
        mGestureFloatingPreviewTextEnabled = !mInputAttributes.mDisableGestureFloatingPreviewText
                && prefs.getBoolean(Settings.PREF_GESTURE_FLOATING_PREVIEW_TEXT, Defaults.PREF_GESTURE_FLOATING_PREVIEW_TEXT);
        mGestureFloatingPreviewDynamicEnabled = Settings.readGestureDynamicPreviewEnabled(prefs);
        mGestureFastTypingCooldown = prefs.getInt(Settings.PREF_GESTURE_FAST_TYPING_COOLDOWN, Defaults.PREF_GESTURE_FAST_TYPING_COOLDOWN);
        mGestureTrailFadeoutDuration = prefs.getInt(Settings.PREF_GESTURE_TRAIL_FADEOUT_DURATION, Defaults.PREF_GESTURE_TRAIL_FADEOUT_DURATION);
        mSuggestionStripHiddenPerUserSettings = mToolbarMode == ToolbarMode.HIDDEN || mToolbarMode == ToolbarMode.TOOLBAR_KEYS;
        mOverrideShowingSuggestions = mInputAttributes.mMayOverrideShowingSuggestions
                && prefs.getBoolean(Settings.PREF_ALWAYS_SHOW_SUGGESTIONS, Defaults.PREF_ALWAYS_SHOW_SUGGESTIONS)
                && ((inputAttributes.mInputType & InputType.TYPE_MASK_VARIATION) != InputType.TYPE_TEXT_VARIATION_WEB_EDIT_TEXT
                  || !prefs.getBoolean(Settings.PREF_ALWAYS_SHOW_SUGGESTIONS_EXCEPT_WEB_TEXT, Defaults.PREF_ALWAYS_SHOW_SUGGESTIONS_EXCEPT_WEB_TEXT));
        final boolean suggestionsEnabled = prefs.getBoolean(Settings.PREF_SHOW_SUGGESTIONS, Defaults.PREF_SHOW_SUGGESTIONS);
        mSuggestionsEnabledPerUserSettings = ((mInputAttributes.mShouldShowSuggestions && suggestionsEnabled)
                || mOverrideShowingSuggestions) && !mSuggestionStripHiddenPerUserSettings;
        mSecondaryStripVisible = mToolbarMode != ToolbarMode.HIDDEN || ! mToolbarHidingGlobal;
        mIncognitoModeEnabled = prefs.getBoolean(Settings.PREF_ALWAYS_INCOGNITO_MODE, Defaults.PREF_ALWAYS_INCOGNITO_MODE) || mInputAttributes.mNoLearning
                || mInputAttributes.mIsPasswordField;
        mKeyboardHeightScale = Settings.readHeightScale(prefs, isLandscape);
        mSpaceSwipeHorizontal = Settings.readHorizontalSpaceSwipe(prefs);
        mSpaceSwipeVertical = Settings.readVerticalSpaceSwipe(prefs);
        mLanguageSwipeDistance = prefs.getInt(Settings.PREF_LANGUAGE_SWIPE_DISTANCE, Defaults.PREF_LANGUAGE_SWIPE_DISTANCE);
        mDeleteSwipeEnabled = prefs.getBoolean(Settings.PREF_DELETE_SWIPE, Defaults.PREF_DELETE_SWIPE);
        mAutospaceAfterPunctuation = prefs.getBoolean(Settings.PREF_AUTOSPACE_AFTER_PUNCTUATION, Defaults.PREF_AUTOSPACE_AFTER_PUNCTUATION);
        mAutospaceAfterSuggestion = prefs.getBoolean(Settings.PREF_AUTOSPACE_AFTER_SUGGESTION, Defaults.PREF_AUTOSPACE_AFTER_SUGGESTION);
        mAutospaceAfterGestureTyping = prefs.getBoolean(Settings.PREF_AUTOSPACE_AFTER_GESTURE_TYPING, Defaults.PREF_AUTOSPACE_AFTER_GESTURE_TYPING);
        mAutospaceBeforeGestureTyping = prefs.getBoolean(Settings.PREF_AUTOSPACE_BEFORE_GESTURE_TYPING, Defaults.PREF_AUTOSPACE_BEFORE_GESTURE_TYPING);
        mShiftRemovesAutospace = prefs.getBoolean(Settings.PREF_SHIFT_REMOVES_AUTOSPACE, Defaults.PREF_SHIFT_REMOVES_AUTOSPACE);
        mClipboardHistoryEnabled = prefs.getBoolean(Settings.PREF_ENABLE_CLIPBOARD_HISTORY, Defaults.PREF_ENABLE_CLIPBOARD_HISTORY);
        mClipboardHistoryRetentionTime = prefs.getInt(Settings.PREF_CLIPBOARD_HISTORY_RETENTION_TIME, Defaults.PREF_CLIPBOARD_HISTORY_RETENTION_TIME);

        mOneHandedModeEnabled = Settings.readOneHandedModeEnabled(prefs, isLandscape, mIsSplitKeyboardEnabled);
        mOneHandedModeGravity = Settings.readOneHandedModeGravity(prefs, isLandscape, mIsSplitKeyboardEnabled);
        if (mOneHandedModeEnabled) {
            final float baseScale = res.getFraction(R.fraction.config_one_handed_mode_width, 1, 1);
            final float extraScale = Settings.readOneHandedModeScale(prefs, isLandscape, mIsSplitKeyboardEnabled);
            mOneHandedModeScale = 1 - (1 - baseScale) * extraScale;
        } else
            mOneHandedModeScale = 1f;
        mSecondaryLocales = SubtypeUtilsKt.getSecondaryLocales(selectedSubtype.getExtraValue());
        mShowMorePopupKeys = selectedSubtype.isAsciiCapable()
                ? SubtypeUtilsKt.getMoreKeys(selectedSubtype, prefs)
                : LocaleKeyboardInfosKt.POPUP_KEYS_NORMAL;
        mColors = KeyboardTheme.getColorsForCurrentTheme(context);

        mPopupKeyTypes = SubtypeUtilsKt.getPopupKeyTypes(selectedSubtype, prefs);
        mPopupKeyLabelSources = SubtypeUtilsKt.getPopupKeyLabelSources(selectedSubtype, prefs);
        mAddToPersonalDictionary = prefs.getBoolean(Settings.PREF_ADD_TO_PERSONAL_DICTIONARY, Defaults.PREF_ADD_TO_PERSONAL_DICTIONARY);
        mUseContactsDictionary = SettingsValues.readUseContactsEnabled(prefs, context);
        mUseAppsDictionary = prefs.getBoolean(Settings.PREF_USE_APPS, Defaults.PREF_USE_APPS);
        mCustomNavBarColor = prefs.getBoolean(Settings.PREF_NAVBAR_COLOR, Defaults.PREF_NAVBAR_COLOR);
        mNarrowKeyGaps = prefs.getBoolean(Settings.PREF_NARROW_KEY_GAPS, Defaults.PREF_NARROW_KEY_GAPS);
        mSettingsValuesForSuggestion = new SettingsValuesForSuggestion(
                mBlockPotentiallyOffensive,
                prefs.getBoolean(Settings.PREF_GESTURE_SPACE_AWARE, Defaults.PREF_GESTURE_SPACE_AWARE)
        );
        mSpacingAndPunctuations = new SpacingAndPunctuations(res, mUrlDetectionEnabled);
        mBottomPaddingScale = Settings.readBottomPaddingScale(prefs, isLandscape);
        mSidePaddingScale = Settings.readSidePaddingScale(prefs, isLandscape, mIsSplitKeyboardEnabled);
        mLongPressSymbolsForNumpad = prefs.getBoolean(Settings.PREFS_LONG_PRESS_SYMBOLS_FOR_NUMPAD, Defaults.PREFS_LONG_PRESS_SYMBOLS_FOR_NUMPAD);
        mAutoShowToolbar = mToolbarMode == ToolbarMode.EXPANDABLE && prefs.getBoolean(Settings.PREF_AUTO_SHOW_TOOLBAR, Defaults.PREF_AUTO_SHOW_TOOLBAR);
        mAutoHideToolbar = mSuggestionsEnabledPerUserSettings && prefs.getBoolean(Settings.PREF_AUTO_HIDE_TOOLBAR, Defaults.PREF_AUTO_HIDE_TOOLBAR);
        mAlphaAfterEmojiInEmojiView = prefs.getBoolean(Settings.PREF_ABC_AFTER_EMOJI, Defaults.PREF_ABC_AFTER_EMOJI);
        mAlphaAfterClipHistoryEntry = prefs.getBoolean(Settings.PREF_ABC_AFTER_CLIP, Defaults.PREF_ABC_AFTER_CLIP);
        mAlphaAfterSymbolAndSpace = prefs.getBoolean(Settings.PREF_ABC_AFTER_SYMBOL_SPACE, Defaults.PREF_ABC_AFTER_SYMBOL_SPACE);
        mAlphaAfterNumpadAndSpace = prefs.getBoolean(Settings.PREF_ABC_AFTER_NUMPAD_SPACE, Defaults.PREF_ABC_AFTER_NUMPAD_SPACE);
        mRemoveRedundantPopups = prefs.getBoolean(Settings.PREF_REMOVE_REDUNDANT_POPUPS, Defaults.PREF_REMOVE_REDUNDANT_POPUPS);
        mSpaceBarText = prefs.getString(Settings.PREF_SPACE_BAR_TEXT, Defaults.PREF_SPACE_BAR_TEXT);
        mFontSizeMultiplier = prefs.getFloat(Settings.PREF_FONT_SCALE, Defaults.PREF_FONT_SCALE);
        mFontSizeMultiplierEmoji = prefs.getFloat(Settings.PREF_EMOJI_FONT_SCALE, Defaults.PREF_EMOJI_FONT_SCALE);
        mEmojiKeyFit = prefs.getBoolean(Settings.PREF_EMOJI_KEY_FIT, Defaults.PREF_EMOJI_KEY_FIT);
    }

    public boolean isApplicationSpecifiedCompletionsOn() {
        return mInputAttributes.mApplicationSpecifiedCompletionOn;
    }

    public boolean needsToLookupSuggestions() {
        return (mInputAttributes.mShouldShowSuggestions || mOverrideShowingSuggestions)
                && (mAutoCorrectEnabled || mSuggestionsEnabledPerUserSettings);
    }

    public boolean isSuggestionsEnabledPerUserSettings() {
        return mSuggestionsEnabledPerUserSettings;
    }

    public boolean isWordSeparator(final int code) {
        return mSpacingAndPunctuations.isWordSeparator(code);
    }

    public boolean isWordConnector(final int code) {
        return mSpacingAndPunctuations.isWordConnector(code);
    }

    public boolean isWordCodePoint(final int code) {
        return Character.isLetter(code) || isWordConnector(code)
                || Character.COMBINING_SPACING_MARK == Character.getType(code);
    }

    public boolean isUsuallyPrecededBySpace(final int code) {
        return mSpacingAndPunctuations.isUsuallyPrecededBySpace(code);
    }

    public boolean isUsuallyFollowedBySpace(final int code) {
        return mSpacingAndPunctuations.isUsuallyFollowedBySpace(code);
    }

    public boolean shouldInsertSpacesAutomatically() {
        return mInputAttributes.mShouldInsertSpacesAutomatically;
    }

    public boolean isLanguageSwitchKeyEnabled() {
        if (!mShowsLanguageSwitchKey) {
            return false;
        }
        final RichInputMethodManager imm = RichInputMethodManager.getInstance();
        if (!mLanguageSwitchKeyToOtherSubtypes) {
            return imm.hasMultipleEnabledIMEsOrSubtypes(false /* include aux subtypes */);
        }
        if (!mLanguageSwitchKeyToOtherImes) {
            return imm.hasMultipleEnabledSubtypesInThisIme(false /* include aux subtypes */);
        }
        return imm.hasMultipleEnabledSubtypesInThisIme(false /* include aux subtypes */)
            || imm.hasMultipleEnabledIMEsOrSubtypes(false /* include aux subtypes */);
    }

    public boolean isSameInputType(final EditorInfo editorInfo) {
        return mInputAttributes.isSameInputType(editorInfo);
    }

    public boolean hasSameOrientation(final Configuration configuration) {
        return mDisplayOrientation == configuration.orientation;
    }

    private static boolean readUseContactsEnabled(final SharedPreferences prefs, final Context ctx) {
        final boolean setting = prefs.getBoolean(Settings.PREF_USE_CONTACTS, Defaults.PREF_USE_CONTACTS);
        if (!setting) return false;
        if (PermissionsUtil.checkAllPermissionsGranted(ctx, Manifest.permission.READ_CONTACTS)) {
            return true;
        }
        // disable if permission not granted
        prefs.edit().putBoolean(Settings.PREF_USE_CONTACTS, false).apply();
        return false;
    }

    public String dump() {
        final StringBuilder sb = new StringBuilder("Current settings :");
        sb.append("\n   mSpacingAndPunctuations = ");
        sb.append("" + mSpacingAndPunctuations.dump());
        sb.append("\n   mAutoCap = ");
        sb.append("" + mAutoCap);
        sb.append("\n   mVibrateOn = ");
        sb.append("" + mVibrateOn);
        sb.append("\n   mSoundOn = ");
        sb.append("" + mSoundOn);
        sb.append("\n   mKeyPreviewPopupOn = ");
        sb.append("" + mKeyPreviewPopupOn);
        sb.append("\n   mShowsVoiceInputKey = ");
        sb.append("" + mShowsVoiceInputKey);
        sb.append("\n   mLanguageSwitchKeyToOtherImes = ");
        sb.append("" + mLanguageSwitchKeyToOtherImes);
        sb.append("\n   mLanguageSwitchKeyToOtherSubtypes = ");
        sb.append("" + mLanguageSwitchKeyToOtherSubtypes);
        sb.append("\n   mUsePersonalizedDicts = ");
        sb.append("" + mUsePersonalizedDicts);
        sb.append("\n   mUseDoubleSpacePeriod = ");
        sb.append("" + mUseDoubleSpacePeriod);
        sb.append("\n   mBlockPotentiallyOffensive = ");
        sb.append("" + mBlockPotentiallyOffensive);
        sb.append("\n   mBigramPredictionEnabled = ");
        sb.append("" + mBigramPredictionEnabled);
        sb.append("\n   mGestureInputEnabled = ");
        sb.append("" + mGestureInputEnabled);
        sb.append("\n   mGestureTrailEnabled = ");
        sb.append("" + mGestureTrailEnabled);
        sb.append("\n   mGestureFloatingPreviewTextEnabled = ");
        sb.append("" + mGestureFloatingPreviewTextEnabled);
        sb.append("\n   mSlidingKeyInputPreviewEnabled = ");
        sb.append("" + mSlidingKeyInputPreviewEnabled);
        sb.append("\n   mKeyLongpressTimeout = ");
        sb.append("" + mKeyLongpressTimeout);
        sb.append("\n   mLocale = ");
        sb.append("" + mLocale);
        sb.append("\n   mInputAttributes = ");
        sb.append("" + mInputAttributes);
        sb.append("\n   mKeypressVibrationDuration = ");
        sb.append("" + mKeypressVibrationDuration);
        sb.append("\n   mKeypressSoundVolume = ");
        sb.append("" + mKeypressSoundVolume);
        sb.append("\n   mAutoCorrectEnabled = ");
        sb.append("" + mAutoCorrectEnabled);
        sb.append("\n   mAutoCorrectionThreshold = ");
        sb.append("" + mAutoCorrectionThreshold);
        sb.append("\n   mAutoCorrectionEnabledPerUserSettings = ");
        sb.append("" + mAutoCorrectionEnabledPerUserSettings);
        sb.append("\n   mSuggestionsEnabledPerUserSettings = ");
        sb.append("" + mSuggestionsEnabledPerUserSettings);
        sb.append("\n   mDisplayOrientation = ");
        sb.append("" + mDisplayOrientation);
        sb.append("\n   mAppWorkarounds = ");
        return sb.toString();
    }
}<|MERGE_RESOLUTION|>--- conflicted
+++ resolved
@@ -54,11 +54,8 @@
     public final boolean mVibrateOn;
     public final boolean mVibrateInDndMode;
     public final boolean mSoundOn;
-<<<<<<< HEAD
     public final boolean mInlineEmojiSearch;
-=======
     public final boolean mShowEmojiDescriptions;
->>>>>>> e9e3bdac
     public final boolean mKeyPreviewPopupOn;
     public final boolean mShowsVoiceInputKey;
     public final boolean mLanguageSwitchKeyToOtherImes;
@@ -174,11 +171,8 @@
         mVibrateOn = Settings.readVibrationEnabled(prefs);
         mVibrateInDndMode = prefs.getBoolean(Settings.PREF_VIBRATE_IN_DND_MODE, Defaults.PREF_VIBRATE_IN_DND_MODE);
         mSoundOn = prefs.getBoolean(Settings.PREF_SOUND_ON, Defaults.PREF_SOUND_ON);
-<<<<<<< HEAD
         mInlineEmojiSearch = prefs.getBoolean(Settings.PREF_INLINE_EMOJI_SEARCH, Defaults.PREF_INLINE_EMOJI_SEARCH);
-=======
         mShowEmojiDescriptions = prefs.getBoolean(Settings.PREF_SHOW_EMOJI_DESCRIPTIONS, Defaults.PREF_SHOW_EMOJI_DESCRIPTIONS);
->>>>>>> e9e3bdac
         mKeyPreviewPopupOn = prefs.getBoolean(Settings.PREF_POPUP_ON, Defaults.PREF_POPUP_ON);
         mSlidingKeyInputPreviewEnabled = prefs.getBoolean(
                 DebugSettings.PREF_SLIDING_KEY_INPUT_PREVIEW, Defaults.PREF_SLIDING_KEY_INPUT_PREVIEW);
