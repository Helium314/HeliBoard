/*
 * Copyright (C) 2011 The Android Open Source Project
 * modified
 * SPDX-License-Identifier: Apache-2.0 AND GPL-3.0-only
 */

package org.dslul.openboard.inputmethod.keyboard.internal;

import android.text.TextUtils;
import org.dslul.openboard.inputmethod.latin.utils.Log;

import androidx.annotation.NonNull;

import org.dslul.openboard.inputmethod.event.Event;
import org.dslul.openboard.inputmethod.latin.common.Constants;
import org.dslul.openboard.inputmethod.latin.settings.Settings;
import org.dslul.openboard.inputmethod.latin.utils.CapsModeUtils;
import org.dslul.openboard.inputmethod.latin.utils.RecapitalizeStatus;

/**
 * Keyboard state machine.
 *
 * This class contains all keyboard state transition logic.
 *
 * The input events are {@link #onLoadKeyboard(int, int, boolean)}, {@link #onSaveKeyboardState()},
 * {@link #onPressKey(int,boolean,int,int)}, {@link #onReleaseKey(int,boolean,int,int)},
 * {@link #onEvent(Event,int,int)}, {@link #onFinishSlidingInput(int,int)},
 * {@link #onUpdateShiftState(int,int)}, {@link #onResetKeyboardStateToAlphabet(int,int)}.
 *
 * The actions are {@link SwitchActions}'s methods.
 */
public final class KeyboardState {
    private static final String TAG = KeyboardState.class.getSimpleName();
    private static final boolean DEBUG_EVENT = false;
    private static final boolean DEBUG_INTERNAL_ACTION = false;

    public interface SwitchActions {
        boolean DEBUG_ACTION = false;

        void setAlphabetKeyboard();
        void setAlphabetManualShiftedKeyboard();
        void setAlphabetAutomaticShiftedKeyboard();
        void setAlphabetShiftLockedKeyboard();
        void setAlphabetShiftLockShiftedKeyboard();
        void setEmojiKeyboard();
        void setClipboardKeyboard();
        void setNumpadKeyboard();
        void setSymbolsKeyboard();
        void setSymbolsShiftedKeyboard();

        /**
         * Request to call back {@link KeyboardState#onUpdateShiftState(int, int)}.
         */
        void requestUpdatingShiftState(final int autoCapsFlags, final int recapitalizeMode);

        boolean DEBUG_TIMER_ACTION = false;

        void startDoubleTapShiftKeyTimer();
        boolean isInDoubleTapShiftKeyTimeout();
        void cancelDoubleTapShiftKeyTimer();

        void setOneHandedModeEnabled(boolean enabled);
        void switchOneHandedMode();
    }

    private final SwitchActions mSwitchActions;

<<<<<<< HEAD
    private ShiftKeyState mShiftKeyState = new ShiftKeyState("Shift");
    private ModifierKeyState mSymbolKeyState = new ModifierKeyState("Symbol");
    private ModifierKeyState mAlphaNumpadKeyState = new ModifierKeyState("AlphaNumpad");
=======
    private final ShiftKeyState mShiftKeyState = new ShiftKeyState("Shift");
    private final ModifierKeyState mSymbolKeyState = new ModifierKeyState("Symbol");
    private final AlphabetShiftState mAlphabetShiftState = new AlphabetShiftState();

>>>>>>> 2c03623b
    // TODO: Merge {@link #mSwitchState}, {@link #mIsAlphabetMode}, {@link #mAlphabetShiftState},
    // {@link #mIsSymbolShifted}, {@link #mPrevMainKeyboardWasShiftLocked}, and
    // {@link #mPrevSymbolsKeyboardWasShifted} into single state variable.
    private static final int SWITCH_STATE_ALPHA = 0;
    private static final int SWITCH_STATE_SYMBOL_BEGIN = 1;
    private static final int SWITCH_STATE_SYMBOL = 2;
    private static final int SWITCH_STATE_MOMENTARY_ALPHA_AND_SYMBOL = 3;
    private static final int SWITCH_STATE_MOMENTARY_SYMBOL_AND_MORE = 4;
    private static final int SWITCH_STATE_MOMENTARY_ALPHA_SHIFT = 5;
    private int mSwitchState = SWITCH_STATE_ALPHA;
    private static final int SWITCH_STATE_NUMPAD = 6;
    private static final int SWITCH_STATE_MOMENTARY_NUMPAD_AND_ALPHA = 7;

    private static final int MODE_ALPHABET = 0;
    private static final int MODE_SYMBOLS = 1;
    private static final int MODE_EMOJI = 2;
    private static final int MODE_CLIPBOARD = 3;
    private static final int MODE_NUMPAD = 4;
    private int mMode = MODE_ALPHABET;
    private boolean mIsSymbolShifted;
    private boolean mPrevMainKeyboardWasShiftLocked;
    private boolean mPrevSymbolsKeyboardWasShifted;
    private int mRecapitalizeMode;

    // For handling double tap.
    private boolean mIsInAlphabetUnshiftedFromShifted;
    private boolean mIsInDoubleTapShiftKey;

    private final SavedKeyboardState mSavedKeyboardState = new SavedKeyboardState();

    static final class SavedKeyboardState {
        public boolean mIsValid;
        public boolean mIsAlphabetShiftLocked;
        public int mMode;
        public int mShiftMode;

        @NonNull
        @Override
        public String toString() {
            if (!mIsValid) {
                return "INVALID";
            }
            if (mMode == MODE_ALPHABET) {
                return mIsAlphabetShiftLocked ? "ALPHABET_SHIFT_LOCKED"
                        : "ALPHABET_" + shiftModeToString(mShiftMode);
            }
            if (mMode == MODE_EMOJI) {
                return "EMOJI";
            }
            if (mMode == MODE_CLIPBOARD) {
                return "CLIPBOARD";
            }
            if (mMode == MODE_NUMPAD) {
                return "NUMPAD";
            }
            return "SYMBOLS_" + shiftModeToString(mShiftMode);
        }
    }

    public KeyboardState(final SwitchActions switchActions) {
        mSwitchActions = switchActions;
        mRecapitalizeMode = RecapitalizeStatus.NOT_A_RECAPITALIZE_MODE;
    }

    public void onLoadKeyboard(final int autoCapsFlags, final int recapitalizeMode,
                   final boolean onHandedModeEnabled) {
        if (DEBUG_EVENT) {
            Log.d(TAG, "onLoadKeyboard: " + stateToString(autoCapsFlags, recapitalizeMode));
        }
        // Reset alphabet shift state.
        mAlphabetShiftState.setShiftLocked(false);
        mPrevMainKeyboardWasShiftLocked = false;
        mPrevSymbolsKeyboardWasShifted = false;
        mShiftKeyState.onRelease();
        mSymbolKeyState.onRelease();
        if (mSavedKeyboardState.mIsValid) {
            onRestoreKeyboardState(autoCapsFlags, recapitalizeMode);
            mSavedKeyboardState.mIsValid = false;
        } else {
            // Reset keyboard to alphabet mode.
            setAlphabetKeyboard(autoCapsFlags, recapitalizeMode);
        }
        mSwitchActions.setOneHandedModeEnabled(onHandedModeEnabled);
    }

    // Constants for {@link SavedKeyboardState#mShiftMode} and {@link #setShifted(int)}.
    private static final int UNSHIFT = 0;
    private static final int MANUAL_SHIFT = 1;
    private static final int AUTOMATIC_SHIFT = 2;
    private static final int SHIFT_LOCK_SHIFTED = 3;

    public void onSaveKeyboardState() {
        final SavedKeyboardState state = mSavedKeyboardState;
        state.mMode = mMode;
        if (mMode == MODE_ALPHABET) {
            state.mIsAlphabetShiftLocked = mAlphabetShiftState.isShiftLocked();
            state.mShiftMode = mAlphabetShiftState.isAutomaticShifted() ? AUTOMATIC_SHIFT
                    : (mAlphabetShiftState.isShiftedOrShiftLocked() ? MANUAL_SHIFT : UNSHIFT);
        } else {
            state.mIsAlphabetShiftLocked = mPrevMainKeyboardWasShiftLocked;
            state.mShiftMode = mIsSymbolShifted ? MANUAL_SHIFT : UNSHIFT;
        }
        state.mIsValid = true;
        if (DEBUG_EVENT) {
            Log.d(TAG, "onSaveKeyboardState: saved=" + state + " " + this);
        }
    }

    private void onRestoreKeyboardState(final int autoCapsFlags, final int recapitalizeMode) {
        final SavedKeyboardState state = mSavedKeyboardState;
        if (DEBUG_EVENT) {
            Log.d(TAG, "onRestoreKeyboardState: saved=" + state
                    + " " + stateToString(autoCapsFlags, recapitalizeMode));
        }
        mPrevMainKeyboardWasShiftLocked = state.mIsAlphabetShiftLocked;
        if (state.mMode == MODE_ALPHABET) {
            setAlphabetKeyboard(autoCapsFlags, recapitalizeMode);
            setShiftLocked(state.mIsAlphabetShiftLocked);
            if (!state.mIsAlphabetShiftLocked) {
                setShifted(state.mShiftMode);
            }
            return;
        }
        if (state.mMode == MODE_EMOJI) {
            setEmojiKeyboard();
            return;
        }
        if (state.mMode == MODE_CLIPBOARD) {
            setClipboardKeyboard();
            return;
        }
        if (state.mMode == MODE_NUMPAD) {
            setNumpadKeyboard();
            return;
        }
        // Symbol mode
        if (state.mShiftMode == MANUAL_SHIFT) {
            setSymbolsShiftedKeyboard();
        } else {
            setSymbolsKeyboard();
        }
    }

    private void setShifted(final int shiftMode) {
        if (DEBUG_INTERNAL_ACTION) {
            Log.d(TAG, "setShifted: shiftMode=" + shiftModeToString(shiftMode) + " " + this);
        }
        if (mMode != MODE_ALPHABET) return;
        final int prevShiftMode;
        if (mAlphabetShiftState.isAutomaticShifted()) {
            prevShiftMode = AUTOMATIC_SHIFT;
        } else if (mAlphabetShiftState.isManualShifted()) {
            prevShiftMode = MANUAL_SHIFT;
        } else {
            prevShiftMode = UNSHIFT;
        }
        switch (shiftMode) {
        case AUTOMATIC_SHIFT:
            mAlphabetShiftState.setAutomaticShifted();
            if (shiftMode != prevShiftMode) {
                mSwitchActions.setAlphabetAutomaticShiftedKeyboard();
            }
            break;
        case MANUAL_SHIFT:
            mAlphabetShiftState.setShifted(true);
            if (shiftMode != prevShiftMode) {
                mSwitchActions.setAlphabetManualShiftedKeyboard();
            }
            break;
        case UNSHIFT:
            mAlphabetShiftState.setShifted(false);
            if (shiftMode != prevShiftMode) {
                mSwitchActions.setAlphabetKeyboard();
            }
            break;
        case SHIFT_LOCK_SHIFTED:
            mAlphabetShiftState.setShifted(true);
            mSwitchActions.setAlphabetShiftLockShiftedKeyboard();
            break;
        }
    }

    private void setShiftLocked(final boolean shiftLocked) {
        if (DEBUG_INTERNAL_ACTION) {
            Log.d(TAG, "setShiftLocked: shiftLocked=" + shiftLocked + " " + this);
        }
        if (mMode != MODE_ALPHABET) return;
        if (shiftLocked && (!mAlphabetShiftState.isShiftLocked()
                || mAlphabetShiftState.isShiftLockShifted())) {
            mSwitchActions.setAlphabetShiftLockedKeyboard();
        }
        if (!shiftLocked && mAlphabetShiftState.isShiftLocked()) {
            mSwitchActions.setAlphabetKeyboard();
        }
        mAlphabetShiftState.setShiftLocked(shiftLocked);
    }

    private void toggleAlphabetAndSymbols(final int autoCapsFlags, final int recapitalizeMode) {
        if (DEBUG_INTERNAL_ACTION) {
            Log.d(TAG, "toggleAlphabetAndSymbols: "
                    + stateToString(autoCapsFlags, recapitalizeMode));
        }
        if (mMode == MODE_ALPHABET) {
            mPrevMainKeyboardWasShiftLocked = mAlphabetShiftState.isShiftLocked();
            if (mPrevSymbolsKeyboardWasShifted) {
                setSymbolsShiftedKeyboard();
            } else {
                setSymbolsKeyboard();
            }
            mPrevSymbolsKeyboardWasShifted = false;
        } else {
            mPrevSymbolsKeyboardWasShifted = mIsSymbolShifted;
            setAlphabetKeyboard(autoCapsFlags, recapitalizeMode);
            if (mPrevMainKeyboardWasShiftLocked) {
                setShiftLocked(true);
            }
            mPrevMainKeyboardWasShiftLocked = false;
        }
    }

    private void toggleNumpadAndAlphabet(final int autoCapsFlags, final int recapitalizeMode) {
        if (DEBUG_INTERNAL_ACTION) {
            Log.d(TAG, "toggleNumpadAndAlphabet: "
                    + stateToString(autoCapsFlags, recapitalizeMode));
        }
        if (mMode == MODE_NUMPAD) {
            mPrevMainKeyboardWasShiftLocked = mAlphabetShiftState.isShiftLocked();
            setAlphabetKeyboard(autoCapsFlags, recapitalizeMode);
            if (mPrevMainKeyboardWasShiftLocked) {
                setShiftLocked(true);
            }
            mPrevMainKeyboardWasShiftLocked = false;
        } else {
            setNumpadKeyboard();
        }
    }

    // TODO: Remove this method. Come up with a more comprehensive way to reset the keyboard layout
    // when a keyboard layout set doesn't get reloaded in LatinIME.onStartInputViewInternal().
    private void resetKeyboardStateToAlphabet(final int autoCapsFlags, final int recapitalizeMode) {
        if (DEBUG_INTERNAL_ACTION) {
            Log.d(TAG, "resetKeyboardStateToAlphabet: "
                    + stateToString(autoCapsFlags, recapitalizeMode));
        }
        if (mMode == MODE_ALPHABET) return;

        mPrevSymbolsKeyboardWasShifted = mIsSymbolShifted;
        setAlphabetKeyboard(autoCapsFlags, recapitalizeMode);
        if (mPrevMainKeyboardWasShiftLocked) {
            setShiftLocked(true);
        }
        mPrevMainKeyboardWasShiftLocked = false;
    }

    private void toggleShiftInSymbols() {
        if (mIsSymbolShifted) {
            setSymbolsKeyboard();
        } else {
            setSymbolsShiftedKeyboard();
        }
    }

    private void setAlphabetKeyboard(final int autoCapsFlags, final int recapitalizeMode) {
        if (DEBUG_INTERNAL_ACTION) {
            Log.d(TAG, "setAlphabetKeyboard: " + stateToString(autoCapsFlags, recapitalizeMode));
        }

        mSwitchActions.setAlphabetKeyboard();
        mMode = MODE_ALPHABET;
        mIsSymbolShifted = false;
        mRecapitalizeMode = RecapitalizeStatus.NOT_A_RECAPITALIZE_MODE;
        mSwitchState = SWITCH_STATE_ALPHA;
        mSwitchActions.requestUpdatingShiftState(autoCapsFlags, recapitalizeMode);
    }

    private void setSymbolsKeyboard() {
        if (DEBUG_INTERNAL_ACTION) {
            Log.d(TAG, "setSymbolsKeyboard");
        }
        mSwitchActions.setSymbolsKeyboard();
        mMode = MODE_SYMBOLS;
        mIsSymbolShifted = false;
        mRecapitalizeMode = RecapitalizeStatus.NOT_A_RECAPITALIZE_MODE;
        // Reset alphabet shift state.
        mAlphabetShiftState.setShiftLocked(false);
        mSwitchState = SWITCH_STATE_SYMBOL_BEGIN;
    }

    private void setSymbolsShiftedKeyboard() {
        if (DEBUG_INTERNAL_ACTION) {
            Log.d(TAG, "setSymbolsShiftedKeyboard");
        }
        mSwitchActions.setSymbolsShiftedKeyboard();
        mMode = MODE_SYMBOLS;
        mIsSymbolShifted = true;
        mRecapitalizeMode = RecapitalizeStatus.NOT_A_RECAPITALIZE_MODE;
        // Reset alphabet shift state.
        mAlphabetShiftState.setShiftLocked(false);
        mSwitchState = SWITCH_STATE_SYMBOL_BEGIN;
    }

    private void setEmojiKeyboard() {
        if (DEBUG_INTERNAL_ACTION) {
            Log.d(TAG, "setEmojiKeyboard");
        }
        mMode = MODE_EMOJI;
        mRecapitalizeMode = RecapitalizeStatus.NOT_A_RECAPITALIZE_MODE;
        // Remember caps lock mode and reset alphabet shift state.
        mPrevMainKeyboardWasShiftLocked = mAlphabetShiftState.isShiftLocked();
        mAlphabetShiftState.setShiftLocked(false);
        mSwitchActions.setEmojiKeyboard();
    }

    private void setClipboardKeyboard() {
        if (DEBUG_INTERNAL_ACTION) {
            Log.d(TAG, "setClipboardKeyboard");
        }
        mMode = MODE_CLIPBOARD;
        mRecapitalizeMode = RecapitalizeStatus.NOT_A_RECAPITALIZE_MODE;
        // Remember caps lock mode and reset alphabet shift state.
        mPrevMainKeyboardWasShiftLocked = mAlphabetShiftState.isShiftLocked();
        mAlphabetShiftState.setShiftLocked(false);
        mSwitchActions.setClipboardKeyboard();
    }

    private void setNumpadKeyboard() {
        if (DEBUG_INTERNAL_ACTION) {
            Log.d(TAG, "setNumpadKeyboard");
        }
        mMode = MODE_NUMPAD;
        mRecapitalizeMode = RecapitalizeStatus.NOT_A_RECAPITALIZE_MODE;
        // Remember caps lock mode and reset alphabet shift state.
        mPrevMainKeyboardWasShiftLocked = mAlphabetShiftState.isShiftLocked();
        mAlphabetShiftState.setShiftLocked(false);
        mSwitchActions.setNumpadKeyboard();
        mSwitchState = SWITCH_STATE_NUMPAD;
    }

    private void setOneHandedModeEnabled(boolean enabled) {
        if (DEBUG_INTERNAL_ACTION) {
            Log.d(TAG, "setOneHandedModeEnabled");
        }
        mSwitchActions.setOneHandedModeEnabled(enabled);
    }

    private void switchOneHandedMode() {
        if (DEBUG_INTERNAL_ACTION) {
            Log.d(TAG, "switchOneHandedMode");
        }
        mSwitchActions.switchOneHandedMode();
    }

    public void onPressKey(final int code, final boolean isSinglePointer, final int autoCapsFlags,
            final int recapitalizeMode) {
        if (DEBUG_EVENT) {
            Log.d(TAG, "onPressKey: code=" + Constants.printableCode(code)
                    + " single=" + isSinglePointer
                    + " " + stateToString(autoCapsFlags, recapitalizeMode));
        }
        if (code != Constants.CODE_SHIFT) {
            // Because the double tap shift key timer is to detect two consecutive shift key press,
            // it should be canceled when a non-shift key is pressed.
            mSwitchActions.cancelDoubleTapShiftKeyTimer();
        }
        if (code == Constants.CODE_SHIFT) {
            onPressShift();
        } else if (code == Constants.CODE_CAPSLOCK) {
            // Nothing to do here. See {@link #onReleaseKey(int,boolean)}.
        } else if (code == Constants.CODE_SWITCH_ALPHA_SYMBOL) {
            onPressSymbol(autoCapsFlags, recapitalizeMode);
        } else if (code == Constants.CODE_ALPHA_FROM_NUMPAD) {
            onPressAlphaNumpad(autoCapsFlags, recapitalizeMode);
        } else {
            mShiftKeyState.onOtherKeyPressed();
            mSymbolKeyState.onOtherKeyPressed();
            // It is required to reset the auto caps state when all of the following conditions
            // are met:
            // 1) two or more fingers are in action
            // 2) in alphabet layout
            // 3) not in all characters caps mode
            // As for #3, please note that it's required to check even when the auto caps mode is
            // off because, for example, we may be in the #1 state within the manual temporary
            // shifted mode.
            if (!isSinglePointer && mMode == MODE_ALPHABET
                    && autoCapsFlags != TextUtils.CAP_MODE_CHARACTERS) {
                final boolean needsToResetAutoCaps = mAlphabetShiftState.isAutomaticShifted()
                        || (mAlphabetShiftState.isManualShifted() && mShiftKeyState.isReleasing());
                if (needsToResetAutoCaps) {
                    mSwitchActions.setAlphabetKeyboard();
                }
            }
        }
    }

    public void onReleaseKey(final int code, final boolean withSliding, final int autoCapsFlags,
            final int recapitalizeMode) {
        if (DEBUG_EVENT) {
            Log.d(TAG, "onReleaseKey: code=" + Constants.printableCode(code)
                    + " sliding=" + withSliding
                    + " " + stateToString(autoCapsFlags, recapitalizeMode));
        }
        if (code == Constants.CODE_SHIFT) {
            onReleaseShift(withSliding, autoCapsFlags, recapitalizeMode);
        } else if (code == Constants.CODE_CAPSLOCK) {
            setShiftLocked(!mAlphabetShiftState.isShiftLocked());
        } else if (code == Constants.CODE_SWITCH_ALPHA_SYMBOL) {
            onReleaseSymbol(withSliding, autoCapsFlags, recapitalizeMode);
        } else if (code == Constants.CODE_ALPHA_FROM_NUMPAD) {
            onReleaseAlphaNumpad(withSliding, autoCapsFlags, recapitalizeMode);
        }
    }

    private void onPressSymbol(final int autoCapsFlags,
            final int recapitalizeMode) {
        toggleAlphabetAndSymbols(autoCapsFlags, recapitalizeMode);
        mSymbolKeyState.onPress();
        mSwitchState = SWITCH_STATE_MOMENTARY_ALPHA_AND_SYMBOL;
    }

    private void onReleaseSymbol(final boolean withSliding, final int autoCapsFlags,
            final int recapitalizeMode) {
        if (mSymbolKeyState.isChording()) {
            // Switch back to the previous keyboard mode if the user chords the mode change key and
            // another key, then releases the mode change key.
            toggleAlphabetAndSymbols(autoCapsFlags, recapitalizeMode);
        } else if (!withSliding) {
            // If the mode change key is being released without sliding, we should forget the
            // previous symbols keyboard shift state and simply switch back to symbols layout
            // (never symbols shifted) next time the mode gets changed to symbols layout.
            mPrevSymbolsKeyboardWasShifted = false;
        }
        mSymbolKeyState.onRelease();
    }

    private void onPressAlphaNumpad(final int autoCapsFlags,
                                    final int recapitalizeMode) {
        toggleNumpadAndAlphabet(autoCapsFlags, recapitalizeMode);
        mAlphaNumpadKeyState.onPress();
        mSwitchState = SWITCH_STATE_MOMENTARY_NUMPAD_AND_ALPHA;
    }

    private void onReleaseAlphaNumpad(final boolean withSliding, final int autoCapsFlags,
                                 final int recapitalizeMode) {
        if (mAlphaNumpadKeyState.isChording()) {
            // Switch back to the previous keyboard mode if the user chords the mode change key and
            // another key, then releases the mode change key.
            toggleNumpadAndAlphabet(autoCapsFlags, recapitalizeMode);
        } else if (!withSliding) {
            // If the mode change key is being released without sliding, we should remember
            // caps lock mode and reset alphabet shift state.
            mPrevMainKeyboardWasShiftLocked = mAlphabetShiftState.isShiftLocked();
            mAlphabetShiftState.setShiftLocked(false);

        }
        mAlphaNumpadKeyState.onRelease();
    }

    public void onUpdateShiftState(final int autoCapsFlags, final int recapitalizeMode) {
        if (DEBUG_EVENT) {
            Log.d(TAG, "onUpdateShiftState: " + stateToString(autoCapsFlags, recapitalizeMode));
        }
        mRecapitalizeMode = recapitalizeMode;
        updateAlphabetShiftState(autoCapsFlags, recapitalizeMode);
    }

    // TODO: Remove this method. Come up with a more comprehensive way to reset the keyboard layout
    // when a keyboard layout set doesn't get reloaded in LatinIME.onStartInputViewInternal().
    public void onResetKeyboardStateToAlphabet(final int autoCapsFlags,
            final int recapitalizeMode) {
        if (DEBUG_EVENT) {
            Log.d(TAG, "onResetKeyboardStateToAlphabet: "
                    + stateToString(autoCapsFlags, recapitalizeMode));
        }
        resetKeyboardStateToAlphabet(autoCapsFlags, recapitalizeMode);
    }

    private void updateShiftStateForRecapitalize(final int recapitalizeMode) {
        switch (recapitalizeMode) {
        case RecapitalizeStatus.CAPS_MODE_ALL_UPPER:
            setShifted(SHIFT_LOCK_SHIFTED);
            break;
        case RecapitalizeStatus.CAPS_MODE_FIRST_WORD_UPPER:
            setShifted(AUTOMATIC_SHIFT);
            break;
        case RecapitalizeStatus.CAPS_MODE_ALL_LOWER:
        case RecapitalizeStatus.CAPS_MODE_ORIGINAL_MIXED_CASE:
        default:
            setShifted(UNSHIFT);
        }
    }

    private void updateAlphabetShiftState(final int autoCapsFlags, final int recapitalizeMode) {
        if (mMode != MODE_ALPHABET) return;
        if (RecapitalizeStatus.NOT_A_RECAPITALIZE_MODE != recapitalizeMode) {
            // We are recapitalizing. Match the keyboard to the current recapitalize state.
            updateShiftStateForRecapitalize(recapitalizeMode);
            return;
        }
        if (!mShiftKeyState.isReleasing()) {
            // Ignore update shift state event while the shift key is being pressed (including
            // chording).
            return;
        }
        if (!mAlphabetShiftState.isShiftLocked() && !mShiftKeyState.isIgnoring()) {
            if (mShiftKeyState.isReleasing() && autoCapsFlags != Constants.TextUtils.CAP_MODE_OFF) {
                // Only when shift key is releasing, automatic temporary upper case will be set.
                setShifted(AUTOMATIC_SHIFT);
            } else {
                setShifted(mShiftKeyState.isChording() ? MANUAL_SHIFT : UNSHIFT);
            }
        }
    }

    private void onPressShift() {
        // If we are recapitalizing, we don't do any of the normal processing, including
        // importantly the double tap timer.
        if (RecapitalizeStatus.NOT_A_RECAPITALIZE_MODE != mRecapitalizeMode) {
            return;
        }
        if (mMode == MODE_ALPHABET) {
            mIsInDoubleTapShiftKey = mSwitchActions.isInDoubleTapShiftKeyTimeout();
            if (!mIsInDoubleTapShiftKey) {
                // This is first tap.
                mSwitchActions.startDoubleTapShiftKeyTimer();
            }
            if (mIsInDoubleTapShiftKey) {
                if (mAlphabetShiftState.isManualShifted() || mIsInAlphabetUnshiftedFromShifted) {
                    // Shift key has been double tapped while in manual shifted or automatic
                    // shifted state.
                    setShiftLocked(true);
                } else {
                    // Shift key has been double tapped while in normal state. This is the second
                    // tap to disable shift locked state, so just ignore this.
                }
            } else {
                if (mAlphabetShiftState.isShiftLocked()) {
                    // Shift key is pressed while shift locked state, we will treat this state as
                    // shift lock shifted state and mark as if shift key pressed while normal
                    // state.
                    setShifted(SHIFT_LOCK_SHIFTED);
                    mShiftKeyState.onPress();
                } else if (mAlphabetShiftState.isAutomaticShifted()) {
                    // Shift key is pressed while automatic shifted, we have to move to manual
                    // shifted.
                    setShifted(MANUAL_SHIFT);
                    mShiftKeyState.onPress();
                } else if (mAlphabetShiftState.isShiftedOrShiftLocked()) {
                    // In manual shifted state, we just record shift key has been pressing while
                    // shifted state.
                    mShiftKeyState.onPressOnShifted();
                } else {
                    // In base layout, chording or manual shifted mode is started.
                    setShifted(MANUAL_SHIFT);
                    mShiftKeyState.onPress();
                }
            }
        } else {
            // In symbol mode, just toggle symbol and symbol more keyboard.
            toggleShiftInSymbols();
            mSwitchState = SWITCH_STATE_MOMENTARY_SYMBOL_AND_MORE;
            mShiftKeyState.onPress();
        }
    }

    private void onReleaseShift(final boolean withSliding, final int autoCapsFlags,
            final int recapitalizeMode) {
        if (RecapitalizeStatus.NOT_A_RECAPITALIZE_MODE != mRecapitalizeMode) {
            // We are recapitalizing. We should match the keyboard state to the recapitalize
            // state in priority.
            updateShiftStateForRecapitalize(mRecapitalizeMode);
        } else if (mMode == MODE_ALPHABET) {
            final boolean isShiftLocked = mAlphabetShiftState.isShiftLocked();
            mIsInAlphabetUnshiftedFromShifted = false;
            if (mIsInDoubleTapShiftKey) {
                // Double tap shift key has been handled in {@link #onPressShift}, so that just
                // ignore this release shift key here.
                mIsInDoubleTapShiftKey = false;
            } else if (mShiftKeyState.isChording()) {
                if (mAlphabetShiftState.isShiftLockShifted()) {
                    // After chording input while shift locked state.
                    setShiftLocked(true);
                } else {
                    // After chording input while normal state.
                    setShifted(UNSHIFT);
                }
                // After chording input, automatic shift state may have been changed depending on
                // what characters were input.
                mShiftKeyState.onRelease();
                mSwitchActions.requestUpdatingShiftState(autoCapsFlags, recapitalizeMode);
                return;
            } else if (mAlphabetShiftState.isShiftLockShifted() && withSliding) {
                // In shift locked state, shift has been pressed and slid out to other key.
                setShiftLocked(true);
            } else if (mAlphabetShiftState.isManualShifted() && withSliding) {
                // Shift has been pressed and slid out to other key.
                mSwitchState = SWITCH_STATE_MOMENTARY_ALPHA_SHIFT;
            } else if (isShiftLocked && !mAlphabetShiftState.isShiftLockShifted()
                    && (mShiftKeyState.isPressing() || mShiftKeyState.isPressingOnShifted())
                    && !withSliding) {
                // Shift has been long pressed, ignore this release.
            } else if (isShiftLocked && !mShiftKeyState.isIgnoring() && !withSliding) {
                // Shift has been pressed without chording while shift locked state.
                setShiftLocked(false);
            } else if (mAlphabetShiftState.isShiftedOrShiftLocked()
                    && mShiftKeyState.isPressingOnShifted() && !withSliding) {
                // Shift has been pressed without chording while shifted state.
                setShifted(UNSHIFT);
                mIsInAlphabetUnshiftedFromShifted = true;
            } else if (mAlphabetShiftState.isManualShiftedFromAutomaticShifted()
                    && mShiftKeyState.isPressing() && !withSliding) {
                // Shift has been pressed without chording while manual shifted transited from
                // automatic shifted
                setShifted(UNSHIFT);
                mIsInAlphabetUnshiftedFromShifted = true;
            }
        } else {
            // In symbol mode, switch back to the previous keyboard mode if the user chords the
            // shift key and another key, then releases the shift key.
            if (mShiftKeyState.isChording()) {
                toggleShiftInSymbols();
            }
        }
        mShiftKeyState.onRelease();
    }

    public void onFinishSlidingInput(final int autoCapsFlags, final int recapitalizeMode) {
        if (DEBUG_EVENT) {
            Log.d(TAG, "onFinishSlidingInput: " + stateToString(autoCapsFlags, recapitalizeMode));
        }
        // Switch back to the previous keyboard mode if the user cancels sliding input.
        switch (mSwitchState) {
        case SWITCH_STATE_MOMENTARY_ALPHA_AND_SYMBOL:
            toggleAlphabetAndSymbols(autoCapsFlags, recapitalizeMode);
            break;
        case SWITCH_STATE_MOMENTARY_SYMBOL_AND_MORE:
            toggleShiftInSymbols();
            break;
        case SWITCH_STATE_MOMENTARY_ALPHA_SHIFT:
            setAlphabetKeyboard(autoCapsFlags, recapitalizeMode);
            break;
        case SWITCH_STATE_MOMENTARY_NUMPAD_AND_ALPHA:
            toggleNumpadAndAlphabet(autoCapsFlags, recapitalizeMode);
            break;
        }
    }

    private static boolean isSpaceOrEnter(final int c) {
        return c == Constants.CODE_SPACE || c == Constants.CODE_ENTER;
    }

    public void onEvent(final Event event, final int autoCapsFlags, final int recapitalizeMode) {
        final int code = event.isFunctionalKeyEvent() ? event.getMKeyCode() : event.getMCodePoint();
        if (DEBUG_EVENT) {
            Log.d(TAG, "onEvent: code=" + Constants.printableCode(code)
                    + " " + stateToString(autoCapsFlags, recapitalizeMode));
        }

        switch (mSwitchState) {
        case SWITCH_STATE_MOMENTARY_ALPHA_AND_SYMBOL:
            if (code == Constants.CODE_SWITCH_ALPHA_SYMBOL) {
                // Detected only the mode change key has been pressed, and then released.
                if (mMode == MODE_ALPHABET) {
                    mSwitchState = SWITCH_STATE_ALPHA;
                } else {
                    mSwitchState = SWITCH_STATE_SYMBOL_BEGIN;
                }
            }
            break;
        case SWITCH_STATE_MOMENTARY_NUMPAD_AND_ALPHA:
            if (code == Constants.CODE_ALPHA_FROM_NUMPAD) {
                // Detected only the mode change key has been pressed, and then released.
                if (mMode == MODE_NUMPAD) {
                    mSwitchState = SWITCH_STATE_NUMPAD;
                } else {
                    mSwitchState = SWITCH_STATE_ALPHA;
                }
            }
            break;
        case SWITCH_STATE_MOMENTARY_SYMBOL_AND_MORE:
            if (code == Constants.CODE_SHIFT) {
                // Detected only the shift key has been pressed on symbol layout, and then
                // released.
                mSwitchState = SWITCH_STATE_SYMBOL_BEGIN;
            }
            // Switch back to alpha keyboard mode if user types one or more non-space/enter
            // characters followed by a space/enter.
            if (isSpaceOrEnter(code)) {
                toggleAlphabetAndSymbols(autoCapsFlags, recapitalizeMode);
                mPrevSymbolsKeyboardWasShifted = false;
            }
            break;
        case SWITCH_STATE_SYMBOL_BEGIN:
            if (mMode == MODE_EMOJI || mMode == MODE_CLIPBOARD) {
                // When in the Emoji keyboard or clipboard one, we don't want to switch back to the main layout even
                // after the user hits an emoji letter followed by an enter or a space.
                break;
            }
            if (!isSpaceOrEnter(code) && (Constants.isLetterCode(code)
                    || code == Constants.CODE_OUTPUT_TEXT)) {
                mSwitchState = SWITCH_STATE_SYMBOL;
            }
            // Switch back to alpha keyboard mode if user types one or more non-space/enter
            // characters followed by a space/enter.
            if (isSpaceOrEnter(code)) {
                toggleAlphabetAndSymbols(autoCapsFlags, recapitalizeMode);
                mPrevSymbolsKeyboardWasShifted = false;
            }
            break;
        case SWITCH_STATE_SYMBOL:
            // Switch back to alpha keyboard mode if user types one or more non-space/enter
            // characters followed by a space/enter.
            if (isSpaceOrEnter(code)) {
                toggleAlphabetAndSymbols(autoCapsFlags, recapitalizeMode);
                mPrevSymbolsKeyboardWasShifted = false;
            }
            break;
        }

        // If the code is a letter, update keyboard shift state.
        if (Constants.isLetterCode(code)) {
            updateAlphabetShiftState(autoCapsFlags, recapitalizeMode);
        } else if (code == Constants.CODE_EMOJI) {
            setEmojiKeyboard();
        } else if (code == Constants.CODE_ALPHA_FROM_EMOJI) {
            setAlphabetKeyboard(autoCapsFlags, recapitalizeMode);
        } else if (code == Constants.CODE_CLIPBOARD) {
            // Note: Printing clipboard content is handled in
            // {@link InputLogic#handleFunctionalEvent(Event,InputTransaction,int,LatinIME.UIHandler)}.
            if (Settings.getInstance().getCurrent().mClipboardHistoryEnabled) {
                setClipboardKeyboard();
            }
        } else if (code == Constants.CODE_ALPHA_FROM_CLIPBOARD) {
            setAlphabetKeyboard(autoCapsFlags, recapitalizeMode);
        } else if (code == Constants.CODE_NUMPAD) {
            setNumpadKeyboard();
        } else if (code == Constants.CODE_SYMBOL_FROM_NUMPAD) {
            setSymbolsKeyboard();
        } else if (code == Constants.CODE_START_ONE_HANDED_MODE) {
            setOneHandedModeEnabled(true);
        } else if (code == Constants.CODE_STOP_ONE_HANDED_MODE) {
            setOneHandedModeEnabled(false);
        } else if (code == Constants.CODE_SWITCH_ONE_HANDED_MODE) {
            switchOneHandedMode();
        }
    }

    static String shiftModeToString(final int shiftMode) {
        switch (shiftMode) {
        case UNSHIFT: return "UNSHIFT";
        case MANUAL_SHIFT: return "MANUAL";
        case AUTOMATIC_SHIFT: return "AUTOMATIC";
        default: return null;
        }
    }

    private static String switchStateToString(final int switchState) {
        switch (switchState) {
        case SWITCH_STATE_ALPHA: return "ALPHA";
        case SWITCH_STATE_SYMBOL_BEGIN: return "SYMBOL-BEGIN";
        case SWITCH_STATE_SYMBOL: return "SYMBOL";
        case SWITCH_STATE_MOMENTARY_ALPHA_AND_SYMBOL: return "MOMENTARY-ALPHA-SYMBOL";
        case SWITCH_STATE_MOMENTARY_SYMBOL_AND_MORE: return "MOMENTARY-SYMBOL-MORE";
        case SWITCH_STATE_MOMENTARY_ALPHA_SHIFT: return "MOMENTARY-ALPHA_SHIFT";
        case SWITCH_STATE_NUMPAD: return "NUMPAD";
        case SWITCH_STATE_MOMENTARY_NUMPAD_AND_ALPHA: return "MOMENTARY-NUMPAD-ALPHA";
        default: return null;
        }
    }

    @Override
    public String toString() {
        return "[keyboard=" + (mMode == MODE_ALPHABET ? mAlphabetShiftState.toString()
                : (mIsSymbolShifted ? "SYMBOLS_SHIFTED" : "SYMBOLS"))
                + " shift=" + mShiftKeyState
                + " symbol=" + mSymbolKeyState
                + " switch=" + switchStateToString(mSwitchState) + "]";
    }

    private String stateToString(final int autoCapsFlags, final int recapitalizeMode) {
        return this + " autoCapsFlags=" + CapsModeUtils.flagsToString(autoCapsFlags)
                + " recapitalizeMode=" + RecapitalizeStatus.modeToString(recapitalizeMode);
    }
}<|MERGE_RESOLUTION|>--- conflicted
+++ resolved
@@ -65,16 +65,11 @@
 
     private final SwitchActions mSwitchActions;
 
-<<<<<<< HEAD
     private ShiftKeyState mShiftKeyState = new ShiftKeyState("Shift");
     private ModifierKeyState mSymbolKeyState = new ModifierKeyState("Symbol");
     private ModifierKeyState mAlphaNumpadKeyState = new ModifierKeyState("AlphaNumpad");
-=======
-    private final ShiftKeyState mShiftKeyState = new ShiftKeyState("Shift");
-    private final ModifierKeyState mSymbolKeyState = new ModifierKeyState("Symbol");
     private final AlphabetShiftState mAlphabetShiftState = new AlphabetShiftState();
 
->>>>>>> 2c03623b
     // TODO: Merge {@link #mSwitchState}, {@link #mIsAlphabetMode}, {@link #mAlphabetShiftState},
     // {@link #mIsSymbolShifted}, {@link #mPrevMainKeyboardWasShiftLocked}, and
     // {@link #mPrevSymbolsKeyboardWasShifted} into single state variable.
