--- conflicted
+++ resolved
@@ -146,33 +146,11 @@
         final boolean hasBorders = prefs.getBoolean(Settings.PREF_THEME_KEY_BORDERS, false);
         switch (themeColors) {
             case THEME_USER:
-<<<<<<< HEAD
-                final int accent = Settings.readUserColor(prefs, context, Settings.PREF_COLOR_ACCENT_SUFFIX, false);
-                final int gesture = Settings.readUserColor(prefs, context, Settings.PREF_COLOR_GESTURE_SUFFIX, false);
-                final int keyBgColor = Settings.readUserColor(prefs, context, Settings.PREF_COLOR_KEYS_SUFFIX, false);
-                final int functionalKeyBgColor = Settings.readUserColor(prefs, context, Settings.PREF_COLOR_FUNCTIONAL_KEYS_SUFFIX, false);
-                final int spaceBarBgColor = Settings.readUserColor(prefs, context, Settings.PREF_COLOR_SPACEBAR_SUFFIX, false);
-                final int keyTextColor = Settings.readUserColor(prefs, context, Settings.PREF_COLOR_TEXT_SUFFIX, false);
-                final int hintTextColor = Settings.readUserColor(prefs, context, Settings.PREF_COLOR_HINT_TEXT_SUFFIX, false);
-                final int spaceBarTextColor = Settings.readUserColor(prefs, context, Settings.PREF_COLOR_SPACEBAR_TEXT_SUFFIX, false);
-                final int background = Settings.readUserColor(prefs, context, Settings.PREF_COLOR_BACKGROUND_SUFFIX, false);
-                return new Colors(themeStyle, hasBorders, accent, gesture, background, keyBgColor, functionalKeyBgColor, spaceBarBgColor, keyTextColor, hintTextColor, spaceBarTextColor);
-            case THEME_USER_NIGHT:
-                final int accent2 = Settings.readUserColor(prefs, context, Settings.PREF_COLOR_ACCENT_SUFFIX, true);
-                final int gesture2 = Settings.readUserColor(prefs, context, Settings.PREF_COLOR_GESTURE_SUFFIX, false);
-                final int keyBgColor2 = Settings.readUserColor(prefs, context, Settings.PREF_COLOR_KEYS_SUFFIX, true);
-                final int functionalKeyBgColor2 = Settings.readUserColor(prefs, context, Settings.PREF_COLOR_FUNCTIONAL_KEYS_SUFFIX, true);
-                final int spaceBarBgColor2 = Settings.readUserColor(prefs, context, Settings.PREF_COLOR_SPACEBAR_SUFFIX, true);
-                final int keyTextColor2 = Settings.readUserColor(prefs, context, Settings.PREF_COLOR_TEXT_SUFFIX, true);
-                final int hintTextColor2 = Settings.readUserColor(prefs, context, Settings.PREF_COLOR_HINT_TEXT_SUFFIX, true);
-                final int spaceBarTextColor2 = Settings.readUserColor(prefs, context, Settings.PREF_COLOR_SPACEBAR_TEXT_SUFFIX, true);
-                final int background2 = Settings.readUserColor(prefs, context, Settings.PREF_COLOR_BACKGROUND_SUFFIX, true);
-                return new Colors(themeStyle, hasBorders, accent2, gesture2, background2, keyBgColor2, functionalKeyBgColor2, spaceBarBgColor2, keyTextColor2, hintTextColor2, spaceBarTextColor2);
-=======
                 return new Colors(
                         themeStyle,
                         hasBorders,
                         Settings.readUserColor(prefs, context, Settings.PREF_COLOR_ACCENT_SUFFIX, false),
+                        Settings.readUserColor(prefs, context, Settings.PREF_COLOR_GESTURE_SUFFIX, false),
                         Settings.readUserColor(prefs, context, Settings.PREF_COLOR_BACKGROUND_SUFFIX, false),
                         Settings.readUserColor(prefs, context, Settings.PREF_COLOR_KEYS_SUFFIX, false),
                         Settings.readUserColor(prefs, context, Settings.PREF_COLOR_FUNCTIONAL_KEYS_SUFFIX, false),
@@ -186,6 +164,7 @@
                         themeStyle,
                         hasBorders,
                         Settings.readUserColor(prefs, context, Settings.PREF_COLOR_ACCENT_SUFFIX, true),
+                        Settings.readUserColor(prefs, context, Settings.PREF_COLOR_GESTURE_SUFFIX, false),
                         Settings.readUserColor(prefs, context, Settings.PREF_COLOR_BACKGROUND_SUFFIX, true),
                         Settings.readUserColor(prefs, context, Settings.PREF_COLOR_KEYS_SUFFIX, true),
                         Settings.readUserColor(prefs, context, Settings.PREF_COLOR_FUNCTIONAL_KEYS_SUFFIX, true),
@@ -194,7 +173,6 @@
                         Settings.readUserColor(prefs, context, Settings.PREF_COLOR_HINT_TEXT_SUFFIX, true),
                         Settings.readUserColor(prefs, context, Settings.PREF_COLOR_SPACEBAR_TEXT_SUFFIX, true)
                 );
->>>>>>> 9f671132
             case THEME_DARK:
                 return new Colors(
                         themeStyle,
