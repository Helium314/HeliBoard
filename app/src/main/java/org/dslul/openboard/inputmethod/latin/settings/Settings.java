--- conflicted
+++ resolved
@@ -540,10 +540,6 @@
         return "symbols_shifted";
     }
 
-<<<<<<< HEAD
-    public static List<Locale> getSecondaryLocales(final SharedPreferences prefs, final Locale mainLocale) {
-        final String localesString = prefs.getString(PREF_SECONDARY_LOCALES_PREFIX + mainLocale.toLanguageTag(), "");
-=======
     @Nullable public static Drawable readUserBackgroundImage(final Context context, final boolean night) {
         if (night && sCachedBackgroundNight != null) return sCachedBackgroundNight;
         if (!night && sCachedBackgroundDay != null) return sCachedBackgroundDay;
@@ -575,9 +571,8 @@
         sCachedBackgroundNight = null;
     }
 
-    public static List<Locale> getSecondaryLocales(final SharedPreferences prefs, final String mainLocaleString) {
-        final String localesString = prefs.getString(PREF_SECONDARY_LOCALES_PREFIX + mainLocaleString.toLowerCase(Locale.ROOT), "");
->>>>>>> 93dfecfe
+    public static List<Locale> getSecondaryLocales(final SharedPreferences prefs, final Locale mainLocale) {
+        final String localesString = prefs.getString(PREF_SECONDARY_LOCALES_PREFIX + mainLocale.toLanguageTag(), "");
 
         final ArrayList<Locale> locales = new ArrayList<>();
         for (String languageTag : localesString.split(";")) {
