--- conflicted
+++ resolved
@@ -1428,12 +1428,7 @@
 
         int newPosition = mInputLogic.mConnection.mExpectedSelStart + steps;
         mInputLogic.mConnection.setSelection(newPosition, newPosition);
-<<<<<<< HEAD
-        mInputLogic.restartSuggestionsOnWordTouchedByCursor(mSettings.getCurrent(),
-                mKeyboardSwitcher.getCurrentKeyboardScriptId());
-=======
         mInputLogic.restartSuggestionsOnWordTouchedByCursor(mSettings.getCurrent(), mKeyboardSwitcher.getCurrentKeyboardScriptId());
->>>>>>> 67c328ec
     }
 
     @Override
