/*
 * Copyright (C) 2013 The Android Open Source Project
 *
 * Licensed under the Apache License, Version 2.0 (the "License");
 * you may not use this file except in compliance with the License.
 * You may obtain a copy of the License at
 *
 *      http://www.apache.org/licenses/LICENSE-2.0
 *
 * Unless required by applicable law or agreed to in writing, software
 * distributed under the License is distributed on an "AS IS" BASIS,
 * WITHOUT WARRANTIES OR CONDITIONS OF ANY KIND, either express or implied.
 * See the License for the specific language governing permissions and
 * limitations under the License.
 */

package org.dslul.openboard.inputmethod.latin.inputlogic;

import android.graphics.Color;
import android.os.SystemClock;
import android.text.InputType;
import android.text.SpannableString;
import android.text.Spanned;
import android.text.TextUtils;
import android.text.style.BackgroundColorSpan;
import android.text.style.SuggestionSpan;
import android.util.Log;
import android.view.KeyCharacterMap;
import android.view.KeyEvent;
import android.view.inputmethod.CorrectionInfo;
import android.view.inputmethod.EditorInfo;

import androidx.annotation.NonNull;

import org.dslul.openboard.inputmethod.compat.SuggestionSpanUtils;
import org.dslul.openboard.inputmethod.event.Event;
import org.dslul.openboard.inputmethod.event.HangulEventDecoder;
import org.dslul.openboard.inputmethod.event.InputTransaction;
import org.dslul.openboard.inputmethod.keyboard.Keyboard;
import org.dslul.openboard.inputmethod.keyboard.KeyboardSwitcher;
import org.dslul.openboard.inputmethod.latin.Dictionary;
import org.dslul.openboard.inputmethod.latin.DictionaryFacilitator;
import org.dslul.openboard.inputmethod.latin.LastComposedWord;
import org.dslul.openboard.inputmethod.latin.LatinIME;
import org.dslul.openboard.inputmethod.latin.NgramContext;
import org.dslul.openboard.inputmethod.latin.RichInputConnection;
import org.dslul.openboard.inputmethod.latin.Suggest;
import org.dslul.openboard.inputmethod.latin.Suggest.OnGetSuggestedWordsCallback;
import org.dslul.openboard.inputmethod.latin.SuggestedWords;
import org.dslul.openboard.inputmethod.latin.SuggestedWords.SuggestedWordInfo;
import org.dslul.openboard.inputmethod.latin.WordComposer;
import org.dslul.openboard.inputmethod.latin.common.Constants;
import org.dslul.openboard.inputmethod.latin.common.InputPointers;
import org.dslul.openboard.inputmethod.latin.common.StringUtils;
import org.dslul.openboard.inputmethod.latin.define.DebugFlags;
import org.dslul.openboard.inputmethod.latin.settings.SettingsValues;
import org.dslul.openboard.inputmethod.latin.settings.SpacingAndPunctuations;
import org.dslul.openboard.inputmethod.latin.suggestions.SuggestionStripViewAccessor;
import org.dslul.openboard.inputmethod.latin.utils.AsyncResultHolder;
import org.dslul.openboard.inputmethod.latin.utils.InputTypeUtils;
import org.dslul.openboard.inputmethod.latin.utils.RecapitalizeStatus;
import org.dslul.openboard.inputmethod.latin.utils.ScriptUtils;
import org.dslul.openboard.inputmethod.latin.utils.StatsUtils;
import org.dslul.openboard.inputmethod.latin.utils.TextRange;

import java.util.ArrayList;
import java.util.Locale;
import java.util.TreeSet;
import java.util.concurrent.TimeUnit;

/**
 * This class manages the input logic.
 */
public final class InputLogic {
    private static final String TAG = InputLogic.class.getSimpleName();

    // TODO : Remove this member when we can.
    final LatinIME mLatinIME;
    private final SuggestionStripViewAccessor mSuggestionStripViewAccessor;

    // Never null.
    private InputLogicHandler mInputLogicHandler = InputLogicHandler.NULL_HANDLER;

    // TODO : make all these fields private as soon as possible.
    // Current space state of the input method. This can be any of the above constants.
    private int mSpaceState;
    // Never null
    public SuggestedWords mSuggestedWords = SuggestedWords.getEmptyInstance();
    public final Suggest mSuggest;
    private final DictionaryFacilitator mDictionaryFacilitator;

    public LastComposedWord mLastComposedWord = LastComposedWord.NOT_A_COMPOSED_WORD;
    // This has package visibility so it can be accessed from InputLogicHandler.
    /* package */ final WordComposer mWordComposer;
    public final RichInputConnection mConnection;
    private final RecapitalizeStatus mRecapitalizeStatus = new RecapitalizeStatus();

    private int mDeleteCount;
    private long mLastKeyTime;
    public final TreeSet<Long> mCurrentlyPressedHardwareKeys = new TreeSet<>();

    // Keeps track of most recently inserted text (multi-character key) for reverting
    private String mEnteredText;

    // TODO: This boolean is persistent state and causes large side effects at unexpected times.
    // Find a way to remove it for readability.
    private boolean mIsAutoCorrectionIndicatorOn;
    private long mDoubleSpacePeriodCountdownStart;

    // The word being corrected while the cursor is in the middle of the word.
    // Note: This does not have a composing span, so it must be handled separately.
    private String mWordBeingCorrectedByCursor = null;

    private boolean mJustRevertedACommit = false;

    /**
     * Create a new instance of the input logic.
     * @param latinIME the instance of the parent LatinIME. We should remove this when we can.
     * @param suggestionStripViewAccessor an object to access the suggestion strip view.
     * @param dictionaryFacilitator facilitator for getting suggestions and updating user history
     * dictionary.
     */
    public InputLogic(final LatinIME latinIME,
            final SuggestionStripViewAccessor suggestionStripViewAccessor,
            final DictionaryFacilitator dictionaryFacilitator) {
        mLatinIME = latinIME;
        mSuggestionStripViewAccessor = suggestionStripViewAccessor;
        mWordComposer = new WordComposer();
        mConnection = new RichInputConnection(latinIME);
        mInputLogicHandler = InputLogicHandler.NULL_HANDLER;
        mSuggest = new Suggest(dictionaryFacilitator);
        mDictionaryFacilitator = dictionaryFacilitator;
    }

    /**
     * Initializes the input logic for input in an editor.
     *
     * Call this when input starts or restarts in some editor (typically, in onStartInputView).
     *
     * @param combiningSpec the combining spec string for this subtype
     * @param settingsValues the current settings values
     */
    public void startInput(final String combiningSpec, final SettingsValues settingsValues) {
        mEnteredText = null;
        mWordBeingCorrectedByCursor = null;
        mConnection.onStartInput();
        if (!mWordComposer.getTypedWord().isEmpty()) {
            // For messaging apps that offer send button, the IME does not get the opportunity
            // to capture the last word. This block should capture those uncommitted words.
            // The timestamp at which it is captured is not accurate but close enough.
            StatsUtils.onWordCommitUserTyped(mWordComposer.getTypedWord(), mWordComposer.isBatchMode());
        }
        mWordComposer.restartCombining(combiningSpec);
        resetComposingState(true /* alsoResetLastComposedWord */);
        mDeleteCount = 0;
        mSpaceState = SpaceState.NONE;
        mRecapitalizeStatus.disable(); // Do not perform recapitalize until the cursor is moved once
        mCurrentlyPressedHardwareKeys.clear();
        mSuggestedWords = SuggestedWords.getEmptyInstance();
        // In some cases (namely, after rotation of the device) editorInfo.initialSelStart is lying
        // so we try using some heuristics to find out about these and fix them.
        mConnection.tryFixLyingCursorPosition();
        cancelDoubleSpacePeriodCountdown();
        if (InputLogicHandler.NULL_HANDLER == mInputLogicHandler) {
            mInputLogicHandler = new InputLogicHandler(mLatinIME, this);
        } else {
            mInputLogicHandler.reset();
        }

        if (settingsValues.mShouldShowLxxSuggestionUi) {
            mConnection.requestCursorUpdates(true, true);
        }
    }

    /**
     * Call this when the subtype changes.
     * @param combiningSpec the spec string for the combining rules
     * @param settingsValues the current settings values
     */
    public void onSubtypeChanged(final String combiningSpec, final SettingsValues settingsValues) {
        finishInput();
        startInput(combiningSpec, settingsValues);
    }

    /**
     * Call this when the orientation changes.
     * @param settingsValues the current values of the settings.
     */
    public void onOrientationChange(final SettingsValues settingsValues) {
        // If !isComposingWord, #commitTyped() is a no-op, but still, it's better to avoid
        // the useless IPC of {begin,end}BatchEdit.
        if (mWordComposer.isComposingWord()) {
            mConnection.beginBatchEdit();
            // If we had a composition in progress, we need to commit the word so that the
            // suggestionsSpan will be added. This will allow resuming on the same suggestions
            // after rotation is finished.
            commitTyped(settingsValues, LastComposedWord.NOT_A_SEPARATOR);
            mConnection.endBatchEdit();
        }
    }

    /**
     * Clean up the input logic after input is finished.
     */
    public void finishInput() {
        if (mWordComposer.isComposingWord()) {
            mConnection.finishComposingText();
            StatsUtils.onWordCommitUserTyped(mWordComposer.getTypedWord(), mWordComposer.isBatchMode());
        }
        resetComposingState(true /* alsoResetLastComposedWord */);
        mInputLogicHandler.reset();
    }

    // Normally this class just gets out of scope after the process ends, but in unit tests, we
    // create several instances of LatinIME in the same process, which results in several
    // instances of InputLogic. This cleans up the associated handler so that tests don't leak
    // handlers.
    public void recycle() {
        final InputLogicHandler inputLogicHandler = mInputLogicHandler;
        mInputLogicHandler = InputLogicHandler.NULL_HANDLER;
        inputLogicHandler.destroy();
        mDictionaryFacilitator.closeDictionaries();
    }

    /**
     * React to a string input.
     *
     * This is triggered by keys that input many characters at once, like the ".com" key or
     * some additional keys for example.
     *
     * @param settingsValues the current values of the settings.
     * @param event the input event containing the data.
     * @return the complete transaction object
     */
    public InputTransaction onTextInput(final SettingsValues settingsValues, final Event event,
            final int keyboardShiftMode, final LatinIME.UIHandler handler) {
        final String rawText = event.getTextToCommit().toString();
        final InputTransaction inputTransaction = new InputTransaction(settingsValues, event,
                SystemClock.uptimeMillis(), mSpaceState,
                getActualCapsMode(settingsValues, keyboardShiftMode));
        mConnection.beginBatchEdit();
        if (mWordComposer.isComposingWord()) {
            commitCurrentAutoCorrection(settingsValues, rawText, handler);
        } else {
            resetComposingState(true /* alsoResetLastComposedWord */);
        }
        handler.postUpdateSuggestionStrip(SuggestedWords.INPUT_STYLE_TYPING);
        final String text = performSpecificTldProcessingOnTextInput(rawText);
        if (SpaceState.PHANTOM == mSpaceState) {
            insertAutomaticSpaceIfOptionsAndTextAllow(settingsValues);
        }
        mConnection.commitText(text, 1);
        StatsUtils.onWordCommitUserTyped(mEnteredText, mWordComposer.isBatchMode());
        mConnection.endBatchEdit();
        // Space state must be updated before calling updateShiftState
        mSpaceState = SpaceState.NONE;
        mEnteredText = text;
        mWordBeingCorrectedByCursor = null;
        inputTransaction.setDidAffectContents();
        inputTransaction.requireShiftUpdate(InputTransaction.SHIFT_UPDATE_NOW);
        return inputTransaction;
    }

    /**
     * A suggestion was picked from the suggestion strip.
     * @param settingsValues the current values of the settings.
     * @param suggestionInfo the suggestion info.
     * @param keyboardShiftState the shift state of the keyboard, as returned by
     *     {@link org.dslul.openboard.inputmethod.keyboard.KeyboardSwitcher#getKeyboardShiftMode()}
     * @return the complete transaction object
     */
    // Called from {@link SuggestionStripView} through the {@link SuggestionStripView#Listener}
    // interface
    public InputTransaction onPickSuggestionManually(final SettingsValues settingsValues,
            final SuggestedWordInfo suggestionInfo, final int keyboardShiftState,
            final int currentKeyboardScriptId, final LatinIME.UIHandler handler) {
        final SuggestedWords suggestedWords = mSuggestedWords;
        final String suggestion = suggestionInfo.mWord;
        // If this is a punctuation picked from the suggestion strip, pass it to onCodeInput
        if (suggestion.length() == 1 && suggestedWords.isPunctuationSuggestions()) {
            // We still want to log a suggestion click.
            StatsUtils.onPickSuggestionManually(mSuggestedWords, suggestionInfo, mDictionaryFacilitator);
            // Word separators are suggested before the user inputs something.
            // Rely on onCodeInput to do the complicated swapping/stripping logic consistently.
            final Event event = Event.createPunctuationSuggestionPickedEvent(suggestionInfo);
            return onCodeInput(settingsValues, event, keyboardShiftState, currentKeyboardScriptId, handler);
        }

        final Event event = Event.createSuggestionPickedEvent(suggestionInfo);
        final InputTransaction inputTransaction = new InputTransaction(settingsValues,
                event, SystemClock.uptimeMillis(), mSpaceState, keyboardShiftState);
        // Manual pick affects the contents of the editor, so we take note of this. It's important
        // for the sequence of language switching.
        inputTransaction.setDidAffectContents();
        mConnection.beginBatchEdit();
        if (SpaceState.PHANTOM == mSpaceState && suggestion.length() > 0
                // In the batch input mode, a manually picked suggested word should just replace
                // the current batch input text and there is no need for a phantom space.
                && !mWordComposer.isBatchMode()
                // when a commit was reverted and user chose a different suggestion, we don't want
                // to insert a space before the picked word
                && !mJustRevertedACommit) {
            final int firstChar = Character.codePointAt(suggestion, 0);
            if (!settingsValues.isWordSeparator(firstChar)
                    || settingsValues.isUsuallyPrecededBySpace(firstChar)) {
                insertAutomaticSpaceIfOptionsAndTextAllow(settingsValues);
            }
        }
        mJustRevertedACommit = false;

        // TODO: We should not need the following branch. We should be able to take the same
        // code path as for other kinds, use commitChosenWord, and do everything normally. We will
        // however need to reset the suggestion strip right away, because we know we can't take
        // the risk of calling commitCompletion twice because we don't know how the app will react.
        if (suggestionInfo.isKindOf(SuggestedWordInfo.KIND_APP_DEFINED)) {
            mSuggestedWords = SuggestedWords.getEmptyInstance();
            mSuggestionStripViewAccessor.setNeutralSuggestionStrip();
            inputTransaction.requireShiftUpdate(InputTransaction.SHIFT_UPDATE_NOW);
            resetComposingState(true /* alsoResetLastComposedWord */);
            mConnection.commitCompletion(suggestionInfo.mApplicationSpecifiedCompletionInfo);
            mConnection.endBatchEdit();
            return inputTransaction;
        }

        commitChosenWord(settingsValues, suggestion, LastComposedWord.COMMIT_TYPE_MANUAL_PICK, LastComposedWord.NOT_A_SEPARATOR);
        mConnection.endBatchEdit();
        // Don't allow cancellation of manual pick
        mLastComposedWord.deactivate();
        // Space state must be updated before calling updateShiftState
        mSpaceState = SpaceState.PHANTOM;
        inputTransaction.requireShiftUpdate(InputTransaction.SHIFT_UPDATE_NOW);

        // If we're not showing the "Touch again to save", then update the suggestion strip.
        // That's going to be predictions (or punctuation suggestions), so INPUT_STYLE_NONE.
        handler.postUpdateSuggestionStrip(SuggestedWords.INPUT_STYLE_NONE);

        StatsUtils.onPickSuggestionManually(mSuggestedWords, suggestionInfo, mDictionaryFacilitator);
        StatsUtils.onWordCommitSuggestionPickedManually(suggestionInfo.mWord, mWordComposer.isBatchMode());
        return inputTransaction;
    }

    /**
     * Consider an update to the cursor position. Evaluate whether this update has happened as
     * part of normal typing or whether it was an explicit cursor move by the user. In any case,
     * do the necessary adjustments.
     * @param oldSelStart old selection start
     * @param oldSelEnd old selection end
     * @param newSelStart new selection start
     * @param newSelEnd new selection end
     * @param settingsValues the current values of the settings.
     * @return whether the cursor has moved as a result of user interaction.
     */
    public boolean onUpdateSelection(final int oldSelStart, final int oldSelEnd,
            final int newSelStart, final int newSelEnd, final SettingsValues settingsValues) {
        if (mConnection.isBelatedExpectedUpdate(oldSelStart, newSelStart, oldSelEnd, newSelEnd)) {
            return false;
        }
        // TODO: the following is probably better done in resetEntireInputState().
        // it should only happen when the cursor moved, and the very purpose of the
        // test below is to narrow down whether this happened or not. Likewise with
        // the call to updateShiftState.
        // We set this to NONE because after a cursor move, we don't want the space
        // state-related special processing to kick in.
        mSpaceState = SpaceState.NONE;

        final boolean selectionChangedOrSafeToReset =
                oldSelStart != newSelStart || oldSelEnd != newSelEnd // selection changed
                || !mWordComposer.isComposingWord(); // safe to reset
        final boolean hasOrHadSelection = (oldSelStart != oldSelEnd || newSelStart != newSelEnd);
        final int moveAmount = newSelStart - oldSelStart;
        // As an added small gift from the framework, it happens upon rotation when there
        // is a selection that we get a wrong cursor position delivered to startInput() that
        // does not get reflected in the oldSel{Start,End} parameters to the next call to
        // onUpdateSelection. In this case, we may have set a composition, and when we're here
        // we realize we shouldn't have. In theory, in this case, selectionChangedOrSafeToReset
        // should be true, but that is if the framework had taken that wrong cursor position
        // into account, which means we have to reset the entire composing state whenever there
        // is or was a selection regardless of whether it changed or not.
        if (hasOrHadSelection || !settingsValues.needsToLookupSuggestions()
                || (selectionChangedOrSafeToReset
                        && !mWordComposer.moveCursorByAndReturnIfInsideComposingWord(moveAmount))) {
            // If we are composing a word and moving the cursor, we would want to set a
            // suggestion span for recorrection to work correctly. Unfortunately, that
            // would involve the keyboard committing some new text, which would move the
            // cursor back to where it was. Latin IME could then fix the position of the cursor
            // again, but the asynchronous nature of the calls results in this wreaking havoc
            // with selection on double tap and the like.
            // Another option would be to send suggestions each time we set the composing
            // text, but that is probably too expensive to do, so we decided to leave things
            // as is.
            // Also, we're posting a resume suggestions message, and this will update the
            // suggestions strip in a few milliseconds, so if we cleared the suggestion strip here
            // we'd have the suggestion strip noticeably janky. To avoid that, we don't clear
            // it here, which means we'll keep outdated suggestions for a split second but the
            // visual result is better.
            resetEntireInputState(newSelStart, newSelEnd, false /* clearSuggestionStrip */);
            // If the user is in the middle of correcting a word, we should learn it before moving
            // the cursor away.
            if (!TextUtils.isEmpty(mWordBeingCorrectedByCursor)) {
                performAdditionToUserHistoryDictionary(settingsValues, mWordBeingCorrectedByCursor,
                        NgramContext.EMPTY_PREV_WORDS_INFO);
            }
        } else {
            // resetEntireInputState calls resetCachesUponCursorMove, but forcing the
            // composition to end. But in all cases where we don't reset the entire input
            // state, we still want to tell the rich input connection about the new cursor
            // position so that it can update its caches.
            mConnection.resetCachesUponCursorMoveAndReturnSuccess(
                    newSelStart, newSelEnd, false /* shouldFinishComposition */);
        }

        // The cursor has been moved : we now accept to perform recapitalization
        mRecapitalizeStatus.enable();
        // We moved the cursor. If we are touching a word, we need to resume suggestion.
        mLatinIME.mHandler.postResumeSuggestions(true /* shouldDelay */);
        // Stop the last recapitalization, if started.
        mRecapitalizeStatus.stop();
        mWordBeingCorrectedByCursor = null;
        return true;
    }

    /**
     * React to a code input. It may be a code point to insert, or a symbolic value that influences
     * the keyboard behavior.
     *
     * Typically, this is called whenever a key is pressed on the software keyboard. This is not
     * the entry point for gesture input; see the onBatchInput* family of functions for this.
     *
     * @param settingsValues the current settings values.
     * @param event the event to handle.
     * @param keyboardShiftMode the current shift mode of the keyboard, as returned by
     *     {@link org.dslul.openboard.inputmethod.keyboard.KeyboardSwitcher#getKeyboardShiftMode()}
     * @return the complete transaction object
     */
    public InputTransaction onCodeInput(final SettingsValues settingsValues,
            @NonNull final Event event, final int keyboardShiftMode,
            final int currentKeyboardScriptId, final LatinIME.UIHandler handler) {
        mWordBeingCorrectedByCursor = null;
        mJustRevertedACommit = false;
        final Event processedEvent;
        if (currentKeyboardScriptId == ScriptUtils.SCRIPT_HANGUL
                // only use the Hangul chain if codepoint may actually be Hangul
                // todo: this whole hangul-related logic should probably be somewhere else
                // need to use hangul combiner for whitespace, because otherwise the current word
                // seems to get deleted / replaced by space during mConnection.endBatchEdit()
                && (event.getMCodePoint() >= 0x1100 || Character.isWhitespace(event.getMCodePoint()))) {
            mWordComposer.setHangul(true);
            final Event hangulDecodedEvent = HangulEventDecoder.decodeSoftwareKeyEvent(event);
            processedEvent = mWordComposer.processEvent(hangulDecodedEvent);
        } else {
            mWordComposer.setHangul(false);
            processedEvent = mWordComposer.processEvent(event);
        }
        final InputTransaction inputTransaction = new InputTransaction(settingsValues,
                processedEvent, SystemClock.uptimeMillis(), mSpaceState,
                getActualCapsMode(settingsValues, keyboardShiftMode));
        if (processedEvent.getMKeyCode() != Constants.CODE_DELETE
                || inputTransaction.getMTimestamp() > mLastKeyTime + Constants.LONG_PRESS_MILLISECONDS) {
            mDeleteCount = 0;
        }
        mLastKeyTime = inputTransaction.getMTimestamp();
        mConnection.beginBatchEdit();
        if (!mWordComposer.isComposingWord()) {
            // TODO: is this useful? It doesn't look like it should be done here, but rather after
            // a word is committed.
            mIsAutoCorrectionIndicatorOn = false;
        }

        // TODO: Consolidate the double-space period timer, mLastKeyTime, and the space state.
        if (processedEvent.getMCodePoint() != Constants.CODE_SPACE) {
            cancelDoubleSpacePeriodCountdown();
        }

        Event currentEvent = processedEvent;
        while (null != currentEvent) {
            if (currentEvent.isConsumed()) {
                handleConsumedEvent(currentEvent, inputTransaction);
            } else if (currentEvent.isFunctionalKeyEvent()) {
                handleFunctionalEvent(currentEvent, inputTransaction, currentKeyboardScriptId, handler);
            } else {
                handleNonFunctionalEvent(currentEvent, inputTransaction, handler);
            }
            currentEvent = currentEvent.getMNextEvent();
        }
        // Try to record the word being corrected when the user enters a word character or
        // the backspace key.
        if (!mConnection.hasSlowInputConnection() && !mWordComposer.isComposingWord()
                && (settingsValues.isWordCodePoint(processedEvent.getMCodePoint())
                    || processedEvent.getMKeyCode() == Constants.CODE_DELETE)
                ) {
            mWordBeingCorrectedByCursor = getWordAtCursor(settingsValues, currentKeyboardScriptId);
        }
        if (!inputTransaction.didAutoCorrect() && processedEvent.getMKeyCode() != Constants.CODE_SHIFT
                && processedEvent.getMKeyCode() != Constants.CODE_CAPSLOCK
                && processedEvent.getMKeyCode() != Constants.CODE_SWITCH_ALPHA_SYMBOL)
            mLastComposedWord.deactivate();
        if (Constants.CODE_DELETE != processedEvent.getMKeyCode()) {
            mEnteredText = null;
        }
        mConnection.endBatchEdit();
        return inputTransaction;
    }

    public void onStartBatchInput(final SettingsValues settingsValues,
            final KeyboardSwitcher keyboardSwitcher, final LatinIME.UIHandler handler) {
        mWordBeingCorrectedByCursor = null;
        mInputLogicHandler.onStartBatchInput();
        handler.showGesturePreviewAndSuggestionStrip(
                SuggestedWords.getEmptyInstance(), false /* dismissGestureFloatingPreviewText */);
        handler.cancelUpdateSuggestionStrip();
        ++mAutoCommitSequenceNumber;
        mConnection.beginBatchEdit();
        if (mWordComposer.isComposingWord()) {
            if (mWordComposer.isCursorFrontOrMiddleOfComposingWord()) {
                // If we are in the middle of a recorrection, we need to commit the recorrection
                // first so that we can insert the batch input at the current cursor position.
                // We also need to unlearn the original word that is now being corrected.
                unlearnWord(mWordComposer.getTypedWord(), settingsValues,
                        Constants.EVENT_BACKSPACE);
                resetEntireInputState(mConnection.getExpectedSelectionStart(),
                        mConnection.getExpectedSelectionEnd(), true /* clearSuggestionStrip */);
            } else if (mWordComposer.isSingleLetter()) {
                // We auto-correct the previous (typed, not gestured) string iff it's one character
                // long. The reason for this is, even in the middle of gesture typing, you'll still
                // tap one-letter words and you want them auto-corrected (typically, "i" in English
                // should become "I"). However for any longer word, we assume that the reason for
                // tapping probably is that the word you intend to type is not in the dictionary,
                // so we do not attempt to correct, on the assumption that if that was a dictionary
                // word, the user would probably have gestured instead.
                commitCurrentAutoCorrection(settingsValues, LastComposedWord.NOT_A_SEPARATOR,
                        handler);
            } else {
                commitTyped(settingsValues, LastComposedWord.NOT_A_SEPARATOR);
            }
        }
        final int codePointBeforeCursor = mConnection.getCodePointBeforeCursor();
        if (Character.isLetterOrDigit(codePointBeforeCursor)
                || settingsValues.isUsuallyFollowedBySpace(codePointBeforeCursor)) {
            final boolean autoShiftHasBeenOverriden = keyboardSwitcher.getKeyboardShiftMode() !=
                    getCurrentAutoCapsState(settingsValues);
            mSpaceState = SpaceState.PHANTOM;
            if (!autoShiftHasBeenOverriden) {
                // When we change the space state, we need to update the shift state of the
                // keyboard unless it has been overridden manually. This is happening for example
                // after typing some letters and a period, then gesturing; the keyboard is not in
                // caps mode yet, but since a gesture is starting, it should go in caps mode,
                // unless the user explictly said it should not.
                keyboardSwitcher.requestUpdatingShiftState(getCurrentAutoCapsState(settingsValues),
                        getCurrentRecapitalizeState());
            }
        }
        mConnection.endBatchEdit();
        mWordComposer.setCapitalizedModeAtStartComposingTime(
                getActualCapsMode(settingsValues, keyboardSwitcher.getKeyboardShiftMode()));
    }

    /* The sequence number member is only used in onUpdateBatchInput. It is increased each time
     * auto-commit happens. The reason we need this is, when auto-commit happens we trim the
     * input pointers that are held in a singleton, and to know how much to trim we rely on the
     * results of the suggestion process that is held in mSuggestedWords.
     * However, the suggestion process is asynchronous, and sometimes we may enter the
     * onUpdateBatchInput method twice without having recomputed suggestions yet, or having
     * received new suggestions generated from not-yet-trimmed input pointers. In this case, the
     * mIndexOfTouchPointOfSecondWords member will be out of date, and we must not use it lest we
     * remove an unrelated number of pointers (possibly even more than are left in the input
     * pointers, leading to a crash).
     * To avoid that, we increase the sequence number each time we auto-commit and trim the
     * input pointers, and we do not use any suggested words that have been generated with an
     * earlier sequence number.
     */
    private int mAutoCommitSequenceNumber = 1;
    public void onUpdateBatchInput(final InputPointers batchPointers) {
        mInputLogicHandler.onUpdateBatchInput(batchPointers, mAutoCommitSequenceNumber);
    }

    public void onEndBatchInput(final InputPointers batchPointers) {
        mInputLogicHandler.updateTailBatchInput(batchPointers, mAutoCommitSequenceNumber);
        ++mAutoCommitSequenceNumber;
    }

    public void onCancelBatchInput(final LatinIME.UIHandler handler) {
        mInputLogicHandler.onCancelBatchInput();
        handler.showGesturePreviewAndSuggestionStrip(
                SuggestedWords.getEmptyInstance(), true /* dismissGestureFloatingPreviewText */);
    }

    // TODO: on the long term, this method should become private, but it will be difficult.
    // Especially, how do we deal with InputMethodService.onDisplayCompletions?
    public void setSuggestedWords(final SuggestedWords suggestedWords) {
        if (!suggestedWords.isEmpty()) {
            final SuggestedWordInfo suggestedWordInfo;
            if (suggestedWords.mWillAutoCorrect) {
                suggestedWordInfo = suggestedWords.getInfo(SuggestedWords.INDEX_OF_AUTO_CORRECTION);
            } else {
                // We can't use suggestedWords.getWord(SuggestedWords.INDEX_OF_TYPED_WORD)
                // because it may differ from mWordComposer.mTypedWord.
                suggestedWordInfo = suggestedWords.mTypedWordInfo;
            }
            mWordComposer.setAutoCorrection(suggestedWordInfo);
        }
        mSuggestedWords = suggestedWords;
        final boolean newAutoCorrectionIndicator = suggestedWords.mWillAutoCorrect;

        // Put a blue underline to a word in TextView which will be auto-corrected.
        if (mIsAutoCorrectionIndicatorOn != newAutoCorrectionIndicator
                && mWordComposer.isComposingWord()) {
            mIsAutoCorrectionIndicatorOn = newAutoCorrectionIndicator;
            final CharSequence textWithUnderline =
                    getTextWithUnderline(mWordComposer.getTypedWord());
            // TODO: when called from an updateSuggestionStrip() call that results from a posted
            // message, this is called outside any batch edit. Potentially, this may result in some
            // janky flickering of the screen, although the display speed makes it unlikely in
            // the practice.
            setComposingTextInternal(textWithUnderline, 1);
        }
    }

    /**
     * Handle a consumed event.
     *
     * Consumed events represent events that have already been consumed, typically by the
     * combining chain.
     *
     * @param event The event to handle.
     * @param inputTransaction The transaction in progress.
     */
    private void handleConsumedEvent(final Event event, final InputTransaction inputTransaction) {
        // A consumed event may have text to commit and an update to the composing state, so
        // we evaluate both. With some combiners, it's possible than an event contains both
        // and we enter both of the following if clauses.
        final CharSequence textToCommit = event.getTextToCommit();
        if (!TextUtils.isEmpty(textToCommit)) {
            mConnection.commitText(textToCommit, 1);
            inputTransaction.setDidAffectContents();
        }
        if (mWordComposer.isComposingWord()) {
            setComposingTextInternal(mWordComposer.getTypedWord(), 1);
            inputTransaction.setDidAffectContents();
            inputTransaction.setRequiresUpdateSuggestions();
        }
    }

    /**
     * Handle a functional key event.
     *
     * A functional event is a special key, like delete, shift, emoji, or the settings key.
     * Non-special keys are those that generate a single code point.
     * This includes all letters, digits, punctuation, separators, emoji. It excludes keys that
     * manage keyboard-related stuff like shift, language switch, settings, layout switch, or
     * any key that results in multiple code points like the ".com" key.
     *
     * @param event The event to handle.
     * @param inputTransaction The transaction in progress.
     */
    private void handleFunctionalEvent(final Event event, final InputTransaction inputTransaction,
            final int currentKeyboardScriptId, final LatinIME.UIHandler handler) {
        switch (event.getMKeyCode()) {
            case Constants.CODE_DELETE:
                handleBackspaceEvent(event, inputTransaction, currentKeyboardScriptId);
                // Backspace is a functional key, but it affects the contents of the editor.
                inputTransaction.setDidAffectContents();
                break;
            case Constants.CODE_SHIFT:
                performRecapitalization(inputTransaction.getMSettingsValues());
                inputTransaction.requireShiftUpdate(InputTransaction.SHIFT_UPDATE_NOW);
                if (mSuggestedWords.isPrediction()) {
                    inputTransaction.setRequiresUpdateSuggestions();
                }
                if (inputTransaction.getMSettingsValues().mAutospaceAfterPunctuationEnabled
                        && mSpaceState == SpaceState.PHANTOM && mConnection.getCodePointBeforeCursor() == Constants.CODE_PERIOD)
                    mSpaceState = SpaceState.NONE;
                break;
            case Constants.CODE_CAPSLOCK:
                // Note: Changing keyboard to shift lock state is handled in
                // {@link KeyboardSwitcher#onEvent(Event)}.
                break;
            case Constants.CODE_SYMBOL_SHIFT:
                // Note: Calling back to the keyboard on the symbol Shift key is handled in
                // {@link #onPressKey(int,int,boolean)} and {@link #onReleaseKey(int,boolean)}.
                break;
            case Constants.CODE_SWITCH_ALPHA_SYMBOL:
                // Note: Calling back to the keyboard on symbol key is handled in
                // {@link #onPressKey(int,int,boolean)} and {@link #onReleaseKey(int,boolean)}.
                break;
            case Constants.CODE_SETTINGS:
                onSettingsKeyPressed();
                break;
            case Constants.CODE_SHORTCUT:
                // We need to switch to the shortcut IME. This is handled by LatinIME since the
                // input logic has no business with IME switching.
                break;
            case Constants.CODE_ACTION_NEXT:
                performEditorAction(EditorInfo.IME_ACTION_NEXT);
                break;
            case Constants.CODE_ACTION_PREVIOUS:
                performEditorAction(EditorInfo.IME_ACTION_PREVIOUS);
                break;
            case Constants.CODE_LANGUAGE_SWITCH:
                handleLanguageSwitchKey();
                break;
            case Constants.CODE_EMOJI:
                // Note: Switching emoji keyboard is being handled in
                // {@link KeyboardState#onEvent(Event,int)}.
                break;
            case Constants.CODE_ALPHA_FROM_EMOJI:
                // Note: Switching back from Emoji keyboard to the main keyboard is being
                // handled in {@link KeyboardState#onEvent(Event,int)}.
                break;
            case Constants.CODE_CLIPBOARD:
                // Note: If clipboard history is enabled, switching to clipboard keyboard
                // is being handled in {@link KeyboardState#onEvent(Event,int)}.
                // If disabled, current clipboard content is committed.
                if (!inputTransaction.getMSettingsValues().mClipboardHistoryEnabled) {
                    final CharSequence content = mLatinIME.getClipboardHistoryManager()
                            .retrieveClipboardContent();
                    if (!TextUtils.isEmpty(content)) {
                        mConnection.commitText(content, 1);
                        inputTransaction.setDidAffectContents();
                    }
                }
                break;
            case Constants.CODE_ALPHA_FROM_CLIPBOARD:
                // Note: Switching back from clipboard keyboard to the main keyboard is being
                // handled in {@link KeyboardState#onEvent(Event,int)}.
                break;
            case Constants.CODE_NUMPAD:
                // Note: Switching Numpad keyboard is being handled in
                // {@link KeyboardState#onEvent(Event,int)}.
                break;
            case Constants.CODE_ALPHA_FROM_NUMPAD:
                // Note: Switching back from Numpad keyboard to the main keyboard is being
                // handled in {@link KeyboardState#onEvent(Event,int)}.
                break;
            case Constants.CODE_SYMBOL_FROM_NUMPAD:
                // Note: Switching back from Numpad keyboard to the symbol keyboard is being
                // handled in {@link KeyboardState#onEvent(Event,int)}.
                break;
            case Constants.CODE_SHIFT_ENTER:
                final Event tmpEvent = Event.createSoftwareKeypressEvent(Constants.CODE_ENTER,
                        event.getMKeyCode(), event.getMX(), event.getMY(), event.isKeyRepeat());
                handleNonSpecialCharacterEvent(tmpEvent, inputTransaction, handler);
                // Shift + Enter is treated as a functional key but it results in adding a new
                // line, so that does affect the contents of the editor.
                inputTransaction.setDidAffectContents();
                break;
            case Constants.CODE_OUTPUT_TEXT:
                // added in the hangul branch, createEventChainFromSequence
                // this introduces issues like space being added behind cursor, or input deleting
                // a word, but the keepCursorPosition applyProcessedEvent seems to help here
                mWordComposer.applyProcessedEvent(event, true);
                break;
            case Constants.CODE_START_ONE_HANDED_MODE:
            case Constants.CODE_STOP_ONE_HANDED_MODE:
                // Note: One-handed mode activation is being
                // handled in {@link KeyboardState#onEvent(Event,int)}.
                break;
            case Constants.CODE_SWITCH_ONE_HANDED_MODE:
                // Note: Switching one-handed side is being
                // handled in {@link KeyboardState#onEvent(Event,int)}.
                break;
            default:
                throw new RuntimeException("Unknown key code : " + event.getMKeyCode());
        }
    }

    /**
     * Handle an event that is not a functional event.
     *
     * These events are generally events that cause input, but in some cases they may do other
     * things like trigger an editor action.
     *
     * @param event The event to handle.
     * @param inputTransaction The transaction in progress.
     */
    private void handleNonFunctionalEvent(final Event event,
            final InputTransaction inputTransaction,
            final LatinIME.UIHandler handler) {
        inputTransaction.setDidAffectContents();
        switch (event.getMCodePoint()) {
            case Constants.CODE_ENTER:
                final EditorInfo editorInfo = getCurrentInputEditorInfo();
                final int imeOptionsActionId = InputTypeUtils.getImeOptionsActionIdFromEditorInfo(editorInfo);
                if (InputTypeUtils.IME_ACTION_CUSTOM_LABEL == imeOptionsActionId) {
                    // Either we have an actionLabel and we should performEditorAction with
                    // actionId regardless of its value.
                    performEditorAction(editorInfo.actionId);
                } else if (EditorInfo.IME_ACTION_NONE != imeOptionsActionId) {
                    // We didn't have an actionLabel, but we had another action to execute.
                    // EditorInfo.IME_ACTION_NONE explicitly means no action. In contrast,
                    // EditorInfo.IME_ACTION_UNSPECIFIED is the default value for an action, so it
                    // means there should be an action and the app didn't bother to set a specific
                    // code for it - presumably it only handles one. It does not have to be treated
                    // in any specific way: anything that is not IME_ACTION_NONE should be sent to
                    // performEditorAction.
                    performEditorAction(imeOptionsActionId);
                } else {
                    // No action label, and the action from imeOptions is NONE: this is a regular
                    // enter key that should input a carriage return.
                    handleNonSpecialCharacterEvent(event, inputTransaction, handler);
                }
                break;
            default:
                handleNonSpecialCharacterEvent(event, inputTransaction, handler);
                break;
        }
    }

    /**
     * Handle inputting a code point to the editor.
     *
     * Non-special keys are those that generate a single code point.
     * This includes all letters, digits, punctuation, separators, emoji. It excludes keys that
     * manage keyboard-related stuff like shift, language switch, settings, layout switch, or
     * any key that results in multiple code points like the ".com" key.
     *
     * @param event The event to handle.
     * @param inputTransaction The transaction in progress.
     */
    private void handleNonSpecialCharacterEvent(final Event event,
            final InputTransaction inputTransaction,
            final LatinIME.UIHandler handler) {
        final int codePoint = event.getMCodePoint();
        mSpaceState = SpaceState.NONE;
        if (inputTransaction.getMSettingsValues().isWordSeparator(codePoint)
                || Character.getType(codePoint) == Character.OTHER_SYMBOL) {
            handleSeparatorEvent(event, inputTransaction, handler);
        } else {
            if (SpaceState.PHANTOM == inputTransaction.getMSpaceState()) {
                if (mWordComposer.isCursorFrontOrMiddleOfComposingWord()) {
                    // If we are in the middle of a recorrection, we need to commit the recorrection
                    // first so that we can insert the character at the current cursor position.
                    // We also need to unlearn the original word that is now being corrected.
                    unlearnWord(mWordComposer.getTypedWord(), inputTransaction.getMSettingsValues(), Constants.EVENT_BACKSPACE);
                    resetEntireInputState(mConnection.getExpectedSelectionStart(),
                            mConnection.getExpectedSelectionEnd(), true /* clearSuggestionStrip */);
                } else {
                    commitTyped(inputTransaction.getMSettingsValues(), LastComposedWord.NOT_A_SEPARATOR);
                }
            }
            handleNonSeparatorEvent(event, inputTransaction.getMSettingsValues(), inputTransaction);
        }
    }

    /**
     * Handle a non-separator.
     * @param event The event to handle.
     * @param settingsValues The current settings values.
     * @param inputTransaction The transaction in progress.
     */
    private void handleNonSeparatorEvent(final Event event, final SettingsValues settingsValues,
            final InputTransaction inputTransaction) {
        final int codePoint = event.getMCodePoint();
        // TODO: refactor this method to stop flipping isComposingWord around all the time, and
        // make it shorter (possibly cut into several pieces). Also factor
        // handleNonSpecialCharacterEvent which has the same name as other handle* methods but is
        // not the same.
        boolean isComposingWord = mWordComposer.isComposingWord();

        int bc = mConnection.getCodePointBeforeCursor();
        if (!isComposingWord && SpaceState.NONE == inputTransaction.getMSpaceState()
                && (bc == '.' || bc == '/' || bc == '_')
        ) {
            // now resume suggestions
            //restartSuggestionsOnWordTouchedByCursor(settingsValues, false, 11); // hardcoded latin for testing
            //   nah, this needs many modifications to override the separators
            final CharSequence text = mConnection.textBeforeCursorUntilLastSpace();
            final TextRange range = new TextRange(text, 0, text.length(), text.length(), false);
            Log.i("test1", "triggered, "+text+", "+mConnection.mExpectedSelStart);
            isComposingWord = true;
            restartSuggestions(range, mConnection.mExpectedSelStart);
        }
        // TODO: remove isWordConnector() and use isUsuallyFollowedBySpace() instead.
        // See onStartBatchInput() to see how to do it.
        if (SpaceState.PHANTOM == inputTransaction.getMSpaceState()
                && !settingsValues.isWordConnector(codePoint)) {
            if (isComposingWord) {
                // Sanity check
                throw new RuntimeException("Should not be composing here");
            }
            insertAutomaticSpaceIfOptionsAndTextAllow(settingsValues);
        }

        if (mWordComposer.isCursorFrontOrMiddleOfComposingWord()) {
            // If we are in the middle of a recorrection, we need to commit the recorrection
            // first so that we can insert the character at the current cursor position.
            // We also need to unlearn the original word that is now being corrected.
            unlearnWord(mWordComposer.getTypedWord(), inputTransaction.getMSettingsValues(), Constants.EVENT_BACKSPACE);
            resetEntireInputState(mConnection.getExpectedSelectionStart(),
                    mConnection.getExpectedSelectionEnd(), true /* clearSuggestionStrip */);
            isComposingWord = false;
        }
        // We want to find out whether to start composing a new word with this character. If so,
        // we need to reset the composing state and switch isComposingWord. The order of the
        // tests is important for good performance.
        // We only start composing if we're not already composing.
        if (!isComposingWord
        // We only start composing if this is a word code point. Essentially that means it's a
        // a letter or a word connector.
                && settingsValues.isWordCodePoint(codePoint)
        // We never go into composing state if suggestions are not requested.
                && settingsValues.needsToLookupSuggestions() &&
        // In languages with spaces, we only start composing a word when we are not already
        // touching a word. In languages without spaces, the above conditions are sufficient.
        // NOTE: If the InputConnection is slow, we skip the text-after-cursor check since it
        // can incur a very expensive getTextAfterCursor() lookup, potentially making the
        // keyboard UI slow and non-responsive.
        // TODO: Cache the text after the cursor so we don't need to go to the InputConnection
        // each time. We are already doing this for getTextBeforeCursor().
                (!settingsValues.mSpacingAndPunctuations.mCurrentLanguageHasSpaces
                        || !mConnection.isCursorTouchingWord(settingsValues.mSpacingAndPunctuations,
                                !mConnection.hasSlowInputConnection() /* checkTextAfter */))) {
            // Reset entirely the composing state anyway, then start composing a new word unless
            // the character is a word connector. The idea here is, word connectors are not
            // separators and they should be treated as normal characters, except in the first
            // position where they should not start composing a word.
            isComposingWord = !settingsValues.mSpacingAndPunctuations.isWordConnector(codePoint);
            // Here we don't need to reset the last composed word. It will be reset
            // when we commit this one, if we ever do; if on the other hand we backspace
            // it entirely and resume suggestions on the previous word, we'd like to still
            // have touch coordinates for it.
            resetComposingState(false /* alsoResetLastComposedWord */);
        }
        if (isComposingWord) {
            mWordComposer.applyProcessedEvent(event);
            // If it's the first letter, make note of auto-caps state
            if (mWordComposer.isSingleLetter()) {
                mWordComposer.setCapitalizedModeAtStartComposingTime(inputTransaction.getMShiftState());
            }
            setComposingTextInternal(getTextWithUnderline(mWordComposer.getTypedWord()), 1);
        } else {
            final boolean swapWeakSpace = tryStripSpaceAndReturnWhetherShouldSwapInstead(event, inputTransaction);

            if (swapWeakSpace && trySwapSwapperAndSpace(event, inputTransaction)) {
                mSpaceState = SpaceState.WEAK;
            } else {
                sendKeyCodePoint(settingsValues, codePoint);
            }
        }
        inputTransaction.setRequiresUpdateSuggestions();
    }

    /**
     * Handle input of a separator code point.
     * @param event The event to handle.
     * @param inputTransaction The transaction in progress.
     */
    private void handleSeparatorEvent(final Event event, final InputTransaction inputTransaction,
            final LatinIME.UIHandler handler) {
        final int codePoint = event.getMCodePoint();
        final SettingsValues settingsValues = inputTransaction.getMSettingsValues();
        final boolean wasComposingWord = mWordComposer.isComposingWord();
        // We avoid sending spaces in languages without spaces if we were composing.
        final boolean shouldAvoidSendingCode = Constants.CODE_SPACE == codePoint
                && !settingsValues.mSpacingAndPunctuations.mCurrentLanguageHasSpaces
                && wasComposingWord;
        if (mWordComposer.isCursorFrontOrMiddleOfComposingWord()) {
            // If we are in the middle of a recorrection, we need to commit the recorrection
            // first so that we can insert the separator at the current cursor position.
            // We also need to unlearn the original word that is now being corrected.
            unlearnWord(mWordComposer.getTypedWord(), inputTransaction.getMSettingsValues(), Constants.EVENT_BACKSPACE);
            resetEntireInputState(mConnection.getExpectedSelectionStart(),
                    mConnection.getExpectedSelectionEnd(), true /* clearSuggestionStrip */);
        }
        // isComposingWord() may have changed since we stored wasComposing
        if (mWordComposer.isComposingWord()) {
            if (settingsValues.mAutoCorrectionEnabledPerUserSettings) {
                final String separator = shouldAvoidSendingCode ? LastComposedWord.NOT_A_SEPARATOR
                        : StringUtils.newSingleCodePointString(codePoint);
                commitCurrentAutoCorrection(settingsValues, separator, handler);
                inputTransaction.setDidAutoCorrect();
            } else {
                commitTyped(settingsValues, StringUtils.newSingleCodePointString(codePoint));
            }
        }

        final boolean swapWeakSpace = tryStripSpaceAndReturnWhetherShouldSwapInstead(event, inputTransaction);

        final boolean isInsideDoubleQuoteOrAfterDigit = Constants.CODE_DOUBLE_QUOTE == codePoint
                && mConnection.isInsideDoubleQuoteOrAfterDigit();

        final boolean needsPrecedingSpace;
        if (SpaceState.PHANTOM != inputTransaction.getMSpaceState()) {
            needsPrecedingSpace = false;
        } else if (Constants.CODE_DOUBLE_QUOTE == codePoint) {
            // Double quotes behave like they are usually preceded by space iff we are
            // not inside a double quote or after a digit.
            needsPrecedingSpace = !isInsideDoubleQuoteOrAfterDigit;
        } else if (settingsValues.mSpacingAndPunctuations.isClusteringSymbol(codePoint)
                && settingsValues.mSpacingAndPunctuations.isClusteringSymbol(
                        mConnection.getCodePointBeforeCursor())) {
            needsPrecedingSpace = false;
        } else {
            needsPrecedingSpace = settingsValues.isUsuallyPrecededBySpace(codePoint);
        }

        if (needsPrecedingSpace) {
            insertAutomaticSpaceIfOptionsAndTextAllow(settingsValues);
        }

        if (tryPerformDoubleSpacePeriod(event, inputTransaction)) {
            mSpaceState = SpaceState.DOUBLE;
            inputTransaction.setRequiresUpdateSuggestions();
            StatsUtils.onDoubleSpacePeriod();
        } else if (swapWeakSpace && trySwapSwapperAndSpace(event, inputTransaction)) {
            mSpaceState = SpaceState.SWAP_PUNCTUATION;
            mSuggestionStripViewAccessor.setNeutralSuggestionStrip();
        } else if (Constants.CODE_SPACE == codePoint) {
            if (!mSuggestedWords.isPunctuationSuggestions()) {
                mSpaceState = SpaceState.WEAK;
            }

            startDoubleSpacePeriodCountdown(inputTransaction);
            if (wasComposingWord || mSuggestedWords.isEmpty()) {
                inputTransaction.setRequiresUpdateSuggestions();
            }

            if (!shouldAvoidSendingCode) {
                sendKeyCodePoint(settingsValues, codePoint);
            }
        } else {
            if ((SpaceState.PHANTOM == inputTransaction.getMSpaceState()
                    && settingsValues.isUsuallyFollowedBySpace(codePoint))
                    || (Constants.CODE_DOUBLE_QUOTE == codePoint
                            && isInsideDoubleQuoteOrAfterDigit)) {
                // If we are in phantom space state, and the user presses a separator, we want to
                // stay in phantom space state so that the next keypress has a chance to add the
                // space. For example, if I type "Good dat", pick "day" from the suggestion strip
                // then insert a comma and go on to typing the next word, I want the space to be
                // inserted automatically before the next word, the same way it is when I don't
                // input the comma. A double quote behaves like it's usually followed by space if
                // we're inside a double quote.
                // The case is a little different if the separator is a space stripper. Such a
                // separator does not normally need a space on the right (that's the difference
                // between swappers and strippers), so we should not stay in phantom space state if
                // the separator is a stripper. Hence the additional test above.
                mSpaceState = SpaceState.PHANTOM;
            } else
                // mSpaceState is still SpaceState.NONE, but some characters should typically
                // be followed by space. Set phantom space state for such characters if the user
                // enabled the setting and was not composing a word. The latter avoids setting
                // phantom space state when typing decimal numbers, with the drawback of not
                // setting phantom space state after ending a sentence with a non-word.
                if (wasComposingWord
                        && settingsValues.mAutospaceAfterPunctuationEnabled
                        && settingsValues.isUsuallyFollowedBySpace(codePoint)) {
                    mSpaceState = SpaceState.PHANTOM;
            }

            sendKeyCodePoint(settingsValues, codePoint);

            // Set punctuation right away. onUpdateSelection will fire but tests whether it is
            // already displayed or not, so it's okay.
            mSuggestionStripViewAccessor.setNeutralSuggestionStrip();
        }

        inputTransaction.requireShiftUpdate(InputTransaction.SHIFT_UPDATE_NOW);
    }

    /**
     * Handle a press on the backspace key.
     * @param event The event to handle.
     * @param inputTransaction The transaction in progress.
     */
    private void handleBackspaceEvent(final Event event, final InputTransaction inputTransaction,
            final int currentKeyboardScriptId) {
        mSpaceState = SpaceState.NONE;
        mDeleteCount++;

        // In many cases after backspace, we need to update the shift state. Normally we need
        // to do this right away to avoid the shift state being out of date in case the user types
        // backspace then some other character very fast. However, in the case of backspace key
        // repeat, this can lead to flashiness when the cursor flies over positions where the
        // shift state should be updated, so if this is a key repeat, we update after a small delay.
        // Then again, even in the case of a key repeat, if the cursor is at start of text, it
        // can't go any further back, so we can update right away even if it's a key repeat.
        final int shiftUpdateKind = event.isKeyRepeat() && mConnection.getExpectedSelectionStart() > 0
                ? InputTransaction.SHIFT_UPDATE_LATER
                : InputTransaction.SHIFT_UPDATE_NOW;
        inputTransaction.requireShiftUpdate(shiftUpdateKind);

        if (mWordComposer.isCursorFrontOrMiddleOfComposingWord()) {
            // If we are in the middle of a recorrection, we need to commit the recorrection
            // first so that we can remove the character at the current cursor position.
            // We also need to unlearn the original word that is now being corrected.
            unlearnWord(mWordComposer.getTypedWord(), inputTransaction.getMSettingsValues(),
                    Constants.EVENT_BACKSPACE);
            resetEntireInputState(mConnection.getExpectedSelectionStart(),
                    mConnection.getExpectedSelectionEnd(), true /* clearSuggestionStrip */);
            // When we exit this if-clause, mWordComposer.isComposingWord() will return false.
        }
        if (mWordComposer.isComposingWord()) {
            if (mWordComposer.isBatchMode()) {
                final String rejectedSuggestion = mWordComposer.getTypedWord();
                mWordComposer.reset();
                mWordComposer.setRejectedBatchModeSuggestion(rejectedSuggestion);
                if (!TextUtils.isEmpty(rejectedSuggestion)) {
                    unlearnWord(rejectedSuggestion, inputTransaction.getMSettingsValues(),
                            Constants.EVENT_REJECTION);
                }
                StatsUtils.onBackspaceWordDelete(rejectedSuggestion.length());
            } else {
                mWordComposer.applyProcessedEvent(event);
                StatsUtils.onBackspacePressed(1);
            }
            if (mWordComposer.isComposingWord()) {
                setComposingTextInternal(getTextWithUnderline(mWordComposer.getTypedWord()), 1);
            } else {
                mConnection.commitText("", 1);
            }
            inputTransaction.setRequiresUpdateSuggestions();
        } else {
            if (mLastComposedWord.canRevertCommit()) {
                final String lastComposedWord = mLastComposedWord.mTypedWord;
                revertCommit(inputTransaction);
                StatsUtils.onRevertAutoCorrect();
                StatsUtils.onWordCommitUserTyped(lastComposedWord, mWordComposer.isBatchMode());
                // Restart suggestions when backspacing into a reverted word. This is required for
                // the final corrected word to be learned, as learning only occurs when suggestions
                // are active.
                //
                // Note: restartSuggestionsOnWordTouchedByCursor is already called for normal
                // (non-revert) backspace handling.
                if (inputTransaction.getMSettingsValues().isSuggestionsEnabledPerUserSettings()
                        && inputTransaction.getMSettingsValues().mSpacingAndPunctuations.mCurrentLanguageHasSpaces
                        && !mConnection.isCursorFollowedByWordCharacter(
                                inputTransaction.getMSettingsValues().mSpacingAndPunctuations)) {
                    restartSuggestionsOnWordTouchedByCursor(inputTransaction.getMSettingsValues(), currentKeyboardScriptId);
                }
                return;
            }
            if (mEnteredText != null && mConnection.sameAsTextBeforeCursor(mEnteredText)) {
                // Cancel multi-character input: remove the text we just entered.
                // This is triggered on backspace after a key that inputs multiple characters,
                // like the smiley key or the .com key.
                mConnection.deleteTextBeforeCursor(mEnteredText.length());
                StatsUtils.onDeleteMultiCharInput(mEnteredText.length());
                mEnteredText = null;
                // If we have mEnteredText, then we know that mHasUncommittedTypedChars == false.
                // In addition we know that spaceState is false, and that we should not be
                // reverting any autocorrect at this point. So we can safely return.
                return;
            }
            if (SpaceState.DOUBLE == inputTransaction.getMSpaceState()) {
                cancelDoubleSpacePeriodCountdown();
                if (mConnection.revertDoubleSpacePeriod(inputTransaction.getMSettingsValues().mSpacingAndPunctuations)) {
                    // No need to reset mSpaceState, it has already be done (that's why we
                    // receive it as a parameter)
                    inputTransaction.setRequiresUpdateSuggestions();
                    mWordComposer.setCapitalizedModeAtStartComposingTime(WordComposer.CAPS_MODE_OFF);
                    StatsUtils.onRevertDoubleSpacePeriod();
                    return;
                }
            } else if (SpaceState.SWAP_PUNCTUATION == inputTransaction.getMSpaceState()) {
                if (mConnection.revertSwapPunctuation()) {
                    StatsUtils.onRevertSwapPunctuation();
                    // Likewise
                    return;
                }
            }

            boolean hasUnlearnedWordBeingDeleted = false;

            // No cancelling of commit/double space/swap: we have a regular backspace.
            // We should backspace one char and restart suggestion if at the end of a word.
            if (mConnection.hasSelection()) {
                // If there is a selection, remove it.
                // We also need to unlearn the selected text.
                final CharSequence selection = mConnection.getSelectedText(0 /* 0 for no styles */);
                if (!TextUtils.isEmpty(selection)) {
                    unlearnWord(selection.toString(), inputTransaction.getMSettingsValues(),
                            Constants.EVENT_BACKSPACE);
                    hasUnlearnedWordBeingDeleted = true;
                }
                final int numCharsDeleted = mConnection.getExpectedSelectionEnd()
                        - mConnection.getExpectedSelectionStart();
                mConnection.setSelection(mConnection.getExpectedSelectionEnd(),
                        mConnection.getExpectedSelectionEnd());
                mConnection.deleteTextBeforeCursor(numCharsDeleted);
                StatsUtils.onBackspaceSelectedText(numCharsDeleted);
            } else {
                // There is no selection, just delete one character.
                if (inputTransaction.getMSettingsValues().mInputAttributes.isTypeNull()
                        || Constants.NOT_A_CURSOR_POSITION == mConnection.getExpectedSelectionEnd()) {
                    // There are three possible reasons to send a key event: either the field has
                    // type TYPE_NULL, in which case the keyboard should send events, or we are
                    // running in backward compatibility mode, or we don't know the cursor position.
                    // Before Jelly bean, the keyboard would simulate a hardware keyboard event on
                    // pressing enter or delete. This is bad for many reasons (there are race
                    // conditions with commits) but some applications are relying on this behavior
                    // so we continue to support it for older apps, so we retain this behavior if
                    // the app has target SDK < JellyBean.
                    // As for the case where we don't know the cursor position, it can happen
                    // because of bugs in the framework. But the framework should know, so the next
                    // best thing is to leave it to whatever it thinks is best.
                    sendDownUpKeyEvent(KeyEvent.KEYCODE_DEL);
                    int totalDeletedLength = 1;
                    if (mDeleteCount > Constants.DELETE_ACCELERATE_AT) {
                        // If this is an accelerated (i.e., double) deletion, then we need to
                        // consider unlearning here because we may have already reached
                        // the previous word, and will lose it after next deletion.
                        hasUnlearnedWordBeingDeleted |= unlearnWordBeingDeleted(
                                inputTransaction.getMSettingsValues(), currentKeyboardScriptId);
                        sendDownUpKeyEvent(KeyEvent.KEYCODE_DEL);
                        totalDeletedLength++;
                    }
                    StatsUtils.onBackspacePressed(totalDeletedLength);
                } else {
                    final int codePointBeforeCursor = mConnection.getCodePointBeforeCursor();
                    if (codePointBeforeCursor == Constants.NOT_A_CODE) {
                        // HACK for backward compatibility with broken apps that haven't realized
                        // yet that hardware keyboards are not the only way of inputting text.
                        // Nothing to delete before the cursor. We should not do anything, but many
                        // broken apps expect something to happen in this case so that they can
                        // catch it and have their broken interface react. If you need the keyboard
                        // to do this, you're doing it wrong -- please fix your app.
                        mConnection.deleteTextBeforeCursor(1);
                        // TODO: Add a new StatsUtils method onBackspaceWhenNoText()
                        return;
                    }
                    final int lengthToDelete =
                            Character.isSupplementaryCodePoint(codePointBeforeCursor) ? 2 : 1;
                    if (StringUtils.probablyIsEmojiCodePoint(codePointBeforeCursor)) {
                        // emoji length varies, so we'd need to find out length to delete correctly
                        // this is not optimal, but a reasonable workaround for issues when trying to delete emojis
                        sendDownUpKeyEvent(KeyEvent.KEYCODE_DEL);
                    } else {
                        mConnection.deleteTextBeforeCursor(lengthToDelete);
                        int totalDeletedLength = lengthToDelete;
                        if (mDeleteCount > Constants.DELETE_ACCELERATE_AT) {
                            // If this is an accelerated (i.e., double) deletion, then we need to
                            // consider unlearning here because we may have already reached
                            // the previous word, and will lose it after next deletion.
                            hasUnlearnedWordBeingDeleted |= unlearnWordBeingDeleted(
                                    inputTransaction.getMSettingsValues(), currentKeyboardScriptId);
                            final int codePointBeforeCursorToDeleteAgain =
                                    mConnection.getCodePointBeforeCursor();
                            if (codePointBeforeCursorToDeleteAgain != Constants.NOT_A_CODE) {
                                final int lengthToDeleteAgain = Character.isSupplementaryCodePoint(
                                        codePointBeforeCursorToDeleteAgain) ? 2 : 1;
                                mConnection.deleteTextBeforeCursor(lengthToDeleteAgain);
                                totalDeletedLength += lengthToDeleteAgain;
                            }
                        }
                        StatsUtils.onBackspacePressed(totalDeletedLength);
                    }
                }
            }
            if (!hasUnlearnedWordBeingDeleted) {
                // Consider unlearning the word being deleted (if we have not done so already).
                unlearnWordBeingDeleted(
                        inputTransaction.getMSettingsValues(), currentKeyboardScriptId);
            }
            if (mConnection.hasSlowInputConnection()) {
                mSuggestionStripViewAccessor.setNeutralSuggestionStrip();
            } else if (inputTransaction.getMSettingsValues().isSuggestionsEnabledPerUserSettings()
                    && inputTransaction.getMSettingsValues().mSpacingAndPunctuations.mCurrentLanguageHasSpaces
                    && !mConnection.isCursorFollowedByWordCharacter(
                            inputTransaction.getMSettingsValues().mSpacingAndPunctuations)) {
                restartSuggestionsOnWordTouchedByCursor(inputTransaction.getMSettingsValues(), currentKeyboardScriptId);
            }
        }
    }

    String getWordAtCursor(final SettingsValues settingsValues, final int currentKeyboardScriptId) {
        if (!mConnection.hasSelection()
                && settingsValues.isSuggestionsEnabledPerUserSettings()
                && settingsValues.mSpacingAndPunctuations.mCurrentLanguageHasSpaces) {
            final TextRange range = mConnection.getWordRangeAtCursor(
                    settingsValues.mSpacingAndPunctuations,
                    currentKeyboardScriptId, false);
            if (range != null) {
                return range.mWord.toString();
            }
        }
        return "";
    }

    boolean unlearnWordBeingDeleted(
            final SettingsValues settingsValues, final int currentKeyboardScriptId) {
        if (mConnection.hasSlowInputConnection()) {
            // TODO: Refactor unlearning so that it does not incur any extra calls
            // to the InputConnection. That way it can still be performed on a slow
            // InputConnection.
            Log.w(TAG, "Skipping unlearning due to slow InputConnection.");
            return false;
        }
        // If we just started backspacing to delete a previous word (but have not
        // entered the composing state yet), unlearn the word.
        // TODO: Consider tracking whether or not this word was typed by the user.
        if (!mConnection.isCursorFollowedByWordCharacter(settingsValues.mSpacingAndPunctuations)) {
            final String wordBeingDeleted = getWordAtCursor(settingsValues, currentKeyboardScriptId);
            if (!TextUtils.isEmpty(wordBeingDeleted)) {
                unlearnWord(wordBeingDeleted, settingsValues, Constants.EVENT_BACKSPACE);
                return true;
            }
        }
        return false;
    }

    void unlearnWord(final String word, final SettingsValues settingsValues, final int eventType) {
        final NgramContext ngramContext = mConnection.getNgramContextFromNthPreviousWord(settingsValues.mSpacingAndPunctuations, 2);
        final long timeStampInSeconds = TimeUnit.MILLISECONDS.toSeconds(System.currentTimeMillis());
        mDictionaryFacilitator.unlearnFromUserHistory(word, ngramContext, timeStampInSeconds, eventType);
    }

    /**
     * Handle a press on the language switch key (the "globe key")
     */
    private void handleLanguageSwitchKey() {
        mLatinIME.switchToNextSubtype();
    }

    /**
     * Swap a space with a space-swapping punctuation sign.
     *
     * This method will check that there are two characters before the cursor and that the first
     * one is a space before it does the actual swapping.
     * @param event The event to handle.
     * @param inputTransaction The transaction in progress.
     * @return true if the swap has been performed, false if it was prevented by preliminary checks.
     */
    private boolean trySwapSwapperAndSpace(final Event event,
            final InputTransaction inputTransaction) {
        final int codePointBeforeCursor = mConnection.getCodePointBeforeCursor();
        if (Constants.CODE_SPACE != codePointBeforeCursor) {
            return false;
        }
        mConnection.deleteTextBeforeCursor(1);
        final String text = event.getTextToCommit() + " ";
        mConnection.commitText(text, 1);
        inputTransaction.requireShiftUpdate(InputTransaction.SHIFT_UPDATE_NOW);
        return true;
    }

    /*
     * Strip a trailing space if necessary and returns whether it's a swap weak space situation.
     * @param event The event to handle.
     * @param inputTransaction The transaction in progress.
     * @return whether we should swap the space instead of removing it.
     */
    private boolean tryStripSpaceAndReturnWhetherShouldSwapInstead(final Event event,
            final InputTransaction inputTransaction) {
        final int codePoint = event.getMCodePoint();
        final boolean isFromSuggestionStrip = event.isSuggestionStripPress();
        if (Constants.CODE_ENTER == codePoint &&
                SpaceState.SWAP_PUNCTUATION == inputTransaction.getMSpaceState()) {
            mConnection.removeTrailingSpace();
            return false;
        }
        if ((SpaceState.WEAK == inputTransaction.getMSpaceState()
                || SpaceState.SWAP_PUNCTUATION == inputTransaction.getMSpaceState())
                && isFromSuggestionStrip) {
            if (inputTransaction.getMSettingsValues().isUsuallyPrecededBySpace(codePoint)) {
                return false;
            }
            if (inputTransaction.getMSettingsValues().isUsuallyFollowedBySpace(codePoint)) {
                return true;
            }
            mConnection.removeTrailingSpace();
        }
        return false;
    }

    public void startDoubleSpacePeriodCountdown(final InputTransaction inputTransaction) {
        mDoubleSpacePeriodCountdownStart = inputTransaction.getMTimestamp();
    }

    public void cancelDoubleSpacePeriodCountdown() {
        mDoubleSpacePeriodCountdownStart = 0;
    }

    public boolean isDoubleSpacePeriodCountdownActive(final InputTransaction inputTransaction) {
        return inputTransaction.getMTimestamp() - mDoubleSpacePeriodCountdownStart
                < inputTransaction.getMSettingsValues().mDoubleSpacePeriodTimeout;
    }

    /**
     * Apply the double-space-to-period transformation if applicable.
     *
     * The double-space-to-period transformation means that we replace two spaces with a
     * period-space sequence of characters. This typically happens when the user presses space
     * twice in a row quickly.
     * This method will check that the double-space-to-period is active in settings, that the
     * two spaces have been input close enough together, that the typed character is a space
     * and that the previous character allows for the transformation to take place. If all of
     * these conditions are fulfilled, this method applies the transformation and returns true.
     * Otherwise, it does nothing and returns false.
     *
     * @param event The event to handle.
     * @param inputTransaction The transaction in progress.
     * @return true if we applied the double-space-to-period transformation, false otherwise.
     */
    private boolean tryPerformDoubleSpacePeriod(final Event event,
            final InputTransaction inputTransaction) {
        // Check the setting, the typed character and the countdown. If any of the conditions is
        // not fulfilled, return false.
        if (!inputTransaction.getMSettingsValues().mUseDoubleSpacePeriod
                || Constants.CODE_SPACE != event.getMCodePoint()
                || !isDoubleSpacePeriodCountdownActive(inputTransaction)) {
            return false;
        }
        // We only do this when we see one space and an accepted code point before the cursor.
        // The code point may be a surrogate pair but the space may not, so we need 3 chars.
        final CharSequence lastTwo = mConnection.getTextBeforeCursor(3, 0);
        if (null == lastTwo) return false;
        final int length = lastTwo.length();
        if (length < 2) return false;
        if (lastTwo.charAt(length - 1) != Constants.CODE_SPACE) {
            return false;
        }
        // We know there is a space in pos -1, and we have at least two chars. If we have only two
        // chars, isSurrogatePairs can't return true as charAt(1) is a space, so this is fine.
        final int firstCodePoint = Character.isSurrogatePair(lastTwo.charAt(0), lastTwo.charAt(1))
                        ? Character.codePointAt(lastTwo, length - 3)
                        : lastTwo.charAt(length - 2);
        if (canBeFollowedByDoubleSpacePeriod(firstCodePoint)) {
            cancelDoubleSpacePeriodCountdown();
            mConnection.deleteTextBeforeCursor(1);
            final String textToInsert = inputTransaction.getMSettingsValues().mSpacingAndPunctuations
                    .mSentenceSeparatorAndSpace;
            mConnection.commitText(textToInsert, 1);
            inputTransaction.requireShiftUpdate(InputTransaction.SHIFT_UPDATE_NOW);
            inputTransaction.setRequiresUpdateSuggestions();
            return true;
        }
        return false;
    }

    /**
     * Returns whether this code point can be followed by the double-space-to-period transformation.
     *
     * See #maybeDoubleSpaceToPeriod for details.
     * Generally, most word characters can be followed by the double-space-to-period transformation,
     * while most punctuation can't. Some punctuation however does allow for this to take place
     * after them, like the closing parenthesis for example.
     *
     * @param codePoint the code point after which we may want to apply the transformation
     * @return whether it's fine to apply the transformation after this code point.
     */
    private static boolean canBeFollowedByDoubleSpacePeriod(final int codePoint) {
        // TODO: This should probably be a blacklist rather than a whitelist.
        // TODO: This should probably be language-dependant...
        return Character.isLetterOrDigit(codePoint)
                || codePoint == Constants.CODE_SINGLE_QUOTE
                || codePoint == Constants.CODE_DOUBLE_QUOTE
                || codePoint == Constants.CODE_CLOSING_PARENTHESIS
                || codePoint == Constants.CODE_CLOSING_SQUARE_BRACKET
                || codePoint == Constants.CODE_CLOSING_CURLY_BRACKET
                || codePoint == Constants.CODE_CLOSING_ANGLE_BRACKET
                || codePoint == Constants.CODE_PLUS
                || codePoint == Constants.CODE_PERCENT
                || Character.getType(codePoint) == Character.OTHER_SYMBOL;
    }

    /**
     * Performs a recapitalization event.
     * @param settingsValues The current settings values.
     */
    private void performRecapitalization(final SettingsValues settingsValues) {
        if (!mConnection.hasSelection() || !mRecapitalizeStatus.mIsEnabled()) {
            return; // No selection or recapitalize is disabled for now
        }
        final int selectionStart = mConnection.getExpectedSelectionStart();
        final int selectionEnd = mConnection.getExpectedSelectionEnd();
        final int numCharsSelected = selectionEnd - selectionStart;
        if (numCharsSelected > Constants.MAX_CHARACTERS_FOR_RECAPITALIZATION) {
            // We bail out if we have too many characters for performance reasons. We don't want
            // to suck possibly multiple-megabyte data.
            return;
        }
        // If we have a recapitalize in progress, use it; otherwise, start a new one.
        if (!mRecapitalizeStatus.isStarted()
                || !mRecapitalizeStatus.isSetAt(selectionStart, selectionEnd)) {
            final CharSequence selectedText =
                    mConnection.getSelectedText(0 /* flags, 0 for no styles */);
            if (TextUtils.isEmpty(selectedText)) return; // Race condition with the input connection
            mRecapitalizeStatus.start(selectionStart, selectionEnd, selectedText.toString(),
                    settingsValues.mLocale,
                    settingsValues.mSpacingAndPunctuations.mSortedWordSeparators);
            // We trim leading and trailing whitespace.
            mRecapitalizeStatus.trim();
        }
        mConnection.finishComposingText();
        mRecapitalizeStatus.rotate();
        mConnection.setSelection(selectionEnd, selectionEnd);
        mConnection.deleteTextBeforeCursor(numCharsSelected);
        mConnection.commitText(mRecapitalizeStatus.getRecapitalizedString(), 0);
        mConnection.setSelection(mRecapitalizeStatus.getNewCursorStart(),
                mRecapitalizeStatus.getNewCursorEnd());
    }

    private void performAdditionToUserHistoryDictionary(final SettingsValues settingsValues,
            final String suggestion, @NonNull final NgramContext ngramContext) {
        // If correction is not enabled, we don't add words to the user history dictionary.
        // That's to avoid unintended additions in some sensitive fields, or fields that
        // expect to receive non-words.
        if (!settingsValues.mAutoCorrectionEnabledPerUserSettings
            || settingsValues.mIncognitoModeEnabled)
            return;
        if (mConnection.hasSlowInputConnection()) {
            // Since we don't unlearn when the user backspaces on a slow InputConnection,
            // turn off learning to guard against adding typos that the user later deletes.
            Log.w(TAG, "Skipping learning due to slow InputConnection.");
            return;
        }

        if (TextUtils.isEmpty(suggestion)) return;
        final boolean wasAutoCapitalized =
                mWordComposer.wasAutoCapitalized() && !mWordComposer.isMostlyCaps();
        final int timeStampInSeconds = (int)TimeUnit.MILLISECONDS.toSeconds(
                System.currentTimeMillis());
        mDictionaryFacilitator.addToUserHistory(suggestion, wasAutoCapitalized,
                ngramContext, timeStampInSeconds, settingsValues.mBlockPotentiallyOffensive);
    }

    public void performUpdateSuggestionStripSync(final SettingsValues settingsValues, final int inputStyle) {
        long startTimeMillis = 0;
        if (DebugFlags.DEBUG_ENABLED) {
            startTimeMillis = System.currentTimeMillis();
            Log.d(TAG, "performUpdateSuggestionStripSync()");
        }
        // Check if we have a suggestion engine attached.
        if (!settingsValues.needsToLookupSuggestions()) {
            if (mWordComposer.isComposingWord()) {
                Log.w(TAG, "Called updateSuggestionsOrPredictions but suggestions were not "
                        + "requested!");
            }
            // Clear the suggestions strip.
            mSuggestionStripViewAccessor.showSuggestionStrip(SuggestedWords.getEmptyInstance());
            return;
        }

        if (!mWordComposer.isComposingWord() && !settingsValues.mBigramPredictionEnabled) {
            mSuggestionStripViewAccessor.setNeutralSuggestionStrip();
            return;
        }

        final AsyncResultHolder<SuggestedWords> holder = new AsyncResultHolder<>("Suggest");
        mInputLogicHandler.getSuggestedWords(inputStyle, SuggestedWords.NOT_A_SEQUENCE_NUMBER,
                suggestedWords -> {
                    final String typedWordString = mWordComposer.getTypedWord();
                    final SuggestedWordInfo typedWordInfo = new SuggestedWordInfo(
                            typedWordString, "" /* prevWordsContext */,
                            SuggestedWordInfo.MAX_SCORE,
                            SuggestedWordInfo.KIND_TYPED, Dictionary.DICTIONARY_USER_TYPED,
                            SuggestedWordInfo.NOT_AN_INDEX /* indexOfTouchPointOfSecondWord */,
                            SuggestedWordInfo.NOT_A_CONFIDENCE);
                    // Show new suggestions if we have at least one. Otherwise keep the old
                    // suggestions with the new typed word. Exception: if the length of the
                    // typed word is <= 1 (after a deletion typically) we clear old suggestions.
                    if (suggestedWords.size() > 1 || typedWordString.length() <= 1) {
                        holder.set(suggestedWords);
                    } else {
                        holder.set(retrieveOlderSuggestions(typedWordInfo, mSuggestedWords));
                    }
                }
        );

        // This line may cause the current thread to wait.
        final SuggestedWords suggestedWords = holder.get(null,
                Constants.GET_SUGGESTED_WORDS_TIMEOUT);
        if (suggestedWords != null) {
            mSuggestionStripViewAccessor.showSuggestionStrip(suggestedWords);
        }
        if (DebugFlags.DEBUG_ENABLED) {
            long runTimeMillis = System.currentTimeMillis() - startTimeMillis;
            Log.d(TAG, "performUpdateSuggestionStripSync() : " + runTimeMillis + " ms to finish");
        }
    }

    /**
     * Check if the cursor is touching a word. If so, restart suggestions on this word, else
     * do nothing.
     *
     * @param settingsValues the current values of the settings.
     */
    public void restartSuggestionsOnWordTouchedByCursor(final SettingsValues settingsValues,
            // TODO: remove this argument, put it into settingsValues
            final int currentKeyboardScriptId) {
        // HACK: We may want to special-case some apps that exhibit bad behavior in case of
        // recorrection. This is a temporary, stopgap measure that will be removed later.
        // TODO: remove this.
        if (!settingsValues.mSpacingAndPunctuations.mCurrentLanguageHasSpaces
                // If no suggestions are requested, don't try restarting suggestions.
                || !settingsValues.needsToLookupSuggestions()
                // If we are currently in a batch input, we must not resume suggestions, or the result
                // of the batch input will replace the new composition. This may happen in the corner case
                // that the app moves the cursor on its own accord during a batch input.
                || mInputLogicHandler.isInBatchInput()
                // If the cursor is not touching a word, or if there is a selection, return right away.
                || mConnection.hasSelection()
                // If we don't know the cursor location, return.
                || mConnection.getExpectedSelectionStart() < 0) {
            mSuggestionStripViewAccessor.setNeutralSuggestionStrip();
            return;
        }
        final int expectedCursorPosition = mConnection.getExpectedSelectionStart();
        if (!mConnection.isCursorTouchingWord(settingsValues.mSpacingAndPunctuations, true /* checkTextAfter */)) {
            // Show predictions.
            mWordComposer.setCapitalizedModeAtStartComposingTime(WordComposer.CAPS_MODE_OFF);
            mLatinIME.mHandler.postUpdateSuggestionStrip(SuggestedWords.INPUT_STYLE_RECORRECTION);
            // "unselect" the previous text
            mConnection.finishComposingText();
            return;
        }
        final TextRange range =
                mConnection.getWordRangeAtCursor(settingsValues.mSpacingAndPunctuations, currentKeyboardScriptId, true);
        if (null == range) return; // Happens if we don't have an input connection at all
        if (range.length() <= 0) {
            // Race condition, or touching a word in a non-supported script.
            mLatinIME.setNeutralSuggestionStrip();
            mConnection.finishComposingText();
            return;
        }
        // If for some strange reason (editor bug or so) we measure the text before the cursor as
        // longer than what the entire text is supposed to be, the safe thing to do is bail out.
        if (range.mHasUrlSpans) return;
        // If there are links, we don't resume suggestions. Making
        // edits to a linkified text through batch commands would ruin the URL spans, and unless
        // we take very complicated steps to preserve the whole link, we can't do things right so
        // we just do not resume because it's safer.
        if (!isResumableWord(settingsValues, range.mWord.toString())) {
            mSuggestionStripViewAccessor.setNeutralSuggestionStrip();
<<<<<<< HEAD
            return;
        }
        restartSuggestions(range, expectedCursorPosition);
    }

    private void restartSuggestions(final TextRange range, final int expectedCursorPosition) {
=======
            // "unselect" the previous text
            mConnection.finishComposingText();
            return;
        }
>>>>>>> c7751423
        final int numberOfCharsInWordBeforeCursor = range.getNumberOfCharsInWordBeforeCursor();
        if (numberOfCharsInWordBeforeCursor > expectedCursorPosition) return;
        final ArrayList<SuggestedWordInfo> suggestions = new ArrayList<>();
        final String typedWordString = range.mWord.toString();
        final SuggestedWordInfo typedWordInfo = new SuggestedWordInfo(typedWordString,
                "" /* prevWordsContext */, SuggestedWords.MAX_SUGGESTIONS + 1,
                SuggestedWordInfo.KIND_TYPED, Dictionary.DICTIONARY_USER_TYPED,
                SuggestedWordInfo.NOT_AN_INDEX /* indexOfTouchPointOfSecondWord */,
                SuggestedWordInfo.NOT_A_CONFIDENCE /* autoCommitFirstWordConfidence */);
        suggestions.add(typedWordInfo);
        int i = 0;
        for (final SuggestionSpan span : range.getSuggestionSpansAtWord()) {
            for (final String s : span.getSuggestions()) {
                ++i;
                if (!TextUtils.equals(s, typedWordString)) {
                    suggestions.add(new SuggestedWordInfo(s,
                            "" /* prevWordsContext */, SuggestedWords.MAX_SUGGESTIONS - i,
                            SuggestedWordInfo.KIND_RESUMED, Dictionary.DICTIONARY_RESUMED,
                            SuggestedWordInfo.NOT_AN_INDEX /* indexOfTouchPointOfSecondWord */,
                            SuggestedWordInfo.NOT_A_CONFIDENCE
                                    /* autoCommitFirstWordConfidence */));
                }
            }
        }
        final int[] codePoints = StringUtils.toCodePointArray(typedWordString);
        mWordComposer.setComposingWord(codePoints, mLatinIME.getCoordinatesForCurrentKeyboard(codePoints));
        mWordComposer.setCursorPositionWithinWord(typedWordString.codePointCount(0, numberOfCharsInWordBeforeCursor));
        mConnection.setComposingRegion(expectedCursorPosition - numberOfCharsInWordBeforeCursor,
                expectedCursorPosition + range.getNumberOfCharsInWordAfterCursor());
        if (suggestions.size() <= 1) {
            // If there weren't any suggestion spans on this word, suggestions#size() will be 1
            // if shouldIncludeResumedWordInSuggestions is true, 0 otherwise. In this case, we
            // have no useful suggestions, so we will try to compute some for it instead.
            mInputLogicHandler.getSuggestedWords(Suggest.SESSION_ID_TYPING,
                    SuggestedWords.NOT_A_SEQUENCE_NUMBER, this::doShowSuggestionsAndClearAutoCorrectionIndicator);
        } else {
            // We found suggestion spans in the word. We'll create the SuggestedWords out of
            // them, and make willAutoCorrect false. We make typedWordValid false, because the
            // color of the word in the suggestion strip changes according to this parameter,
            // and false gives the correct color.
            final SuggestedWords suggestedWords = new SuggestedWords(suggestions,
                    null /* rawSuggestions */, typedWordInfo, false /* typedWordValid */,
                    false /* willAutoCorrect */, false /* isObsoleteSuggestions */,
                    SuggestedWords.INPUT_STYLE_RECORRECTION, SuggestedWords.NOT_A_SEQUENCE_NUMBER);
            doShowSuggestionsAndClearAutoCorrectionIndicator(suggestedWords);
        }
    }

    void doShowSuggestionsAndClearAutoCorrectionIndicator(final SuggestedWords suggestedWords) {
        mIsAutoCorrectionIndicatorOn = false;
        mLatinIME.mHandler.showSuggestionStrip(suggestedWords);
    }

    /**
     * Reverts a previous commit with auto-correction.
     *
     * This is triggered upon pressing backspace just after a commit with auto-correction.
     *
     * @param inputTransaction The transaction in progress.
     */
    private void revertCommit(final InputTransaction inputTransaction) {
        final CharSequence originallyTypedWord = mLastComposedWord.mTypedWord;
        final CharSequence committedWord = mLastComposedWord.mCommittedWord;
        final String committedWordString = committedWord.toString();
        final int cancelLength = committedWord.length();
        final String separatorString = mLastComposedWord.mSeparatorString;
        // If our separator is a space, we won't actually commit it,
        // but set the space state to PHANTOM so that a space will be inserted
        // on the next keypress
        final boolean usePhantomSpace = separatorString.equals(Constants.STRING_SPACE);
        // We want java chars, not codepoints for the following.
        final int separatorLength = separatorString.length();
        // TODO: should we check our saved separator against the actual contents of the text view?
        final int deleteLength = cancelLength + separatorLength;
        if (DebugFlags.DEBUG_ENABLED) {
            if (mWordComposer.isComposingWord()) {
                throw new RuntimeException("revertCommit, but we are composing a word");
            }
            final CharSequence wordBeforeCursor =
                    mConnection.getTextBeforeCursor(deleteLength, 0).subSequence(0, cancelLength);
            if (!TextUtils.equals(committedWord, wordBeforeCursor)) {
                throw new RuntimeException("revertCommit check failed: we thought we were "
                        + "reverting \"" + committedWord
                        + "\", but before the cursor we found \"" + wordBeforeCursor + "\"");
            }
        }
        mConnection.deleteTextBeforeCursor(deleteLength);
        if (!TextUtils.isEmpty(committedWord)) {
            unlearnWord(committedWordString, inputTransaction.getMSettingsValues(),
                    Constants.EVENT_REVERT);
        }
        final String stringToCommit = originallyTypedWord +
                (usePhantomSpace ? "" : separatorString);
        final SpannableString textToCommit = new SpannableString(stringToCommit);
        if (committedWord instanceof SpannableString) {
            final SpannableString committedWordWithSuggestionSpans = (SpannableString)committedWord;
            final Object[] spans = committedWordWithSuggestionSpans.getSpans(0,
                    committedWord.length(), Object.class);
            final int lastCharIndex = textToCommit.length() - 1;
            // We will collect all suggestions in the following array.
            final ArrayList<String> suggestions = new ArrayList<>();
            // First, add the committed word to the list of suggestions.
            suggestions.add(committedWordString);
            for (final Object span : spans) {
                // If this is a suggestion span, we check that the word is not the committed word.
                // That should mostly be the case.
                // Given this, we add it to the list of suggestions, otherwise we discard it.
                if (span instanceof SuggestionSpan) {
                    final SuggestionSpan suggestionSpan = (SuggestionSpan)span;
                    for (final String suggestion : suggestionSpan.getSuggestions()) {
                        if (!suggestion.equals(committedWordString)) {
                            suggestions.add(suggestion);
                        }
                    }
                } else {
                    // If this is not a suggestion span, we just add it as is.
                    textToCommit.setSpan(span, 0 /* start */, lastCharIndex /* end */,
                            committedWordWithSuggestionSpans.getSpanFlags(span));
                }
            }
            // Add the suggestion list to the list of suggestions.
            textToCommit.setSpan(new SuggestionSpan(mLatinIME /* context */,
                    inputTransaction.getMSettingsValues().mLocale,
                    suggestions.toArray(new String[0]), 0 /* flags */,
                    null /* notificationTargetClass */),
                    0 /* start */, lastCharIndex /* end */, 0 /* flags */);
        }

        if (inputTransaction.getMSettingsValues().mSpacingAndPunctuations.mCurrentLanguageHasSpaces) {
            mConnection.commitText(textToCommit, 1);
            if (usePhantomSpace) {
                mJustRevertedACommit = true;
                mSpaceState = SpaceState.PHANTOM;
            }
        } else {
            // For languages without spaces, we revert the typed string but the cursor is flush
            // with the typed word, so we need to resume suggestions right away.
            final int[] codePoints = StringUtils.toCodePointArray(stringToCommit);
            mWordComposer.setComposingWord(codePoints, mLatinIME.getCoordinatesForCurrentKeyboard(codePoints));
            setComposingTextInternal(textToCommit, 1);
        }
        // Don't restart suggestion yet. We'll restart if the user deletes the separator.
        mLastComposedWord = LastComposedWord.NOT_A_COMPOSED_WORD;

        // We have a separator between the word and the cursor: we should show predictions.
        inputTransaction.setRequiresUpdateSuggestions();
    }

    /**
     * Factor in auto-caps and manual caps and compute the current caps mode.
     * @param settingsValues the current settings values.
     * @param keyboardShiftMode the current shift mode of the keyboard. See
     *   KeyboardSwitcher#getKeyboardShiftMode() for possible values.
     * @return the actual caps mode the keyboard is in right now.
     */
    private int getActualCapsMode(final SettingsValues settingsValues,
            final int keyboardShiftMode) {
        if (keyboardShiftMode != WordComposer.CAPS_MODE_AUTO_SHIFTED) {
            return keyboardShiftMode;
        }
        final int auto = getCurrentAutoCapsState(settingsValues);
        if (0 != (auto & TextUtils.CAP_MODE_CHARACTERS)) {
            return WordComposer.CAPS_MODE_AUTO_SHIFT_LOCKED;
        }
        if (0 != auto) {
            return WordComposer.CAPS_MODE_AUTO_SHIFTED;
        }
        return WordComposer.CAPS_MODE_OFF;
    }

    /**
     * Gets the current auto-caps state, factoring in the space state.
     *
     * This method tries its best to do this in the most efficient possible manner. It avoids
     * getting text from the editor if possible at all.
     * This is called from the KeyboardSwitcher (through a trampoline in LatinIME) because it
     * needs to know auto caps state to display the right layout.
     *
     * @param settingsValues the relevant settings values
     * @return a caps mode from TextUtils.CAP_MODE_* or Constants.TextUtils.CAP_MODE_OFF.
     */
    public int getCurrentAutoCapsState(final SettingsValues settingsValues) {
        if (!settingsValues.mAutoCap) return Constants.TextUtils.CAP_MODE_OFF;

        final EditorInfo ei = getCurrentInputEditorInfo();
        if (ei == null) return Constants.TextUtils.CAP_MODE_OFF;
        final int inputType = ei.inputType;
        // Warning: this depends on mSpaceState, which may not be the most current value. If
        // mSpaceState gets updated later, whoever called this may need to be told about it.
        return mConnection.getCursorCapsMode(inputType, settingsValues.mSpacingAndPunctuations,
                SpaceState.PHANTOM == mSpaceState);
    }

    public int getCurrentRecapitalizeState() {
        if (!mRecapitalizeStatus.isStarted()
                || !mRecapitalizeStatus.isSetAt(mConnection.getExpectedSelectionStart(),
                        mConnection.getExpectedSelectionEnd())) {
            // Not recapitalizing at the moment
            return RecapitalizeStatus.NOT_A_RECAPITALIZE_MODE;
        }
        return mRecapitalizeStatus.getCurrentMode();
    }

    /**
     * @return the editor info for the current editor
     */
    private EditorInfo getCurrentInputEditorInfo() {
        return mLatinIME.getCurrentInputEditorInfo();
    }

    /**
     * Get n-gram context from the nth previous word before the cursor as context
     * for the suggestion process.
     * @param spacingAndPunctuations the current spacing and punctuations settings.
     * @param nthPreviousWord reverse index of the word to get (1-indexed)
     * @return the information of previous words
     */
    public NgramContext getNgramContextFromNthPreviousWordForSuggestion(
            final SpacingAndPunctuations spacingAndPunctuations, final int nthPreviousWord) {
        if (spacingAndPunctuations.mCurrentLanguageHasSpaces) {
            // If we are typing in a language with spaces we can just look up the previous
            // word information from textview.
            return mConnection.getNgramContextFromNthPreviousWord(spacingAndPunctuations, nthPreviousWord);
        }
        if (LastComposedWord.NOT_A_COMPOSED_WORD == mLastComposedWord) {
            return NgramContext.BEGINNING_OF_SENTENCE;
        }
        return new NgramContext(new NgramContext.WordInfo(mLastComposedWord.mCommittedWord.toString()));
    }

    /**
     * Tests the passed word for resumability.
     *
     * We can resume suggestions on words whose first code point is a word code point (with some
     * nuances: check the code for details).
     *
     * @param settings the current values of the settings.
     * @param word the word to evaluate.
     * @return whether it's fine to resume suggestions on this word.
     */
    private static boolean isResumableWord(final SettingsValues settings, final String word) {
        final int firstCodePoint = word.codePointAt(0);
        return settings.isWordCodePoint(firstCodePoint)
                && Constants.CODE_SINGLE_QUOTE != firstCodePoint
                && Constants.CODE_DASH != firstCodePoint;
    }

    /**
     * @param actionId the action to perform
     */
    private void performEditorAction(final int actionId) {
        mConnection.performEditorAction(actionId);
    }

    /**
     * Perform the processing specific to inputting TLDs.
     *
     * Some keys input a TLD (specifically, the ".com" key) and this warrants some specific
     * processing. First, if this is a TLD, we ignore PHANTOM spaces -- this is done by type
     * of character in onCodeInput, but since this gets inputted as a whole string we need to
     * do it here specifically. Then, if the last character before the cursor is a period, then
     * we cut the dot at the start of ".com". This is because humans tend to type "www.google."
     * and then press the ".com" key and instinctively don't expect to get "www.google..com".
     *
     * @param text the raw text supplied to onTextInput
     * @return the text to actually send to the editor
     */
    private String performSpecificTldProcessingOnTextInput(final String text) {
        if (text.length() <= 1 || text.charAt(0) != Constants.CODE_PERIOD
                || !Character.isLetter(text.charAt(1))) {
            // Not a tld: do nothing.
            return text;
        }
        // We have a TLD (or something that looks like this): make sure we don't add
        // a space even if currently in phantom mode.
        mSpaceState = SpaceState.NONE;
        final int codePointBeforeCursor = mConnection.getCodePointBeforeCursor();
        // If no code point, #getCodePointBeforeCursor returns NOT_A_CODE_POINT.
        if (Constants.CODE_PERIOD == codePointBeforeCursor) {
            return text.substring(1);
        }
        return text;
    }

    /**
     * Handle a press on the settings key.
     */
    private void onSettingsKeyPressed() {
        mLatinIME.displaySettingsDialog();
    }

    /**
     * Resets the whole input state to the starting state.
     *
     * This will clear the composing word, reset the last composed word, clear the suggestion
     * strip and tell the input connection about it so that it can refresh its caches.
     *
     * @param newSelStart the new selection start, in java characters.
     * @param newSelEnd the new selection end, in java characters.
     * @param clearSuggestionStrip whether this method should clear the suggestion strip.
     */
    // TODO: how is this different from startInput ?!
    private void resetEntireInputState(final int newSelStart, final int newSelEnd,
            final boolean clearSuggestionStrip) {
        final boolean shouldFinishComposition = mWordComposer.isComposingWord();
        resetComposingState(true /* alsoResetLastComposedWord */);
        if (clearSuggestionStrip) {
            mSuggestionStripViewAccessor.setNeutralSuggestionStrip();
        }
        mConnection.resetCachesUponCursorMoveAndReturnSuccess(newSelStart, newSelEnd, shouldFinishComposition);
    }

    /**
     * Resets only the composing state.
     *
     * Compare #resetEntireInputState, which also clears the suggestion strip and resets the
     * input connection caches. This only deals with the composing state.
     *
     * @param alsoResetLastComposedWord whether to also reset the last composed word.
     */
    private void resetComposingState(final boolean alsoResetLastComposedWord) {
        mWordComposer.reset();
        if (alsoResetLastComposedWord) {
            mLastComposedWord = LastComposedWord.NOT_A_COMPOSED_WORD;
        }
    }

    /**
     * Make a {@link org.dslul.openboard.inputmethod.latin.SuggestedWords} object containing a typed word
     * and obsolete suggestions.
     * See {@link org.dslul.openboard.inputmethod.latin.SuggestedWords#getTypedWordAndPreviousSuggestions(
     *      SuggestedWordInfo, org.dslul.openboard.inputmethod.latin.SuggestedWords)}.
     * @param typedWordInfo The typed word as a SuggestedWordInfo.
     * @param previousSuggestedWords The previously suggested words.
     * @return Obsolete suggestions with the newly typed word.
     */
    static SuggestedWords retrieveOlderSuggestions(final SuggestedWordInfo typedWordInfo,
            final SuggestedWords previousSuggestedWords) {
        final SuggestedWords oldSuggestedWords = previousSuggestedWords.isPunctuationSuggestions()
                ? SuggestedWords.getEmptyInstance() : previousSuggestedWords;
        final ArrayList<SuggestedWords.SuggestedWordInfo> typedWordAndPreviousSuggestions =
                SuggestedWords.getTypedWordAndPreviousSuggestions(typedWordInfo, oldSuggestedWords);
        return new SuggestedWords(typedWordAndPreviousSuggestions, null /* rawSuggestions */,
                typedWordInfo, false /* typedWordValid */, false /* hasAutoCorrectionCandidate */,
                true /* isObsoleteSuggestions */, oldSuggestedWords.mInputStyle,
                SuggestedWords.NOT_A_SEQUENCE_NUMBER);
    }

    /**
     * @return the {@link Locale} of the {@link #mDictionaryFacilitator} if available. Otherwise
     * {@link Locale#ROOT}.
     */
    @NonNull
    private Locale getDictionaryFacilitatorLocale() {
        return mDictionaryFacilitator != null ? mDictionaryFacilitator.getLocale() : Locale.ROOT;
    }

    /**
     * Gets a chunk of text with or the auto-correction indicator underline span as appropriate.
     *
     * This method looks at the old state of the auto-correction indicator to put or not put
     * the underline span as appropriate. It is important to note that this does not correspond
     * exactly to whether this word will be auto-corrected to or not: what's important here is
     * to keep the same indication as before.
     * When we add a new code point to a composing word, we don't know yet if we are going to
     * auto-correct it until the suggestions are computed. But in the mean time, we still need
     * to display the character and to extend the previous underline. To avoid any flickering,
     * the underline should keep the same color it used to have, even if that's not ultimately
     * the correct color for this new word. When the suggestions are finished evaluating, we
     * will call this method again to fix the color of the underline.
     *
     * @param text the text on which to maybe apply the span.
     * @return the same text, with the auto-correction underline span if that's appropriate.
     */
    // TODO: Shouldn't this go in some *Utils class instead?
    private CharSequence getTextWithUnderline(final String text) {
        // TODO: Locale should be determined based on context and the text given.
        return mIsAutoCorrectionIndicatorOn
                ? SuggestionSpanUtils.getTextWithAutoCorrectionIndicatorUnderline(
                        mLatinIME, text, getDictionaryFacilitatorLocale())
                : text;
    }

    /**
     * Sends a DOWN key event followed by an UP key event to the editor.
     *
     * If possible at all, avoid using this method. It causes all sorts of race conditions with
     * the text view because it goes through a different, asynchronous binder. Also, batch edits
     * are ignored for key events. Use the normal software input methods instead.
     *
     * @param keyCode the key code to send inside the key event.
     */
    public void sendDownUpKeyEvent(final int keyCode) {
        final long eventTime = SystemClock.uptimeMillis();
        mConnection.sendKeyEvent(new KeyEvent(eventTime, eventTime,
                KeyEvent.ACTION_DOWN, keyCode, 0, 0, KeyCharacterMap.VIRTUAL_KEYBOARD, 0,
                KeyEvent.FLAG_SOFT_KEYBOARD | KeyEvent.FLAG_KEEP_TOUCH_MODE));
        mConnection.sendKeyEvent(new KeyEvent(SystemClock.uptimeMillis(), eventTime,
                KeyEvent.ACTION_UP, keyCode, 0, 0, KeyCharacterMap.VIRTUAL_KEYBOARD, 0,
                KeyEvent.FLAG_SOFT_KEYBOARD | KeyEvent.FLAG_KEEP_TOUCH_MODE));
    }

    /**
     * Sends a code point to the editor, using the most appropriate method.
     *
     * Normally we send code points with commitText, but there are some cases (where backward
     * compatibility is a concern for example) where we want to use deprecated methods.
     *
     * @param settingsValues the current values of the settings.
     * @param codePoint the code point to send.
     */
    // TODO: replace these two parameters with an InputTransaction
    private void sendKeyCodePoint(final SettingsValues settingsValues, final int codePoint) {
        // TODO: Remove this special handling of digit letters.
        // For backward compatibility. See {@link InputMethodService#sendKeyChar(char)}.
        if (codePoint >= '0' && codePoint <= '9') {
            sendDownUpKeyEvent(codePoint - '0' + KeyEvent.KEYCODE_0);
            return;
        }

        mConnection.commitText(StringUtils.newSingleCodePointString(codePoint), 1);
    }

    /**
     * Insert an automatic space, if the options allow it.
     *
     * This checks the options and the text before the cursor are appropriate before inserting
     * an automatic space.
     *
     * @param settingsValues the current values of the settings.
     */
    private void insertAutomaticSpaceIfOptionsAndTextAllow(final SettingsValues settingsValues) {
        if (settingsValues.shouldInsertSpacesAutomatically()
                && settingsValues.mSpacingAndPunctuations.mCurrentLanguageHasSpaces
                && !textBeforeCursorMayBeURL()
                && !(mConnection.getCodePointBeforeCursor() == Constants.CODE_PERIOD && mConnection.wordBeforeCursorMayBeEmail())) {
            sendKeyCodePoint(settingsValues, Constants.CODE_SPACE);
        }
    }

    private boolean textBeforeCursorMayBeURL() {
        if (mConnection.textBeforeCursorLooksLikeURL()) return true;
        // doesn't look like URL, but we may be in URL field and user may want to enter example.com
        if (mConnection.getCodePointBeforeCursor() != Constants.CODE_PERIOD && mConnection.getCodePointBeforeCursor() != ':')
            return false;
        final EditorInfo ei = getCurrentInputEditorInfo();
        if (ei == null) return false;
        int inputType = ei.inputType;
        if ((inputType & InputType.TYPE_TEXT_VARIATION_URI) != 0)
            return !mConnection.spaceBeforeCursor();
        else
            return false;
    }

    /**
     * Do the final processing after a batch input has ended. This commits the word to the editor.
     * @param settingsValues the current values of the settings.
     * @param suggestedWords suggestedWords to use.
     */
    public void onUpdateTailBatchInputCompleted(final SettingsValues settingsValues,
            final SuggestedWords suggestedWords, final KeyboardSwitcher keyboardSwitcher) {
        final String batchInputText = suggestedWords.isEmpty() ? null : suggestedWords.getWord(0);
        if (TextUtils.isEmpty(batchInputText)) {
            return;
        }
        mConnection.beginBatchEdit();
        if (SpaceState.PHANTOM == mSpaceState) {
            insertAutomaticSpaceIfOptionsAndTextAllow(settingsValues);
        }
        mWordComposer.setBatchInputWord(batchInputText);
        setComposingTextInternal(batchInputText, 1);
        mConnection.endBatchEdit();
        // Space state must be updated before calling updateShiftState
        mSpaceState = SpaceState.PHANTOM;
        keyboardSwitcher.requestUpdatingShiftState(getCurrentAutoCapsState(settingsValues), getCurrentRecapitalizeState());
    }

    /**
     * Commit the typed string to the editor.
     *
     * This is typically called when we should commit the currently composing word without applying
     * auto-correction to it. Typically, we come here upon pressing a separator when the keyboard
     * is configured to not do auto-correction at all (because of the settings or the properties of
     * the editor). In this case, `separatorString' is set to the separator that was pressed.
     * We also come here in a variety of cases with external user action. For example, when the
     * cursor is moved while there is a composition, or when the keyboard is closed, or when the
     * user presses the Send button for an SMS, we don't auto-correct as that would be unexpected.
     * In this case, `separatorString' is set to NOT_A_SEPARATOR.
     *
     * @param settingsValues the current values of the settings.
     * @param separatorString the separator that's causing the commit, or NOT_A_SEPARATOR if none.
     */
    public void commitTyped(final SettingsValues settingsValues, final String separatorString) {
        if (!mWordComposer.isComposingWord()) return;
        final String typedWord = mWordComposer.getTypedWord();
        if (typedWord.length() > 0) {
            final boolean isBatchMode = mWordComposer.isBatchMode();
            commitChosenWord(settingsValues, typedWord, LastComposedWord.COMMIT_TYPE_USER_TYPED_WORD, separatorString);
            StatsUtils.onWordCommitUserTyped(typedWord, isBatchMode);
        }
    }

    /**
     * Commit the current auto-correction.
     *
     * This will commit the best guess of the keyboard regarding what the user meant by typing
     * the currently composing word. The IME computes suggestions and assigns a confidence score
     * to each of them; when it's confident enough in one suggestion, it replaces the typed string
     * by this suggestion at commit time. When it's not confident enough, or when it has no
     * suggestions, or when the settings or environment does not allow for auto-correction, then
     * this method just commits the typed string.
     * Note that if suggestions are currently being computed in the background, this method will
     * block until the computation returns. This is necessary for consistency (it would be very
     * strange if pressing space would commit a different word depending on how fast you press).
     *
     * @param settingsValues the current value of the settings.
     * @param separator the separator that's causing the commit to happen.
     */
    private void commitCurrentAutoCorrection(final SettingsValues settingsValues,
            final String separator, final LatinIME.UIHandler handler) {
        // Complete any pending suggestions query first
        if (handler.hasPendingUpdateSuggestions()) {
            handler.cancelUpdateSuggestionStrip();
            // To know the input style here, we should retrieve the in-flight "update suggestions"
            // message and read its arg1 member here. However, the Handler class does not let
            // us retrieve this message, so we can't do that. But in fact, we notice that
            // we only ever come here when the input style was typing. In the case of batch
            // input, we update the suggestions synchronously when the tail batch comes. Likewise
            // for application-specified completions. As for recorrections, we never auto-correct,
            // so we don't come here either. Hence, the input style is necessarily
            // INPUT_STYLE_TYPING.
            performUpdateSuggestionStripSync(settingsValues, SuggestedWords.INPUT_STYLE_TYPING);
        }
        final SuggestedWordInfo autoCorrectionOrNull = mWordComposer.getAutoCorrectionOrNull();
        final String typedWord = mWordComposer.getTypedWord();
        final String stringToCommit = (autoCorrectionOrNull != null)
                ? autoCorrectionOrNull.mWord : typedWord;
        if (stringToCommit != null) {
            if (TextUtils.isEmpty(typedWord)) {
                throw new RuntimeException("We have an auto-correction but the typed word "
                        + "is empty? Impossible! I must commit suicide.");
            }
            final boolean isBatchMode = mWordComposer.isBatchMode();
            commitChosenWord(settingsValues, stringToCommit, LastComposedWord.COMMIT_TYPE_DECIDED_WORD, separator);
            if (!typedWord.equals(stringToCommit)) {
                // This will make the correction flash for a short while as a visual clue
                // to the user that auto-correction happened. It has no other effect; in particular
                // note that this won't affect the text inside the text field AT ALL: it only makes
                // the segment of text starting at the supplied index and running for the length
                // of the auto-correction flash. At this moment, the "typedWord" argument is
                // ignored by TextView.
                mConnection.commitCorrection(new CorrectionInfo(
                        mConnection.getExpectedSelectionEnd() - stringToCommit.length(),
                        typedWord, stringToCommit));
                String prevWordsContext = (autoCorrectionOrNull != null)
                        ? autoCorrectionOrNull.mPrevWordsContext
                        : "";
                StatsUtils.onAutoCorrection(typedWord, stringToCommit, isBatchMode,
                        mDictionaryFacilitator, prevWordsContext);
                StatsUtils.onWordCommitAutoCorrect(stringToCommit, isBatchMode);
            } else {
                StatsUtils.onWordCommitUserTyped(stringToCommit, isBatchMode);
            }
        }
    }

    /**
     * Commits the chosen word to the text field and saves it for later retrieval.
     *
     * @param settingsValues the current values of the settings.
     * @param chosenWord the word we want to commit.
     * @param commitType the type of the commit, as one of LastComposedWord.COMMIT_TYPE_*
     * @param separatorString the separator that's causing the commit, or NOT_A_SEPARATOR if none.
     */
    private void commitChosenWord(final SettingsValues settingsValues, final String chosenWord,
            final int commitType, final String separatorString) {
        long startTimeMillis = 0;
        if (DebugFlags.DEBUG_ENABLED) {
            startTimeMillis = System.currentTimeMillis();
            Log.d(TAG, "commitChosenWord() : [" + chosenWord + "]");
        }
        final SuggestedWords suggestedWords = mSuggestedWords;
        // TODO: Locale should be determined based on context and the text given.
        final Locale locale = getDictionaryFacilitatorLocale();
        final CharSequence chosenWordWithSuggestions = chosenWord;
        // b/21926256
        //      SuggestionSpanUtils.getTextWithSuggestionSpan(mLatinIME, chosenWord,
        //                suggestedWords, locale);
        if (DebugFlags.DEBUG_ENABLED) {
            long runTimeMillis = System.currentTimeMillis() - startTimeMillis;
            Log.d(TAG, "commitChosenWord() : " + runTimeMillis + " ms to run "
                    + "SuggestionSpanUtils.getTextWithSuggestionSpan()");
            startTimeMillis = System.currentTimeMillis();
        }
        // When we are composing word, get n-gram context from the 2nd previous word because the
        // 1st previous word is the word to be committed. Otherwise get n-gram context from the 1st
        // previous word.
        final NgramContext ngramContext = mConnection.getNgramContextFromNthPreviousWord(
                settingsValues.mSpacingAndPunctuations, mWordComposer.isComposingWord() ? 2 : 1);
        if (DebugFlags.DEBUG_ENABLED) {
            long runTimeMillis = System.currentTimeMillis() - startTimeMillis;
            Log.d(TAG, "commitChosenWord() : " + runTimeMillis + " ms to run "
                    + "Connection.getNgramContextFromNthPreviousWord()");
            Log.d(TAG, "commitChosenWord() : NgramContext = " + ngramContext);
            startTimeMillis = System.currentTimeMillis();
        }
        mConnection.commitText(chosenWordWithSuggestions, 1);
        if (DebugFlags.DEBUG_ENABLED) {
            long runTimeMillis = System.currentTimeMillis() - startTimeMillis;
            Log.d(TAG, "commitChosenWord() : " + runTimeMillis + " ms to run "
                    + "Connection.commitText");
            startTimeMillis = System.currentTimeMillis();
        }
        // Add the word to the user history dictionary
        performAdditionToUserHistoryDictionary(settingsValues, chosenWord, ngramContext);
        if (DebugFlags.DEBUG_ENABLED) {
            long runTimeMillis = System.currentTimeMillis() - startTimeMillis;
            Log.d(TAG, "commitChosenWord() : " + runTimeMillis + " ms to run "
                    + "performAdditionToUserHistoryDictionary()");
            startTimeMillis = System.currentTimeMillis();
        }
        // TODO: figure out here if this is an auto-correct or if the best word is actually
        // what user typed. Note: currently this is done much later in
        // LastComposedWord#didCommitTypedWord by string equality of the remembered
        // strings.
        mLastComposedWord = mWordComposer.commitWord(commitType,
                chosenWordWithSuggestions, separatorString, ngramContext);
        if (DebugFlags.DEBUG_ENABLED) {
            long runTimeMillis = System.currentTimeMillis() - startTimeMillis;
            Log.d(TAG, "commitChosenWord() : " + runTimeMillis + " ms to run "
                    + "WordComposer.commitWord()");
            startTimeMillis = System.currentTimeMillis();
        }
    }

    /**
     * Retry resetting caches in the rich input connection.
     *
     * When the editor can't be accessed we can't reset the caches, so we schedule a retry.
     * This method handles the retry, and re-schedules a new retry if we still can't access.
     * We only retry up to 5 times before giving up.
     *
     * @param tryResumeSuggestions Whether we should resume suggestions or not.
     * @param remainingTries How many times we may try again before giving up.
     * @return whether true if the caches were successfully reset, false otherwise.
     */
    public boolean retryResetCachesAndReturnSuccess(final boolean tryResumeSuggestions,
            final int remainingTries, final LatinIME.UIHandler handler) {
        final boolean shouldFinishComposition = mConnection.hasSelection()
                || !mConnection.isCursorPositionKnown();
        if (!mConnection.resetCachesUponCursorMoveAndReturnSuccess(
                mConnection.getExpectedSelectionStart(), mConnection.getExpectedSelectionEnd(),
                shouldFinishComposition)) {
            if (0 < remainingTries) {
                handler.postResetCaches(tryResumeSuggestions, remainingTries - 1);
                return false;
            }
            // If remainingTries is 0, we should stop waiting for new tries, however we'll still
            // return true as we need to perform other tasks (for example, loading the keyboard).
        }
        mConnection.tryFixLyingCursorPosition();
        if (tryResumeSuggestions) {
            handler.postResumeSuggestions(true /* shouldDelay */);
        }
        return true;
    }

    public void getSuggestedWords(final SettingsValues settingsValues,
            final Keyboard keyboard, final int keyboardShiftMode, final int inputStyle,
            final int sequenceNumber, final OnGetSuggestedWordsCallback callback) {
        mWordComposer.adviseCapitalizedModeBeforeFetchingSuggestions(
                getActualCapsMode(settingsValues, keyboardShiftMode));
        mSuggest.getSuggestedWords(mWordComposer,
                getNgramContextFromNthPreviousWordForSuggestion(
                        settingsValues.mSpacingAndPunctuations,
                        // Get the word on which we should search the bigrams. If we are composing
                        // a word, it's whatever is *before* the half-committed word in the buffer,
                        // hence 2; if we aren't, we should just skip whitespace if any, so 1.
                        mWordComposer.isComposingWord() ? 2 : 1),
                keyboard,
                settingsValues.mSettingsValuesForSuggestion,
                settingsValues.mAutoCorrectionEnabledPerUserSettings,
                inputStyle, sequenceNumber, callback);
    }

    /**
     * Used as an injection point for each call of
     * {@link RichInputConnection#setComposingText(CharSequence, int)}.
     *
     * <p>Currently using this method is optional and you can still directly call
     * {@link RichInputConnection#setComposingText(CharSequence, int)}, but it is recommended to
     * use this method whenever possible.<p>
     * <p>TODO: Should we move this mechanism to {@link RichInputConnection}?</p>
     *
     * @param newComposingText the composing text to be set
     * @param newCursorPosition the new cursor position
     */
    private void setComposingTextInternal(final CharSequence newComposingText,
            final int newCursorPosition) {
        setComposingTextInternalWithBackgroundColor(newComposingText, newCursorPosition,
                Color.TRANSPARENT, newComposingText.length());
    }

    /**
     * Equivalent to {@link #setComposingTextInternal(CharSequence, int)} except that this method
     * allows to set {@link BackgroundColorSpan} to the composing text with the given color.
     *
     * <p>TODO: Currently the background color is exclusive with the black underline, which is
     * automatically added by the framework. We need to change the framework if we need to have both
     * of them at the same time.</p>
     * <p>TODO: Should we move this method to {@link RichInputConnection}?</p>
     *
     * @param newComposingText the composing text to be set
     * @param newCursorPosition the new cursor position
     * @param backgroundColor the background color to be set to the composing text. Set
     * {@link Color#TRANSPARENT} to disable the background color.
     * @param coloredTextLength the length of text, in Java chars, which should be rendered with
     * the given background color.
     */
    private void setComposingTextInternalWithBackgroundColor(final CharSequence newComposingText,
            final int newCursorPosition, final int backgroundColor, final int coloredTextLength) {
        final CharSequence composingTextToBeSet;
        if (backgroundColor == Color.TRANSPARENT) {
            composingTextToBeSet = newComposingText;
        } else {
            final SpannableString spannable = new SpannableString(newComposingText);
            final BackgroundColorSpan backgroundColorSpan = new BackgroundColorSpan(backgroundColor);
            final int spanLength = Math.min(coloredTextLength, spannable.length());
            spannable.setSpan(backgroundColorSpan, 0, spanLength, Spanned.SPAN_EXCLUSIVE_EXCLUSIVE | Spanned.SPAN_COMPOSING);
            composingTextToBeSet = spannable;
        }
        mConnection.setComposingText(composingTextToBeSet, newCursorPosition);
    }

    /**
     * Gets an object allowing private IME commands to be sent to the
     * underlying editor.
     * @return An object for sending private commands to the underlying editor.
     */
    public PrivateCommandPerformer getPrivateCommandPerformer() {
        return mConnection;
    }

    /**
     * Gets the expected index of the first char of the composing span within the editor's text.
     * Returns a negative value in case there appears to be no valid composing span.
     *
     * @see #getComposingLength()
     * @see RichInputConnection#hasSelection()
     * @see RichInputConnection#isCursorPositionKnown()
     * @see RichInputConnection#getExpectedSelectionStart()
     * @see RichInputConnection#getExpectedSelectionEnd()
     * @return The expected index in Java chars of the first char of the composing span.
     */
    // TODO: try and see if we can get rid of this method. Ideally the users of this class should
    // never need to know this.
    public int getComposingStart() {
        if (!mConnection.isCursorPositionKnown() || mConnection.hasSelection()) {
            return -1;
        }
        return mConnection.getExpectedSelectionStart() - mWordComposer.size();
    }

    /**
     * Gets the expected length in Java chars of the composing span.
     * May be 0 if there is no valid composing span.
     * @see #getComposingStart()
     * @return The expected length of the composing span.
     */
    // TODO: try and see if we can get rid of this method. Ideally the users of this class should
    // never need to know this.
    public int getComposingLength() {
        return mWordComposer.size();
    }
}<|MERGE_RESOLUTION|>--- conflicted
+++ resolved
@@ -1621,19 +1621,12 @@
         // we just do not resume because it's safer.
         if (!isResumableWord(settingsValues, range.mWord.toString())) {
             mSuggestionStripViewAccessor.setNeutralSuggestionStrip();
-<<<<<<< HEAD
-            return;
-        }
-        restartSuggestions(range, expectedCursorPosition);
-    }
-
-    private void restartSuggestions(final TextRange range, final int expectedCursorPosition) {
-=======
             // "unselect" the previous text
             mConnection.finishComposingText();
             return;
         }
->>>>>>> c7751423
+
+    private void restartSuggestions(final TextRange range, final int expectedCursorPosition) {
         final int numberOfCharsInWordBeforeCursor = range.getNumberOfCharsInWordBeforeCursor();
         if (numberOfCharsInWordBeforeCursor > expectedCursorPosition) return;
         final ArrayList<SuggestedWordInfo> suggestions = new ArrayList<>();
