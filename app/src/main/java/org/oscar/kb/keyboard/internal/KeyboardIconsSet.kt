--- conflicted
+++ resolved
@@ -3,11 +3,6 @@
 import android.content.Context
 import android.content.res.Resources
 import android.graphics.drawable.Drawable
-<<<<<<< HEAD
-=======
-
-
->>>>>>> 676a8798
 import androidx.core.content.ContextCompat
 import org.oscar.kb.R
 import org.oscar.kb.keyboard.KeyboardTheme
@@ -102,6 +97,7 @@
             NAME_PREVIOUS_KEY to                R.styleable.Keyboard_iconPreviousKey,
             NAME_TAB_KEY to                     R.styleable.Keyboard_iconTabKey,
             NAME_SHORTCUT_KEY to                R.styleable.Keyboard_iconShortcutKey,
+            NAME_OSCAR_AI to                    R.styleable.Keyboard_iconOscarAI,
             NAME_INCOGNITO_KEY to               R.styleable.Keyboard_iconIncognitoKey,
             NAME_SPACE_KEY_FOR_NUMBER_LAYOUT to R.styleable.Keyboard_iconSpaceKeyForNumberLayout,
             NAME_SHIFT_KEY_SHIFTED to           R.styleable.Keyboard_iconShiftKeyShifted,
