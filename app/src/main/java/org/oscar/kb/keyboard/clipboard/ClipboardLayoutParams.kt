// SPDX-License-Identifier: GPL-3.0-only

package org.oscar.kb.keyboard.clipboard

import android.content.res.Resources
import android.view.View
import android.widget.FrameLayout
import androidx.recyclerview.widget.RecyclerView
import org.oscar.kb.R
import org.oscar.kb.keyboard.internal.KeyboardParams
import org.oscar.kb.latin.settings.Settings
import org.oscar.kb.latin.utils.ResourceUtils

class ClipboardLayoutParams(res: Resources) {

    private val keyVerticalGap: Int
    private val keyHorizontalGap: Int
    private val listHeight: Int
    val bottomRowKeyboardHeight: Int

    init {
        val sv = Settings.getInstance().current
        val defaultKeyboardHeight = ResourceUtils.getKeyboardHeight(res, sv)
        val defaultKeyboardWidth = ResourceUtils.getKeyboardWidth(res, sv)

        if (sv.mNarrowKeyGaps) {
            keyVerticalGap = res.getFraction(R.fraction.config_key_vertical_gap_holo_narrow,
                defaultKeyboardHeight, defaultKeyboardHeight).toInt()
            keyHorizontalGap = res.getFraction(R.fraction.config_key_horizontal_gap_holo_narrow,
                defaultKeyboardWidth, defaultKeyboardWidth).toInt()
        } else {
            keyVerticalGap = res.getFraction(R.fraction.config_key_vertical_gap_holo,
                defaultKeyboardHeight, defaultKeyboardHeight).toInt()
            keyHorizontalGap = res.getFraction(R.fraction.config_key_horizontal_gap_holo,
                defaultKeyboardWidth, defaultKeyboardWidth).toInt()
        }
        val bottomPadding = (res.getFraction(R.fraction.config_keyboard_bottom_padding_holo,
                defaultKeyboardHeight, defaultKeyboardHeight) * sv.mBottomPaddingScale).toInt()
<<<<<<< HEAD
        val topPadding = res.getFraction(
            R.fraction.config_keyboard_top_padding_holo,
=======
        val topPadding = res.getFraction(R.fraction.config_keyboard_top_padding_holo,
>>>>>>> 676a8798
                defaultKeyboardHeight, defaultKeyboardHeight).toInt()

        val rowCount = KeyboardParams.DEFAULT_KEYBOARD_ROWS + if (sv.mShowsNumberRow) 1 else 0
        bottomRowKeyboardHeight = (defaultKeyboardHeight - bottomPadding - topPadding) / rowCount - keyVerticalGap / 2
        // height calculation is not good enough, probably also because keyboard top padding might be off by a pixel (see KeyboardParser)
        val offset = 1.25f * res.displayMetrics.density * sv.mKeyboardHeightScale
        listHeight = defaultKeyboardHeight - bottomRowKeyboardHeight - bottomPadding + offset.toInt()
    }

    fun setListProperties(recycler: RecyclerView) {
        (recycler.layoutParams as FrameLayout.LayoutParams).apply {
            height = listHeight
            recycler.layoutParams = this
        }
    }

    fun setItemProperties(view: View) {
        (view.layoutParams as RecyclerView.LayoutParams).apply {
            topMargin = keyHorizontalGap / 2
            bottomMargin = keyVerticalGap / 2
            marginStart = keyHorizontalGap / 2
            marginEnd = keyHorizontalGap / 2
            view.layoutParams = this
        }
    }
}<|MERGE_RESOLUTION|>--- conflicted
+++ resolved
@@ -5,6 +5,7 @@
 import android.content.res.Resources
 import android.view.View
 import android.widget.FrameLayout
+import android.widget.LinearLayout
 import androidx.recyclerview.widget.RecyclerView
 import org.oscar.kb.R
 import org.oscar.kb.keyboard.internal.KeyboardParams
@@ -36,12 +37,8 @@
         }
         val bottomPadding = (res.getFraction(R.fraction.config_keyboard_bottom_padding_holo,
                 defaultKeyboardHeight, defaultKeyboardHeight) * sv.mBottomPaddingScale).toInt()
-<<<<<<< HEAD
         val topPadding = res.getFraction(
             R.fraction.config_keyboard_top_padding_holo,
-=======
-        val topPadding = res.getFraction(R.fraction.config_keyboard_top_padding_holo,
->>>>>>> 676a8798
                 defaultKeyboardHeight, defaultKeyboardHeight).toInt()
 
         val rowCount = KeyboardParams.DEFAULT_KEYBOARD_ROWS + if (sv.mShowsNumberRow) 1 else 0
