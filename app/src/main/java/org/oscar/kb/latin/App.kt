// SPDX-License-Identifier: Apache-2.0 AND GPL-3.0-only
package org.oscar.kb.latin

import android.app.Application
import android.content.Context
import androidx.core.content.edit
import androidx.preference.PreferenceManager
import org.oscar.kb.latin.utils.ToolbarKey
import org.oscar.kb.latin.utils.defaultPinnedToolbarPref
import org.oscar.kb.latin.utils.upgradeToolbarPrefs
import org.oscar.kb.latin.common.LocaleUtils.constructLocale
import org.oscar.kb.latin.settings.Settings
import org.oscar.kb.latin.settings.USER_DICTIONARY_SUFFIX
import org.oscar.kb.latin.utils.CUSTOM_LAYOUT_PREFIX
import org.oscar.kb.latin.utils.DeviceProtectedUtils
import org.oscar.kb.latin.utils.DictionaryInfoUtils
<<<<<<< HEAD
import org.oscar.kb.latin.utils.Log
import org.oscar.kb.latin.utils.ToolbarKey
import org.oscar.kb.latin.utils.defaultPinnedToolbarPref
=======
>>>>>>> 676a8798
import org.oscar.kb.latin.utils.getCustomLayoutFile
import org.oscar.kb.latin.utils.getCustomLayoutFiles
import org.oscar.kb.latin.utils.onCustomLayoutFileListChanged
import org.oscar.kb.BuildConfig
import org.oscar.kb.latin.utils.Log
import org.oscar.kb.latin.utils.getCustomLayoutFiles
import java.io.File

class App : Application() {
    override fun onCreate() {
        super.onCreate()
        checkVersionUpgrade(this)
        app = this
    }

    companion object {
        // used so JniUtils can access application once
        private var app: App? = null
        fun getApp(): App? {
            val application = app
            app = null
            return application
        }
    }
}

fun checkVersionUpgrade(context: Context) {
    val prefs = DeviceProtectedUtils.getSharedPreferences(context)
    val oldVersion = prefs.getInt(Settings.PREF_VERSION_CODE, 0)
    if (oldVersion == BuildConfig.VERSION_CODE)
        return
    // clear extracted dictionaries, in case updated version contains newer ones
    DictionaryInfoUtils.getCachedDirectoryList(context)?.forEach {
        if (!it.isDirectory) return@forEach
        val files = it.listFiles() ?: return@forEach
        for (file in files) {
            if (!file.name.endsWith(USER_DICTIONARY_SUFFIX))
                file.delete()
        }
    }
    if (oldVersion == 0) // new install or restoring settings from old app name
        upgradesWhenComingFromOldAppName(context)
    if (oldVersion <= 1000) { // upgrade old custom layouts name
        val oldShiftSymbolsFile = getCustomLayoutFile("${CUSTOM_LAYOUT_PREFIX}shift_symbols", context)
        if (oldShiftSymbolsFile.exists()) {
            oldShiftSymbolsFile.renameTo(getCustomLayoutFile("${CUSTOM_LAYOUT_PREFIX}symbols_shifted", context))
        }

        // rename subtype setting, and clean old subtypes that might remain in some cases
        val subtypesPref = prefs.getString("enabled_input_styles", "")!!
            .split(";").filter { it.isNotEmpty() }
            .map {
                val localeAndLayout = it.split(":").toMutableList()
                localeAndLayout[0] = localeAndLayout[0].constructLocale().toLanguageTag()
                localeAndLayout.joinToString(":")
            }.toSet().joinToString(";")
        val selectedSubtype = prefs.getString("selected_input_style", "")
        prefs.edit {
            remove("enabled_input_styles")
            putString(Settings.PREF_ENABLED_SUBTYPES, subtypesPref)
            remove("selected_input_style")
            putString(Settings.PREF_SELECTED_SUBTYPE, selectedSubtype)
        }
    }
    if (oldVersion <= 2000) {
        // upgrade pinned toolbar keys pref
        val oldPinnedKeysPref = prefs.getString(Settings.PREF_PINNED_TOOLBAR_KEYS, "")!!
        val pinnedKeys = oldPinnedKeysPref.split(";").mapNotNull {
            try {
                ToolbarKey.valueOf(it)
            } catch (_: IllegalArgumentException) {
                null
            }
        }
        val newPinnedKeysPref = (pinnedKeys.map { "${it.name},true" } + defaultPinnedToolbarPref.split(";"))
            .distinctBy { it.split(",").first() }
            .joinToString(";")
        prefs.edit { putString(Settings.PREF_PINNED_TOOLBAR_KEYS, newPinnedKeysPref) }

        // enable language switch key if it was enabled previously
        if (prefs.contains(Settings.PREF_LANGUAGE_SWITCH_KEY) && prefs.getString(Settings.PREF_LANGUAGE_SWITCH_KEY, "") != "off")
            prefs.edit { putBoolean(Settings.PREF_SHOW_LANGUAGE_SWITCH_KEY, true) }
    }
    if (oldVersion <= 2100) {
        if (prefs.contains(Settings.PREF_SHOW_MORE_COLORS)) {
            val moreColors = prefs.getInt(Settings.PREF_SHOW_MORE_COLORS, 0)
            prefs.edit {
                putInt(Settings.getColorPref(Settings.PREF_SHOW_MORE_COLORS, false), moreColors)
                if (prefs.getBoolean(Settings.PREF_THEME_DAY_NIGHT, false))
                    putInt(Settings.getColorPref(Settings.PREF_SHOW_MORE_COLORS, true), moreColors)
                remove(Settings.PREF_SHOW_MORE_COLORS)
            }
        }
    }
    if (oldVersion <= 2201) {
        val additionalSubtypeString = Settings.readPrefAdditionalSubtypes(prefs, context.resources)
        if (additionalSubtypeString.contains(".")) { // means there are custom layouts
            val subtypeStrings = additionalSubtypeString.split(";")
            val newSubtypeStrings = subtypeStrings.mapNotNull {
                val split = it.split(":").toMutableList()
                Log.i("test", "0: $it")
                if (split.size < 2) return@mapNotNull null // should never happen
                val oldName = split[1]
                val newName = oldName.substringBeforeLast(".") + "."
                if (oldName == newName) return@mapNotNull split.joinToString(":") // should never happen
                val oldFile = getCustomLayoutFile(oldName, context)
                val newFile = getCustomLayoutFile(newName, context)
                Log.i("test", "1")
                if (!oldFile.exists()) return@mapNotNull null // should never happen
                Log.i("test", "2")
                if (newFile.exists()) newFile.delete() // should never happen
                Log.i("test", "3")
                oldFile.renameTo(newFile)
                val enabledSubtypes = prefs.getString(Settings.PREF_ENABLED_SUBTYPES, "")!!
                if (enabledSubtypes.contains(oldName))
                    prefs.edit { putString(Settings.PREF_ENABLED_SUBTYPES, enabledSubtypes.replace(oldName, newName)) }
                val selectedSubtype = prefs.getString(Settings.PREF_SELECTED_SUBTYPE, "")!!
                if (selectedSubtype.contains(oldName))
                    prefs.edit { putString(Settings.PREF_SELECTED_SUBTYPE, selectedSubtype.replace(oldName, newName)) }
                split[1] = newName
                split.joinToString(":")
            }
            Settings.writePrefAdditionalSubtypes(prefs, newSubtypeStrings.joinToString(";"))
        }
        // rename other custom layouts
        onCustomLayoutFileListChanged()
        getCustomLayoutFiles(context).forEach {
            val newFile = getCustomLayoutFile(it.name.substringBeforeLast(".") + ".", context)
            if (newFile.name == it.name) return@forEach
            if (newFile.exists()) newFile.delete() // should never happen
            it.renameTo(newFile)
        }
    }
    upgradeToolbarPrefs(prefs)
    onCustomLayoutFileListChanged() // just to be sure
    prefs.edit { putInt(Settings.PREF_VERSION_CODE, BuildConfig.VERSION_CODE) }
}

// todo (later): remove it when most users probably have upgraded
private fun upgradesWhenComingFromOldAppName(context: Context) {
    // move layout files
    try {
        File(context.filesDir, "layouts").listFiles()?.forEach {
            it.copyTo(getCustomLayoutFile(it.name, context), true)
            it.delete()
        }
    } catch (_: Exception) {}
    // move background images
    try {
        val bgDay = File(context.filesDir, "custom_background_image")
        if (bgDay.isFile) {
            bgDay.copyTo(Settings.getCustomBackgroundFile(context, false), true)
            bgDay.delete()
        }
        val bgNight = File(context.filesDir, "custom_background_image_night")
        if (bgNight.isFile) {
            bgNight.copyTo(Settings.getCustomBackgroundFile(context, true), true)
            bgNight.delete()
        }
    } catch (_: Exception) {}
    // upgrade prefs
    val prefs = DeviceProtectedUtils.getSharedPreferences(context)
    if (prefs.all.containsKey("theme_variant")) {
        prefs.edit().putString(Settings.PREF_THEME_COLORS, prefs.getString("theme_variant", "")).apply()
        prefs.edit().remove("theme_variant").apply()
    }
    if (prefs.all.containsKey("theme_variant_night")) {
        prefs.edit().putString(Settings.PREF_THEME_COLORS_NIGHT, prefs.getString("theme_variant_night", "")).apply()
        prefs.edit().remove("theme_variant_night").apply()
    }
    prefs.all.toMap().forEach {
        if (it.key.startsWith("pref_key_") && it.key != "pref_key_longpress_timeout") {
            var remove = true
            when (val value = it.value) {
                is Boolean -> prefs.edit().putBoolean(it.key.substringAfter("pref_key_"), value).apply()
                is Int -> prefs.edit().putInt(it.key.substringAfter("pref_key_"), value).apply()
                is Long -> prefs.edit().putLong(it.key.substringAfter("pref_key_"), value).apply()
                is String -> prefs.edit().putString(it.key.substringAfter("pref_key_"), value).apply()
                is Float -> prefs.edit().putFloat(it.key.substringAfter("pref_key_"), value).apply()
                else -> remove = false
            }
            if (remove)
                prefs.edit().remove(it.key).apply()
        } else if (it.key.startsWith("pref_")) {
            var remove = true
            when (val value = it.value) {
                is Boolean -> prefs.edit().putBoolean(it.key.substringAfter("pref_"), value).apply()
                is Int -> prefs.edit().putInt(it.key.substringAfter("pref_"), value).apply()
                is Long -> prefs.edit().putLong(it.key.substringAfter("pref_"), value).apply()
                is String -> prefs.edit().putString(it.key.substringAfter("pref_"), value).apply()
                is Float -> prefs.edit().putFloat(it.key.substringAfter("pref_"), value).apply()
                else -> remove = false
            }
            if (remove)
                prefs.edit().remove(it.key).apply()
        }
    }
    // change more_keys to popup_keys
    if (prefs.contains("more_keys_order")) {
        prefs.edit().putString(Settings.PREF_POPUP_KEYS_ORDER, prefs.getString("more_keys_order", "")?.replace("more_", "popup_")).apply()
        prefs.edit().remove("more_keys_order").apply()
    }
    if (prefs.contains("more_keys_labels_order")) {
        prefs.edit().putString(Settings.PREF_POPUP_KEYS_LABELS_ORDER, prefs.getString("more_keys_labels_order", "")?.replace("more_", "popup_")).apply()
        prefs.edit().remove("more_keys_labels_order").apply()
    }
    if (prefs.contains("more_more_keys")) {
        prefs.edit().putString(Settings.PREF_MORE_POPUP_KEYS, prefs.getString("more_more_keys", "")).apply()
        prefs.edit().remove("more_more_keys").apply()
    }
    if (prefs.contains("spellcheck_use_contacts")) {
        prefs.edit().putBoolean(Settings.PREF_USE_CONTACTS, prefs.getBoolean("spellcheck_use_contacts", false)).apply()
        prefs.edit().remove("spellcheck_use_contacts").apply()
    }
    // upgrade additional subtype locale strings
    val additionalSubtypes = mutableListOf<String>()
    Settings.readPrefAdditionalSubtypes(prefs, context.resources).split(";").forEach {
        val localeString = it.substringBefore(":")
        additionalSubtypes.add(it.replace(localeString, localeString.constructLocale().toLanguageTag()))
    }
    Settings.writePrefAdditionalSubtypes(prefs, additionalSubtypes.joinToString(";"))
    // move pinned clips to credential protected storage if device is not locked (should never happen)
    if (!prefs.contains(Settings.PREF_PINNED_CLIPS)) return
    try {
        val defaultPrefs = PreferenceManager.getDefaultSharedPreferences(context)
        defaultPrefs.edit { putString(Settings.PREF_PINNED_CLIPS, prefs.getString(Settings.PREF_PINNED_CLIPS, "")) }
        prefs.edit { remove(Settings.PREF_PINNED_CLIPS) }
    } catch (_: IllegalStateException) {
        // SharedPreferences in credential encrypted storage are not available until after user is unlocked
    }
}<|MERGE_RESOLUTION|>--- conflicted
+++ resolved
@@ -14,14 +14,7 @@
 import org.oscar.kb.latin.utils.CUSTOM_LAYOUT_PREFIX
 import org.oscar.kb.latin.utils.DeviceProtectedUtils
 import org.oscar.kb.latin.utils.DictionaryInfoUtils
-<<<<<<< HEAD
-import org.oscar.kb.latin.utils.Log
-import org.oscar.kb.latin.utils.ToolbarKey
-import org.oscar.kb.latin.utils.defaultPinnedToolbarPref
-=======
->>>>>>> 676a8798
 import org.oscar.kb.latin.utils.getCustomLayoutFile
-import org.oscar.kb.latin.utils.getCustomLayoutFiles
 import org.oscar.kb.latin.utils.onCustomLayoutFileListChanged
 import org.oscar.kb.BuildConfig
 import org.oscar.kb.latin.utils.Log
@@ -100,7 +93,8 @@
         prefs.edit { putString(Settings.PREF_PINNED_TOOLBAR_KEYS, newPinnedKeysPref) }
 
         // enable language switch key if it was enabled previously
-        if (prefs.contains(Settings.PREF_LANGUAGE_SWITCH_KEY) && prefs.getString(Settings.PREF_LANGUAGE_SWITCH_KEY, "") != "off")
+        if (prefs.contains(Settings.PREF_LANGUAGE_SWITCH_KEY) && prefs.getString(
+                Settings.PREF_LANGUAGE_SWITCH_KEY, "") != "off")
             prefs.edit { putBoolean(Settings.PREF_SHOW_LANGUAGE_SWITCH_KEY, true) }
     }
     if (oldVersion <= 2100) {
