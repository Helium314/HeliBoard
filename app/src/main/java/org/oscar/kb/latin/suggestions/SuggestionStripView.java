--- conflicted
+++ resolved
@@ -470,33 +470,11 @@
                 mic_suggestion_strip.setVisibility(View.GONE);
                 aiOutput.setVisibility(View.GONE);
                 linearLayout.setVisibility(View.VISIBLE);
-<<<<<<< HEAD
 
                 startTimer();  // Starts the timer
                 startRecord(); // Starts recording
-                vibrate();     // Vibrate for feedback
-=======
-                startTimer();  // Starts the timer
-                startRecord();
-                vibrate();
-
-//                NotificationManager notificationManager = (NotificationManager) getContext().getSystemService(Context.NOTIFICATION_SERVICE);
-//                if (Build.VERSION.SDK_INT >= Build.VERSION_CODES.M && !notificationManager.isNotificationPolicyAccessGranted()) {
-//                    // Ask for permission to modify Do Not Disturb settings
-//                    Intent intent = new Intent(android.provider.Settings.ACTION_NOTIFICATION_POLICY_ACCESS_SETTINGS);
-//                    intent.setFlags(Intent.FLAG_ACTIVITY_NEW_TASK);  // Add this line
-//                    getContext().startActivity(intent);
-//
-//                } else {
-//                    // Permission granted, modify ringer mode
-//                    audioManager.setRingerMode(AudioManager.RINGER_MODE_SILENT);
-//                    Toast.makeText(getContext(), "Silent Mode Activated..", Toast.LENGTH_SHORT).show();
-//
-//                    audioManager.setRingerMode(AudioManager.RINGER_MODE_VIBRATE);
-//                    Toast.makeText(getContext(), "Vibrate Mode Activated..", Toast.LENGTH_SHORT).show();
-//                }
-
->>>>>>> 64c0c465
+                vibrate();     // Vibrate for feedback                  
+
             }
         });
         cancel.setOnClickListener(new OnClickListener() {
@@ -513,12 +491,7 @@
                 isCancelled = true;
                 tempRecognizedText = null; // Optionally clear the temporary text
                 aiOutput.setText(""); // Optionally clear the TextView
-<<<<<<< HEAD
-                audioManager.setRingerMode(AudioManager.RINGER_MODE_NORMAL);
-=======
-
-//                audioManager.setRingerMode(AudioManager.RINGER_MODE_NORMAL);
->>>>>>> 64c0c465
+
 //                Toast.makeText(getContext(), "Ringtone Mode Activated..", Toast.LENGTH_SHORT).show();
             }
         });
@@ -535,12 +508,8 @@
                 ivDelete.setVisibility(View.VISIBLE);
                 stopRecord();
                 isCancelled = false;
-<<<<<<< HEAD
-                audioManager.setRingerMode(AudioManager.RINGER_MODE_NORMAL);
-=======
-
-//                audioManager.setRingerMode(AudioManager.RINGER_MODE_NORMAL);
->>>>>>> 64c0c465
+
+
 //                Toast.makeText(getContext(), "Ringtone Mode Activated..", Toast.LENGTH_SHORT).show();
 
                 aiOutput.setText("");
