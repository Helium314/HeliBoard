package org.oscar.kb.latin.suggestions;

import static android.app.ProgressDialog.show;
import static androidx.core.content.ContextCompat.getSystemService;
import static androidx.core.content.ContextCompat.startActivity;
import static org.oscar.kb.latin.utils.ToolbarUtilsKt.createToolbarKey;
import static org.oscar.kb.latin.utils.ToolbarUtilsKt.getCodeForToolbarKey;
import static org.oscar.kb.latin.utils.ToolbarUtilsKt.getCodeForToolbarKeyLongClick;

<<<<<<< HEAD
import android.app.NotificationManager;
import android.media.AudioManager;
import android.media.Ringtone;
import android.media.RingtoneManager;
import android.net.Uri;
=======
import android.content.res.Configuration;
>>>>>>> 08fd6ccc
import android.os.Handler;
import android.os.Looper;
import android.widget.Button;

import android.annotation.SuppressLint;
import android.app.KeyguardManager;
import android.content.BroadcastReceiver;
import android.content.ClipData;
import android.content.ClipboardManager;
import android.content.Context;
import android.content.ContextWrapper;
import android.content.Intent;
import android.content.IntentFilter;
import android.content.SharedPreferences;
import android.content.res.Resources;
import android.graphics.Color;
import android.graphics.PorterDuff;
import android.graphics.drawable.Drawable;
import android.graphics.drawable.GradientDrawable;
import android.graphics.drawable.ShapeDrawable;
import android.graphics.drawable.shapes.OvalShape;
import android.net.ConnectivityManager;
import android.net.Network;
import android.net.NetworkCapabilities;
import android.os.Build;
import android.os.VibrationEffect;
import android.os.Vibrator;
import android.speech.SpeechRecognizer;
import android.text.TextUtils;
import android.util.AttributeSet;
import android.util.TypedValue;
import android.view.GestureDetector;
import android.view.LayoutInflater;
import android.view.MotionEvent;
import android.view.View;
import android.view.View.OnClickListener;
import android.view.View.OnLongClickListener;
import android.view.ViewGroup;
import android.view.ViewParent;
import android.view.accessibility.AccessibilityEvent;
import android.widget.ImageButton;
import android.widget.ImageView;
import android.widget.LinearLayout;
import android.widget.RelativeLayout;
import android.widget.TextView;
import android.widget.Toast;

import com.google.firebase.FirebaseApp;
import com.google.firebase.crashlytics.FirebaseCrashlytics;

import org.oscar.kb.AIEngine.AIOutputEvent;
import org.oscar.kb.AIEngine.OnTextUpdatedListener;
import org.oscar.kb.AIEngine.SummarizeErrorEvent;
import org.oscar.kb.AIEngine.SummarizeViewModel;
import org.oscar.kb.AIEngine.SummarizeViewModelFactory;
import org.oscar.kb.AIEngine.TextUpdatedEvent;
import org.oscar.kb.keyboard.KeyboardView;
import org.oscar.kb.keyboard.internal.KeyboardIconsSet;
import org.oscar.kb.latin.AudioAndHapticFeedbackManager;
import org.oscar.kb.R;
import org.oscar.kb.accessibility.AccessibilityUtils;
import org.oscar.kb.gemini.GeminiClient;
import org.oscar.kb.keyboard.Key;
import org.oscar.kb.keyboard.Keyboard;
import org.oscar.kb.keyboard.KeyboardActionListener;
import org.oscar.kb.keyboard.KeyboardSwitcher;
import org.oscar.kb.keyboard.MainKeyboardView;
import org.oscar.kb.keyboard.PopupKeysPanel;
import org.oscar.kb.keyboard.internal.keyboard_parser.floris.KeyCode;
import org.oscar.kb.latin.Dictionary;
import org.oscar.kb.latin.LatinIME;
import org.oscar.kb.latin.RichInputConnection;
import org.oscar.kb.latin.SuggestedWords;
import org.oscar.kb.latin.SuggestedWords.SuggestedWordInfo;
import org.oscar.kb.latin.common.ColorType;
import org.oscar.kb.latin.common.Colors;
import org.oscar.kb.latin.common.Constants;
import org.oscar.kb.latin.define.DebugFlags;
import org.oscar.kb.latin.settings.DebugSettings;
import org.oscar.kb.latin.settings.Settings;
import org.oscar.kb.latin.settings.SettingsValues;
import org.oscar.kb.latin.setup.AppDatabase;
import org.oscar.kb.latin.setup.Prompt;
import org.oscar.kb.latin.setup.PromptHistoryViewModel;
import org.oscar.kb.latin.suggestions.PopupSuggestionsView.MoreSuggestionsListener;
import org.oscar.kb.latin.utils.DeviceProtectedUtils;
import org.oscar.kb.latin.utils.Log;
import org.oscar.kb.latin.utils.ToolbarKey;
import org.oscar.kb.latin.utils.ToolbarUtilsKt;


import java.util.ArrayList;
import java.util.concurrent.atomic.AtomicBoolean;

import androidx.annotation.NonNull;
import androidx.annotation.Nullable;
import androidx.core.content.ContextCompat;
import androidx.localbroadcastmanager.content.LocalBroadcastManager;

import com.airbnb.lottie.LottieAnimationView;
import com.google.ai.client.generativeai.GenerativeModel;

import org.greenrobot.eventbus.EventBus;
import org.greenrobot.eventbus.Subscribe;
import org.oscar.kb.service.SpeechRecognitionService;


public final class SuggestionStripView extends RelativeLayout implements OnClickListener,
        OnLongClickListener, SummarizeTextProvider, OnTextUpdatedListener
        //,RecognitionListener
{

    LatinIME mLatinIME;
    private FirebaseCrashlytics crashlytics;
    private PromptHistoryViewModel promptViewModel; // Declare the ViewModel

    private Key mCurrenteKey;
    private LinearLayout linearLayout;
    private ImageView mic_suggestion_strip;
    private TextView timerTextView;
    private Handler handler = new Handler(Looper.getMainLooper());
    private int seconds = 0;
    private boolean isRecording = false;
    private Button cancel;
    private Button done;
    private SummarizeViewModel mViewModel;

    //private KeyboardView.OnKeyboardActionListener mOnKeyboardActionListener;

    private KeyboardActionListener mKeyboardActionListener = KeyboardActionListener.EMPTY_LISTENER;


    GeminiClient geminiClient = new GeminiClient(); // Assuming you have a way to create a GeminiClient instance
    GenerativeModel generativeModel = geminiClient.getGeminiFlashModel();


    public TextView getAiOutputTextView() {
        return aiOutput;
    }
    private boolean isCancelled = false;

    private static final String TAG = SuggestionStripView.class.getSimpleName();

//    private void saveAITextToDatabase(String aiText) {
//        AppDatabase db = AppDatabase.getDatabase(getContext());
////        long timestamp = System.currentTimeMillis();
//        Prompt aiTextEntity = new Prompt(aiText);
//        new Thread(() -> db.promptDao().insert(aiTextEntity)).start();
//    }


    public void updateText(final String recognizedText) {
        if (isCancelled) {
            return; // Ignore updates if cancelled
        }
        new Handler(Looper.getMainLooper()).post(() -> {
            // Clear old output
            aiOutput.setText("");
            aiOutput.setText(recognizedText);  // Update UI with AI-corrected text
            Log.d("SuggestionStripView", "AI Output: " + recognizedText);

        });
    }
    private void sendToGeminiAPI(String text) {
        // Set the aiOutput text to "Processing..."
        aiOutput.setText("Processing...");
        // Your logic to send the recognized text to the Gemini API
        GeminiClient geminiClient = new GeminiClient();
        GenerativeModel generativeModel = geminiClient.getGeminiFlashModel();
        SummarizeViewModelFactory factory = new SummarizeViewModelFactory(generativeModel);
        SummarizeViewModel viewModel = factory.create(SummarizeViewModel.class);

        viewModel.summarizeStreaming(text);
        Log.d(TAG, "sendToGeminiAPI: " + text);
    }

//    public void generateAIText(String inputText) {
//        GeminiClient geminiClient = new GeminiClient();
//        GenerativeModel generativeModel = geminiClient.getGeminiFlashModel();
//        SummarizeViewModelFactory factory = new SummarizeViewModelFactory(generativeModel);
//        SummarizeViewModel viewModel = factory.create(SummarizeViewModel.class);
//
//        viewModel.summarizeStreaming(inputText);
//        viewModel.setOnTextUpdatedListener(outputText -> {
//            // Save the AI-generated text to the database
//            saveAITextToDatabase(outputText);
//        });
//    }

    private String tempRecognizedText = null; // Store recognized text temporarily

    private final BroadcastReceiver speechResultReceiver = new BroadcastReceiver() {
        @Override
        public void onReceive(Context context, Intent intent) {
            String recognizedText = intent != null ? intent.getStringExtra("recognizedText") : null;
            if (recognizedText != null) {
<<<<<<< HEAD
                // Clear previous output before updating
                Log.d("SuggestionStripView", recognizedText);
=======
                Log.d(TAG, "SuggestionStripView :" + recognizedText);
>>>>>>> 08fd6ccc
                // Save the recognized text (user input) to the Room database
                //saveUserTextToDatabase(recognizedText);  // Call the function to save original user input

                // Process AI text
                //updateText(recognizedText);
                tempRecognizedText = recognizedText;
                aiOutput.setText(recognizedText); // Immediate UI update

                Log.d("SuggestionStripView", "Recognized text: " + recognizedText);

<<<<<<< HEAD
                // Send to AI processing
                sendToGeminiAPI(tempRecognizedText);
=======
                // Optionally update the UI (if needed)
                //aiOutput.setText(recognizedText);
>>>>>>> 08fd6ccc
            }
        }
    };


    @Subscribe
    public void onTextUpdated(TextUpdatedEvent event) {
        //lvTextProgress.setVisibility(View.VISIBLE);
        if (event.getText() != null && !event.getText().isEmpty()) {
            // if aiOutput text is not null clear history
            //aiOutput.setVisibility(View.GONE);
            aiOutput.setText(event.getText());
            Log.d(TAG, "onTextUpdated: " + event.getText());
            //aiOutput.setVisibility(View.GONE);
            //log received text
            Log.d(TAG, "onTextUpdated: " + event.getText());
            // Copy the text to clipboard

            // Save the AI-generated text to the database
            //saveUserTextToDatabase(aiOutput.getText().toString());
            Log.d(TAG, "AI Output: " + aiOutput.getText().toString());

            ClipboardManager clipboard = (ClipboardManager) getContext().getSystemService(Context.CLIPBOARD_SERVICE);
            ClipData clip = ClipData.newPlainText("aiOutput", aiOutput.getText().toString());
            clipboard.setPrimaryClip(clip);

            // log the clipboard text
            Log.d(TAG, "Clipboard text: " + aiOutput.getText().toString());
            mListener.onCodeInput(KeyCode.CLIPBOARD_PASTE, Constants.SUGGESTION_STRIP_COORDINATE, Constants.SUGGESTION_STRIP_COORDINATE, false);

            // log listener
            Log.d(TAG, "onCodeInput: " + KeyCode.CLIPBOARD_PASTE + " " + Constants.SUGGESTION_STRIP_COORDINATE + " " + Constants.SUGGESTION_STRIP_COORDINATE + " " + false);
            // log clipboard paste text
            Log.d(TAG, "Clipboard paste text: " + aiOutput.getText().toString());
        }
    }

    private void saveUserTextToDatabase(String aiText) {
        AppDatabase db = AppDatabase.getDatabase(getContext());
        long timestamp = System.currentTimeMillis(); // Get current timestamp
        Prompt userTextEntity = new Prompt(aiText,  timestamp); // Set the type to AI_OUTPUT
        new Thread(() -> db.promptDao().insert(userTextEntity)).start();
    }

    @Subscribe
    public void onSummarizeError(SummarizeErrorEvent event) {
        // Update the UI to show the error message
        aiOutput.setText(event.getErrorMessage());
        aiOutput.setVisibility(View.VISIBLE);
        aiOutput.setBackgroundResource(R.drawable.error_background);
        Log.d(TAG, "Error message received: " + event.getErrorMessage());
    }

    public void setAiOutputText(String text) {
        aiOutput.setText(text);
    }

    @NonNull
    @Override
    public String getSummarizeText() {
        return "";
    }

    @Override
    public void setSummarizeText(@NonNull String text) {

    }

    StringBuilder outputBuilder = new StringBuilder();

    @Override
    public void onTextUpdated(@NonNull String text) {
        Log.d(TAG, "onTextUpdated: " + text);
        aiOutput.setText(text);

        // Assuming you have access to the recognized text variable
        String recognizedText = tempRecognizedText; // Store the recognized text temporarily

        if (recognizedText != null) {
            //promptViewModel.insert(new Prompt(recognizedText, Prompt.PromptType.USER_INPUT)); // Save both inputs
        }
    }

    public interface Listener {
        void pickSuggestionManually(SuggestedWordInfo word);

        void onCodeInput(int primaryCode, int x, int y, boolean isKeyRepeat);

        void removeSuggestion(final String word);
    }

    public static boolean DEBUG_SUGGESTIONS;
    private static final float DEBUG_INFO_TEXT_SIZE_IN_DIP = 6.5f;

    private final ViewGroup mSuggestionsStrip;
    private final ImageButton mToolbarExpandKey;
    private final Drawable mIncognitoIcon;
    private final Drawable mToolbarArrowIcon;
    private final Drawable mBinIcon;
    private final ViewGroup mToolbar;
    private final View mToolbarContainer;
    private final ViewGroup mPinnedKeys;
    private final GradientDrawable mEnabledToolKeyBackground = new GradientDrawable();
    private final Drawable mDefaultBackground;
    MainKeyboardView mMainKeyboardView;

    Keyboard mKeyboard;

    private final ImageView mIvOscar;

    public final TextView aiOutput;

    //private final ImageView ivOscarVoiceInput;

    private final ImageView ivDelete;

    private final ImageView ivCopy;

    private final LottieAnimationView lvTextProgress;

    //private final LottieAnimationView tvAudioProgress;
    private final ImageView tvAudioProgress;

    private SpeechRecognizer speechRecognizer;
    private AudioManager audioManager;
    private int previousVolume;
    int currentmode;


    private final View mMoreSuggestionsContainer;
    private final PopupSuggestionsView mMoreSuggestionsView;
    private final MoreSuggestions.Builder mMoreSuggestionsBuilder;

    private final ArrayList<TextView> mWordViews = new ArrayList<>();
    private final ArrayList<TextView> mDebugInfoViews = new ArrayList<>();
    private final ArrayList<View> mDividerViews = new ArrayList<>();

    Listener mListener;

    private static KeyboardActionListener sListener = KeyboardActionListener.EMPTY_LISTENER;


    private SuggestedWords mSuggestedWords = SuggestedWords.getEmptyInstance();
    private int mStartIndexOfMoreSuggestions;
    private int mRtl = 1; // 1 if LTR, -1 if RTL

    private final SuggestionStripLayoutHelper mLayoutHelper;
    private final StripVisibilityGroup mStripVisibilityGroup;
    private boolean isExternalSuggestionVisible = false; // Required to disable the more suggestions if other suggestions are visible

    private static class StripVisibilityGroup {
        private final View mSuggestionStripView;
        private final View mSuggestionsStrip;

        public StripVisibilityGroup(final View suggestionStripView,
                                    final ViewGroup suggestionsStrip) {
            mSuggestionStripView = suggestionStripView;
            mSuggestionsStrip = suggestionsStrip;
            showSuggestionsStrip();
        }

        public void setLayoutDirection(final int layoutDirection) {
            mSuggestionStripView.setLayoutDirection(layoutDirection);
            mSuggestionsStrip.setLayoutDirection(layoutDirection);
        }

        public void showSuggestionsStrip() {
            mSuggestionsStrip.setVisibility(VISIBLE);
        }

    }

    /**
     * Construct a {@link SuggestionStripView} for showing suggestions to be picked by the user.
     */
    public SuggestionStripView(final Context context, final AttributeSet attrs) {
        this(context, attrs, R.attr.suggestionStripViewStyle);
    }

    @SuppressLint("InflateParams") // does not seem suitable here
    public SuggestionStripView(final Context context, final AttributeSet attrs, final int defStyle) {
        super(context, attrs, defStyle);

        EventBus.getDefault().register(this);


        final Colors colors = Settings.getInstance().getCurrent().mColors;
        final SharedPreferences prefs = DeviceProtectedUtils.getSharedPreferences(context);
        DEBUG_SUGGESTIONS = prefs.getBoolean(DebugSettings.PREF_SHOW_SUGGESTION_INFOS, false);

        final LayoutInflater inflater = LayoutInflater.from(context);
        inflater.inflate(R.layout.suggestions_strip, this);

        mSuggestionsStrip = findViewById(R.id.suggestions_strip);
        mToolbarExpandKey = findViewById(R.id.suggestions_strip_toolbar_key);
        mStripVisibilityGroup = new StripVisibilityGroup(this, mSuggestionsStrip);
        mPinnedKeys = findViewById(R.id.pinned_keys);
        mToolbar = findViewById(R.id.toolbar);
        mToolbarContainer = findViewById(R.id.toolbar_container);
        mIvOscar = findViewById(R.id.iv_oscar_keyboard_ai);
        aiOutput = findViewById(R.id.ai_output);
        //ivOscarVoiceInput = findViewById(R.id.ivOscarVoiceInput);
        ivDelete = findViewById(R.id.ic_delete);
        ivCopy = findViewById(R.id.ic_copy);
        lvTextProgress = findViewById(R.id.lvTextProgress);
        tvAudioProgress = findViewById(R.id.tvAudioProgress);
        crashlytics = FirebaseCrashlytics.getInstance();
        FirebaseApp.initializeApp(context);
        mic_suggestion_strip = findViewById(R.id.mic_suggest_strip);
        linearLayout = findViewById(R.id.linear_layouted);
        timerTextView = findViewById(R.id.timerTextView);
        cancel = findViewById(R.id.et_cancel);
        done = findViewById(R.id.et_done);
        audioManager = (AudioManager) getContext().getSystemService(Context.AUDIO_SERVICE);
        currentmode = audioManager.getRingerMode();

        for (int pos = 0; pos < SuggestedWords.MAX_SUGGESTIONS; pos++) {
            final TextView word = new TextView(context, null, R.attr.suggestionWordStyle);
            word.setContentDescription(getResources().getString(R.string.spoken_empty_suggestion));
            word.setOnClickListener(this);
            word.setOnLongClickListener(this);
            colors.setBackground(word, ColorType.STRIP_BACKGROUND);
            mWordViews.add(word);
            final View divider = inflater.inflate(R.layout.suggestion_divider, null);
            mDividerViews.add(divider);
            final TextView info = new TextView(context, null, R.attr.suggestionWordStyle);
            info.setTextColor(colors.get(ColorType.KEY_TEXT));
            info.setTextSize(TypedValue.COMPLEX_UNIT_DIP, DEBUG_INFO_TEXT_SIZE_IN_DIP);
            mDebugInfoViews.add(info);
        }

        mic_suggestion_strip.setOnClickListener(new OnClickListener() {
            @Override
            public void onClick(View v) {
                Log.d(TAG, "mic_suggestion_strip clicked");
                ivCopy.setVisibility(View.GONE);
                ivDelete.setVisibility(View.GONE);
                mic_suggestion_strip.setVisibility(View.GONE);
                aiOutput.setVisibility(View.GONE);
                linearLayout.setVisibility(View.VISIBLE);
                startTimer();  // Starts the timer
                startRecord();
                vibrate();
                NotificationManager notificationManager = (NotificationManager) getContext().getSystemService(Context.NOTIFICATION_SERVICE);
                if (Build.VERSION.SDK_INT >= Build.VERSION_CODES.M && !notificationManager.isNotificationPolicyAccessGranted()) {
                    // Ask for permission to modify Do Not Disturb settings
                    Intent intent = new Intent(android.provider.Settings.ACTION_NOTIFICATION_POLICY_ACCESS_SETTINGS);
                    intent.setFlags(Intent.FLAG_ACTIVITY_NEW_TASK);  // Add this line
                    getContext().startActivity(intent);

                } else {
                    // Permission granted, modify ringer mode
                    audioManager.setRingerMode(AudioManager.RINGER_MODE_SILENT);
                    Toast.makeText(getContext(), "Silent Mode Activated..", Toast.LENGTH_SHORT).show();

                    audioManager.setRingerMode(AudioManager.RINGER_MODE_VIBRATE);
                    Toast.makeText(getContext(), "Vibrate Mode Activated..", Toast.LENGTH_SHORT).show();
                }
            }
        });
        cancel.setOnClickListener(new OnClickListener() {
            @Override
            public void onClick(View v) {
                Log.d(TAG, "mic_suggestion_strip clicked");
                stopTimer();
                linearLayout.setVisibility(View.GONE);
                aiOutput.setVisibility(View.GONE);
                mic_suggestion_strip.setVisibility(View.VISIBLE);
                ivCopy.setVisibility(View.VISIBLE);
                ivDelete.setVisibility(View.VISIBLE);
                stopRecord();
                isCancelled = true;
                tempRecognizedText = null; // Optionally clear the temporary text
                aiOutput.setText(""); // Optionally clear the TextView
                audioManager.setRingerMode(AudioManager.RINGER_MODE_NORMAL);
                Toast.makeText(getContext(), "Ringtone Mode Activated..", Toast.LENGTH_SHORT).show();
            }
        });
        done.setOnClickListener(new View.OnClickListener() {
            @Override
            public void onClick(View v) {
                aiOutput.setBackgroundResource(R.drawable.clipboard_background);
                Log.d(TAG, "Done button clicked");
                stopTimer();
                linearLayout.setVisibility(View.GONE);
                mic_suggestion_strip.setVisibility(View.VISIBLE);
                aiOutput.setVisibility(View.VISIBLE);
                ivCopy.setVisibility(View.VISIBLE);
                ivDelete.setVisibility(View.VISIBLE);
                stopRecord();
                isCancelled = false;
                audioManager.setRingerMode(AudioManager.RINGER_MODE_NORMAL);
                Toast.makeText(getContext(), "Ringtone Mode Activated..", Toast.LENGTH_SHORT).show();

                aiOutput.setText("");
                // Save user input
                if (tempRecognizedText != null) {
                    Log.d(TAG, "Saving recognized text to database: " + tempRecognizedText);
                    saveUserTextToDatabase(tempRecognizedText);  // Call the function to save original user input
                    Log.d(TAG, "Recognized text: " + tempRecognizedText);
                    //updateText(tempRecognizedText); // Now send the text to be updated
                    sendToGeminiAPI(tempRecognizedText); // Send the recognized text to the Gemini API
                    // Clear the temporary recognized text after sending
                    tempRecognizedText = null;
                } else {
                    Log.d(TAG, "No text to send");
                }
            }
        });

        mLayoutHelper = new SuggestionStripLayoutHelper(context, attrs, defStyle, mWordViews, mDividerViews, mDebugInfoViews);

        mMoreSuggestionsContainer = inflater.inflate(R.layout.more_suggestions, null);
        mMoreSuggestionsView = mMoreSuggestionsContainer.findViewById(R.id.more_suggestions_view);
        mMoreSuggestionsBuilder = new MoreSuggestions.Builder(context, mMoreSuggestionsView);

        final Resources res = context.getResources();
        mMoreSuggestionsModalTolerance = res.getDimensionPixelOffset(
                R.dimen.config_more_suggestions_modal_tolerance);
        mMoreSuggestionsSlidingDetector = new GestureDetector(context, mMoreSuggestionsSlidingListener);

        final KeyboardIconsSet iconsSet = KeyboardIconsSet.Companion.getInstance();
        mIncognitoIcon = iconsSet.getNewDrawable(KeyboardIconsSet.NAME_INCOGNITO_KEY, context);
        mToolbarArrowIcon = iconsSet.getNewDrawable(KeyboardIconsSet.NAME_TOOLBAR_KEY, context);
        mBinIcon = iconsSet.getNewDrawable(KeyboardIconsSet.NAME_BIN, context);

        final LinearLayout.LayoutParams toolbarKeyLayoutParams = new LinearLayout.LayoutParams(
                getResources().getDimensionPixelSize(R.dimen.config_suggestions_strip_edge_key_width),
                LinearLayout.LayoutParams.MATCH_PARENT
        );
        for (final ToolbarKey key : ToolbarUtilsKt.getEnabledToolbarKeys(prefs)) {
            final ImageButton button = createToolbarKey(context, iconsSet, key);
            button.setLayoutParams(toolbarKeyLayoutParams);
            setupKey(button, colors);
            mToolbar.addView(button);
        }

        final int toolbarHeight = Math.min(mToolbarExpandKey.getLayoutParams().height, (int) getResources().getDimension(R.dimen.config_suggestions_strip_height));
        mToolbarExpandKey.getLayoutParams().height = toolbarHeight;
        mToolbarExpandKey.getLayoutParams().width = toolbarHeight; // we want it square
        colors.setBackground(mToolbarExpandKey, ColorType.STRIP_BACKGROUND);
        mDefaultBackground = mToolbarExpandKey.getBackground();
        mEnabledToolKeyBackground.setColors(new int[]{colors.get(ColorType.TOOL_BAR_KEY_ENABLED_BACKGROUND) | 0xFF000000, Color.TRANSPARENT}); // ignore alpha on accent color
        mEnabledToolKeyBackground.setGradientType(GradientDrawable.RADIAL_GRADIENT);
        mEnabledToolKeyBackground.setGradientRadius(mToolbarExpandKey.getLayoutParams().height / 2f); // nothing else has a usable height at this state

        mToolbarExpandKey.setOnClickListener(this);
        mToolbarExpandKey.setImageDrawable(Settings.getInstance().getCurrent().mIncognitoModeEnabled ? mIncognitoIcon : mToolbarArrowIcon);
        colors.setColor(mToolbarExpandKey, ColorType.TOOL_BAR_EXPAND_KEY);
        mToolbarExpandKey.setBackground(new ShapeDrawable(new OvalShape())); // ShapeDrawable color is black, need src_atop filter
        mToolbarExpandKey.getBackground().setColorFilter(colors.get(ColorType.TOOL_BAR_EXPAND_KEY_BACKGROUND), PorterDuff.Mode.SRC_ATOP);
        mToolbarExpandKey.getLayoutParams().height *= 0.82; // shrink the whole key a little (drawable not affected)
        mToolbarExpandKey.getLayoutParams().width *= 0.82;

        for (final ToolbarKey pinnedKey : ToolbarUtilsKt.getPinnedToolbarKeys(prefs)) {
            final ImageButton button = createToolbarKey(context, iconsSet, pinnedKey);
            button.setLayoutParams(toolbarKeyLayoutParams);
            setupKey(button, colors);
            mPinnedKeys.addView(button);
            final View pinnedKeyInToolbar = mToolbar.findViewWithTag(pinnedKey);
            if (pinnedKeyInToolbar != null && Settings.getInstance().getCurrent().mQuickPinToolbarKeys)
                pinnedKeyInToolbar.setBackground(mEnabledToolKeyBackground);
        }

        colors.setBackground(this, ColorType.STRIP_BACKGROUND);

        mIvOscar.setOnClickListener(this);
        //ivOscarVoiceInput.setOnClickListener(this);
        tvAudioProgress.setOnClickListener(this);
        ivDelete.setOnClickListener(this);
        ivCopy.setOnClickListener(this);

    }

    /**
     * A connection back to the input method.
     */
    public void setListener(final Listener listener, final View inputView) {
        mListener = listener;
        mMainKeyboardView = inputView.findViewById(R.id.keyboard_view);
    }

    private void startTimer() {
        isRecording = true;
        handler.post(new Runnable() {
            @Override
            public void run() {
                if (isRecording) {
                    int minutes = seconds / 60;
                    int secs = seconds % 60;
                    String time = String.format("%02d:%02d", minutes, secs);
                    timerTextView.setText(time);
                    seconds++;
                    handler.postDelayed(this, 1000);  // Update every second
                }
            }
        });
    }

    private void stopTimer() {
        isRecording = false;
        handler.removeCallbacksAndMessages(null);
        seconds = 0;
        timerTextView.setText("00:00");
    }

    private void updateKeys() {
        final SettingsValues currentSettingsValues = Settings.getInstance().getCurrent();
        final View toolbarVoiceKey = mToolbar.findViewWithTag(ToolbarKey.VOICE);
        if (toolbarVoiceKey != null)
            toolbarVoiceKey.setVisibility(currentSettingsValues.mShowsVoiceInputKey ? VISIBLE : GONE);
        final View pinnedVoiceKey = mPinnedKeys.findViewWithTag(ToolbarKey.VOICE);
        if (pinnedVoiceKey != null)
            pinnedVoiceKey.setVisibility(currentSettingsValues.mShowsVoiceInputKey ? VISIBLE : GONE);
        mToolbarExpandKey.setImageDrawable(currentSettingsValues.mIncognitoModeEnabled ? mIncognitoIcon : mToolbarArrowIcon);
        mToolbarExpandKey.setScaleX((mToolbarContainer.getVisibility() != VISIBLE ? 1f : -1f) * mRtl);

        // hide pinned keys if device is locked, and avoid expanding toolbar
        final KeyguardManager km = (KeyguardManager) getContext().getSystemService(Context.KEYGUARD_SERVICE);
        final boolean hideToolbarKeys = Build.VERSION.SDK_INT >= Build.VERSION_CODES.LOLLIPOP_MR1
                ? km.isDeviceLocked()
                : km.isKeyguardLocked();
        mToolbarExpandKey.setOnClickListener(hideToolbarKeys ? null : this);
        mPinnedKeys.setVisibility(hideToolbarKeys ? GONE : mSuggestionsStrip.getVisibility());
        isExternalSuggestionVisible = false;
    }

    public void setRtl(final boolean isRtlLanguage) {
        final int layoutDirection;
        if (!Settings.getInstance().getCurrent().mVarToolbarDirection)
            layoutDirection = View.LAYOUT_DIRECTION_LOCALE;
        else {
            layoutDirection = isRtlLanguage ? View.LAYOUT_DIRECTION_RTL : View.LAYOUT_DIRECTION_LTR;
            mRtl = isRtlLanguage ? -1 : 1;
        }
        mStripVisibilityGroup.setLayoutDirection(layoutDirection);
    }

    public void setSuggestions(final SuggestedWords suggestedWords, final boolean isRtlLanguage) {
        clear();
        setRtl(isRtlLanguage);
        updateKeys();
        mSuggestedWords = suggestedWords;
        mStartIndexOfMoreSuggestions = mLayoutHelper.layoutAndReturnStartIndexOfMoreSuggestions(
                getContext(), mSuggestedWords, mSuggestionsStrip, this);
    }

    public void setExternalSuggestionView(final View view) {
        clear();
        isExternalSuggestionVisible = true;
        mSuggestionsStrip.addView(view);
        if (Settings.getInstance().getCurrent().mAutoHideToolbar)
            setToolbarVisibility(false);
    }

    @Override
    public void onVisibilityChanged(@NonNull final View view, final int visibility) {
        super.onVisibilityChanged(view, visibility);
        if (view == this)
            // workaround for a bug with inline suggestions views that just keep showing up otherwise, https://github.com/Helium314/HeliBoard/pull/386
            mSuggestionsStrip.setVisibility(visibility);
    }

    public void setMoreSuggestionsHeight(final int remainingHeight) {
        mLayoutHelper.setMoreSuggestionsHeight(remainingHeight);
    }

    @SuppressLint("ClickableViewAccessibility") // why would "null" need to call View#performClick?
    private void clear() {
        mSuggestionsStrip.removeAllViews();
        if (DEBUG_SUGGESTIONS)
            removeAllDebugInfoViews();
        if (mToolbarContainer.getVisibility() != VISIBLE)
            mStripVisibilityGroup.showSuggestionsStrip();
        dismissMoreSuggestionsPanel();
        for (final TextView word : mWordViews) {
            word.setOnTouchListener(null);
        }
    }

    private void removeAllDebugInfoViews() {
        // The debug info views may be placed as children views of this {@link SuggestionStripView}.
        for (final View debugInfoView : mDebugInfoViews) {
            final ViewParent parent = debugInfoView.getParent();
            if (parent instanceof ViewGroup) {
                ((ViewGroup) parent).removeView(debugInfoView);
            }
        }
    }

    private final MoreSuggestionsListener mMoreSuggestionsListener = new MoreSuggestionsListener() {
        @Override
        public void onSuggestionSelected(final SuggestedWordInfo wordInfo) {
            mListener.pickSuggestionManually(wordInfo);
            dismissMoreSuggestionsPanel();
        }

        @Override
        public void onCancelInput() {
            dismissMoreSuggestionsPanel();
        }
    };

    private final PopupKeysPanel.Controller mMoreSuggestionsController =
            new PopupKeysPanel.Controller() {
                @Override
                public void onDismissPopupKeysPanel() {
                    mMainKeyboardView.onDismissPopupKeysPanel();
                }

                @Override
                public void onShowPopupKeysPanel(final PopupKeysPanel panel) {
                    mMainKeyboardView.onShowPopupKeysPanel(panel);
                }

                @Override
                public void onCancelPopupKeysPanel() {
                    dismissMoreSuggestionsPanel();
                }
            };

    public boolean isShowingMoreSuggestionPanel() {
        return mMoreSuggestionsView.isShowingInParent();
    }

    public void dismissMoreSuggestionsPanel() {
        mMoreSuggestionsView.dismissPopupKeysPanel();
    }

    @Override
    public boolean onLongClick(final View view) {
        AudioAndHapticFeedbackManager.getInstance().performHapticAndAudioFeedback(Constants.NOT_A_CODE, this);
        if (view.getTag() instanceof ToolbarKey) {
            onLongClickToolKey(view);
            return true;
        }
        if (view instanceof TextView && mWordViews.contains(view)) {
            return onLongClickSuggestion((TextView) view);
        } else return showMoreSuggestions();
    }

    private void onLongClickToolKey(final View view) {
        if (!(view.getTag() instanceof ToolbarKey tag)) return;
        if (view.getParent() == mPinnedKeys || !Settings.getInstance().getCurrent().mQuickPinToolbarKeys) {
            final int longClickCode = getCodeForToolbarKeyLongClick(tag);
            if (longClickCode != KeyCode.UNSPECIFIED) {
                mListener.onCodeInput(longClickCode, Constants.SUGGESTION_STRIP_COORDINATE, Constants.SUGGESTION_STRIP_COORDINATE, false);
            }
        } else if (view.getParent() == mToolbar) {
            final View pinnedKeyView = mPinnedKeys.findViewWithTag(tag);
            if (pinnedKeyView == null) {
                addKeyToPinnedKeys(tag);
                mToolbar.findViewWithTag(tag).setBackground(mEnabledToolKeyBackground);
                ToolbarUtilsKt.addPinnedKey(DeviceProtectedUtils.getSharedPreferences(getContext()), tag);
            } else {
                ToolbarUtilsKt.removePinnedKey(DeviceProtectedUtils.getSharedPreferences(getContext()), tag);
                mToolbar.findViewWithTag(tag).setBackground(mDefaultBackground.getConstantState().newDrawable(getResources()));
                mPinnedKeys.removeView(pinnedKeyView);
            }
        }
    }

    @SuppressLint("ClickableViewAccessibility")
    // no need for View#performClick, we return false mostly anyway
    private boolean onLongClickSuggestion(final TextView wordView) {
        boolean showIcon = true;
        if (wordView.getTag() instanceof Integer) {
            final int index = (int) wordView.getTag();
            if (index < mSuggestedWords.size() && mSuggestedWords.getInfo(index).mSourceDict == Dictionary.DICTIONARY_USER_TYPED)
                showIcon = false;
        }
        if (showIcon) {
            final Drawable icon = mBinIcon;
            Settings.getInstance().getCurrent().mColors.setColor(icon, ColorType.REMOVE_SUGGESTION_ICON);
            int w = icon.getIntrinsicWidth();
            int h = icon.getIntrinsicWidth();
            wordView.setCompoundDrawablesWithIntrinsicBounds(icon, null, null, null);
            wordView.setEllipsize(TextUtils.TruncateAt.END);
            AtomicBoolean downOk = new AtomicBoolean(false);
            wordView.setOnTouchListener((view1, motionEvent) -> {
                if (motionEvent.getAction() == MotionEvent.ACTION_UP && downOk.get()) {
                    final float x = motionEvent.getX();
                    final float y = motionEvent.getY();
                    if (0 < x && x < w && 0 < y && y < h) {
                        removeSuggestion(wordView);
                        wordView.cancelLongPress();
                        wordView.setPressed(false);
                        return true;
                    }
                } else if (motionEvent.getAction() == MotionEvent.ACTION_DOWN) {
                    final float x = motionEvent.getX();
                    final float y = motionEvent.getY();
                    if (0 < x && x < w && 0 < y && y < h) {
                        downOk.set(true);
                    }
                }
                return false;
            });
        }
        if (DebugFlags.DEBUG_ENABLED && (isShowingMoreSuggestionPanel() || !showMoreSuggestions())) {
            showSourceDict(wordView);
            return true;
        } else return showMoreSuggestions();
    }

    private void showSourceDict(final TextView wordView) {
        final String word = wordView.getText().toString();
        final int index;
        if (wordView.getTag() instanceof Integer) {
            index = (int) wordView.getTag();
        } else return;
        if (index >= mSuggestedWords.size()) return;
        final SuggestedWordInfo info = mSuggestedWords.getInfo(index);
        if (!info.getWord().equals(word)) return;
        final String text = info.mSourceDict.mDictType + ":" + info.mSourceDict.mLocale;
        if (isShowingMoreSuggestionPanel()) {
            mMoreSuggestionsView.dismissPopupKeysPanel();
        }
        KeyboardSwitcher.getInstance().showToast(text, true);
    }

    private void removeSuggestion(TextView wordView) {
        final String word = wordView.getText().toString();
        mListener.removeSuggestion(word);
        mMoreSuggestionsView.dismissPopupKeysPanel();
        // show suggestions, but without the removed word
        final ArrayList<SuggestedWordInfo> sw = new ArrayList<>();
        for (int i = 0; i < mSuggestedWords.size(); i++) {
            final SuggestedWordInfo info = mSuggestedWords.getInfo(i);
            if (!info.getWord().equals(word))
                sw.add(info);
        }
        ArrayList<SuggestedWordInfo> rs = null;
        if (mSuggestedWords.mRawSuggestions != null) {
            rs = mSuggestedWords.mRawSuggestions;
            for (int i = 0; i < rs.size(); i++) {
                if (rs.get(i).getWord().equals(word)) {
                    rs.remove(i);
                    break;
                }
            }
        }
        // copied code from setSuggestions, but without the Rtl part
        clear();
        mSuggestedWords = new SuggestedWords(sw, rs, mSuggestedWords.getTypedWordInfo(),
                mSuggestedWords.mTypedWordValid, mSuggestedWords.mWillAutoCorrect,
                mSuggestedWords.mIsObsoleteSuggestions, mSuggestedWords.mInputStyle,
                mSuggestedWords.mSequenceNumber);
        mStartIndexOfMoreSuggestions = mLayoutHelper.layoutAndReturnStartIndexOfMoreSuggestions(
                getContext(), mSuggestedWords, mSuggestionsStrip, SuggestionStripView.this);
        mStripVisibilityGroup.showSuggestionsStrip();
        // Show the toolbar if no suggestions are left and the "Auto show toolbar" setting is enabled
        if (mSuggestedWords.isEmpty() && Settings.getInstance().getCurrent().mAutoShowToolbar) {
            setToolbarVisibility(true);
        }
    }

    boolean showMoreSuggestions() {
        final Keyboard parentKeyboard = mMainKeyboardView.getKeyboard();
        if (parentKeyboard == null) {
            return false;
        }
        final SuggestionStripLayoutHelper layoutHelper = mLayoutHelper;
        if (mSuggestedWords.size() <= mStartIndexOfMoreSuggestions) {
            return false;
        }
        final int stripWidth = getWidth();
        final View container = mMoreSuggestionsContainer;
        final int maxWidth = stripWidth - container.getPaddingLeft() - container.getPaddingRight();
        final MoreSuggestions.Builder builder = mMoreSuggestionsBuilder;
        builder.layout(mSuggestedWords, mStartIndexOfMoreSuggestions, maxWidth,
                (int) (maxWidth * layoutHelper.mMinMoreSuggestionsWidth),
                layoutHelper.getMaxMoreSuggestionsRow(), parentKeyboard);
        mMoreSuggestionsView.setKeyboard(builder.build());
        container.measure(ViewGroup.LayoutParams.WRAP_CONTENT, ViewGroup.LayoutParams.WRAP_CONTENT);

        final int pointX = stripWidth / 2;
        final int pointY = -layoutHelper.mMoreSuggestionsBottomGap;
        mMoreSuggestionsView.showPopupKeysPanel(this, mMoreSuggestionsController, pointX, pointY,
                mMoreSuggestionsListener);
        mOriginX = mLastX;
        mOriginY = mLastY;
        for (int i = 0; i < mStartIndexOfMoreSuggestions; i++) {
            mWordViews.get(i).setPressed(false);
        }
        return true;
    }

    // Working variables for {@link onInterceptTouchEvent(MotionEvent)} and
    // {@link onTouchEvent(MotionEvent)}.
    private int mLastX;
    private int mLastY;
    private int mOriginX;
    private int mOriginY;
    private final int mMoreSuggestionsModalTolerance;
    private boolean mNeedsToTransformTouchEventToHoverEvent;
    private boolean mIsDispatchingHoverEventToMoreSuggestions;
    private final GestureDetector mMoreSuggestionsSlidingDetector;
    private final GestureDetector.OnGestureListener mMoreSuggestionsSlidingListener =
            new GestureDetector.SimpleOnGestureListener() {
                @Override
                public boolean onScroll(@Nullable MotionEvent down, @NonNull MotionEvent me, float deltaX, float deltaY) {
                    if (down == null) return false;
                    final float dy = me.getY() - down.getY();
                    if (mToolbarContainer.getVisibility() != VISIBLE && deltaY > 0 && dy < 0) {
                        return showMoreSuggestions();
                    }
                    return false;
                }
            };

    @Override
    public boolean onInterceptTouchEvent(final MotionEvent me) {

        // Disable More Suggestions if inline autofill suggestions is visible
        if (isExternalSuggestionVisible) {
            return false;
        }

        // Detecting sliding up finger to show {@link MoreSuggestionsView}.
        if (!mMoreSuggestionsView.isShowingInParent()) {
            mLastX = (int) me.getX();
            mLastY = (int) me.getY();
            return mMoreSuggestionsSlidingDetector.onTouchEvent(me);
        }
        if (mMoreSuggestionsView.isInModalMode()) {
            return false;
        }

        final int action = me.getAction();
        final int index = me.getActionIndex();
        final int x = (int) me.getX(index);
        final int y = (int) me.getY(index);
        if (Math.abs(x - mOriginX) >= mMoreSuggestionsModalTolerance
                || mOriginY - y >= mMoreSuggestionsModalTolerance) {
            // Decided to be in the sliding suggestion mode only when the touch point has been moved
            // upward. Further {@link MotionEvent}s will be delivered to
            // {@link #onTouchEvent(MotionEvent)}.
            mNeedsToTransformTouchEventToHoverEvent =
                    AccessibilityUtils.Companion.getInstance().isTouchExplorationEnabled();
            mIsDispatchingHoverEventToMoreSuggestions = false;
            return true;
        }

        if (action == MotionEvent.ACTION_UP || action == MotionEvent.ACTION_POINTER_UP) {
            // Decided to be in the modal input mode.
            mMoreSuggestionsView.setModalMode();
        }
        return false;
    }

    @Override
    public boolean dispatchPopulateAccessibilityEvent(final AccessibilityEvent event) {
        // Don't populate accessibility event with suggested words and voice key.
        return true;
    }

    @Override
    @SuppressLint("ClickableViewAccessibility") // ok, perform click again, but why?
    public boolean onTouchEvent(final MotionEvent me) {
        if (!mMoreSuggestionsView.isShowingInParent()) {
            // Ignore any touch event while more suggestions panel hasn't been shown.
            // Detecting sliding up is done at {@link #onInterceptTouchEvent}.
            return true;
        }
        // In the sliding input mode. {@link MotionEvent} should be forwarded to
        // {@link MoreSuggestionsView}.
        final int index = me.getActionIndex();
        final int x = mMoreSuggestionsView.translateX((int) me.getX(index));
        final int y = mMoreSuggestionsView.translateY((int) me.getY(index));
        me.setLocation(x, y);
        if (!mNeedsToTransformTouchEventToHoverEvent) {
            mMoreSuggestionsView.onTouchEvent(me);
            return true;
        }
        // In sliding suggestion mode with accessibility mode on, a touch event should be
        // transformed to a hover event.
        final int width = mMoreSuggestionsView.getWidth();
        final int height = mMoreSuggestionsView.getHeight();
        final boolean onMoreSuggestions = (x >= 0 && x < width && y >= 0 && y < height);
        if (!onMoreSuggestions && !mIsDispatchingHoverEventToMoreSuggestions) {
            // Just drop this touch event because dispatching hover event isn't started yet and
            // the touch event isn't on {@link MoreSuggestionsView}.
            return true;
        }
        final int hoverAction;
        if (onMoreSuggestions && !mIsDispatchingHoverEventToMoreSuggestions) {
            // Transform this touch event to a hover enter event and start dispatching a hover
            // event to {@link MoreSuggestionsView}.
            mIsDispatchingHoverEventToMoreSuggestions = true;
            hoverAction = MotionEvent.ACTION_HOVER_ENTER;
        } else if (me.getActionMasked() == MotionEvent.ACTION_UP) {
            // Transform this touch event to a hover exit event and stop dispatching a hover event
            // after this.
            mIsDispatchingHoverEventToMoreSuggestions = false;
            mNeedsToTransformTouchEventToHoverEvent = false;
            hoverAction = MotionEvent.ACTION_HOVER_EXIT;
        } else {
            // Transform this touch event to a hover move event.
            hoverAction = MotionEvent.ACTION_HOVER_MOVE;
        }
        me.setAction(hoverAction);
        mMoreSuggestionsView.onHoverEvent(me);
        return true;
    }

    @Override
    public void onClick(final View view) {
        AudioAndHapticFeedbackManager.getInstance().performHapticAndAudioFeedback(KeyCode.NOT_SPECIFIED, this);
        final Object tag = view.getTag();
        try {
            if (view == mIvOscar) {
                Log.d(TAG, "Generating summary...");
                Toast.makeText(getContext(), "Generating summary...", Toast.LENGTH_SHORT).show();
                GeminiClient geminiClient = new GeminiClient();
                GenerativeModel generativeModel = geminiClient.getGeminiFlashModel();
                SummarizeViewModelFactory factory = new SummarizeViewModelFactory(generativeModel);
                SummarizeViewModel viewModel = factory.create(SummarizeViewModel.class);

                //viewModel.summarizeStreaming("Pass actual text from RichInputConnection");

                //CharSequence text = inputConnection.getTextBeforeCursor(Integer.MAX_VALUE, 0)


                mLatinIME = new LatinIME();

                RichInputConnection inputConnection = new RichInputConnection(mLatinIME);
                CharSequence text = inputConnection.getTextBeforeCursor(Integer.MAX_VALUE, 0);

                if (text != null) {
                    Log.d(TAG, "Text before cursor: " + text);
                    viewModel.summarizeStreaming(text.toString());
                } else {
                    Log.d(TAG, "Text before cursor is null");
                }


                return;
            }
        } catch (Exception e) {
            Log.d(TAG, "Error in generating summary: " + e.getMessage());
            crashlytics.recordException(e);
        }
        if (view == tvAudioProgress) {
            if (recordStatus) {
                manualStopRecord = true;
                stopRecord(); // Stop and process transcription
            } else if (isInternetAvailable()) {
                manualStopRecord = false;
                startRecord(); // Start listening again
                aiOutput.setText("");
            } else {
                Toast.makeText(this.getContext(), "Oops! Internet connection lost.", Toast.LENGTH_SHORT).show();
            }
            return;
        }
        try {
            if (view == aiOutput) {
                // On Click sent to Keyboard
                mListener.onCodeInput(KeyCode.CLIPBOARD_PASTE, Constants.SUGGESTION_STRIP_COORDINATE, Constants.SUGGESTION_STRIP_COORDINATE, false);
                return;
            }
        } catch (Exception e) {
            Log.d(TAG, "Error in generating summary: " + e.getMessage());
            crashlytics.recordException(e);
        }

        if (view == ivDelete) {
            mListener.onCodeInput(KeyCode.DELETE, Constants.SUGGESTION_STRIP_COORDINATE, Constants.SUGGESTION_STRIP_COORDINATE, false);
            //clear the text in aiOutput
            aiOutput.setText("");
            //hide visibility of aiOutput
            aiOutput.setVisibility(GONE);
            //show auto suggestion text
            return;
        }
        if (view == ivCopy) {
            if (aiOutput.getText().toString().isEmpty()) {
                Toast.makeText(getContext(), "You do not have anything to copy", Toast.LENGTH_SHORT).show();
                return;
            } else {
                Toast.makeText(getContext(), "Text copied to clipboard", Toast.LENGTH_SHORT).show();
                ClipboardManager clipboard = (ClipboardManager) getContext().getSystemService(Context.CLIPBOARD_SERVICE);
                ClipData clip = ClipData.newPlainText("aiOutput", aiOutput.getText().toString());
                clipboard.setPrimaryClip(clip);
                mListener.onCodeInput(KeyCode.CLIPBOARD_COPY, Constants.SUGGESTION_STRIP_COORDINATE, Constants.SUGGESTION_STRIP_COORDINATE, false);
                //if clipoard is empty show toast you do not have anything to copy or show clipboard has been copy once there been data
                //aiOutput.setVisibility(VISIBLE);
            }
        }
        if (tag instanceof ToolbarKey) {
            final int code = getCodeForToolbarKey((ToolbarKey) tag);
            if (code != KeyCode.UNSPECIFIED) {
                Log.d(TAG, "click toolbar key " + tag);
                mListener.onCodeInput(code, Constants.SUGGESTION_STRIP_COORDINATE, Constants.SUGGESTION_STRIP_COORDINATE, false);
                if (tag == ToolbarKey.INCOGNITO || tag == ToolbarKey.AUTOCORRECT || tag == ToolbarKey.ONE_HANDED) {
                    if (tag == ToolbarKey.INCOGNITO)
                        updateKeys(); // update icon
                    view.setActivated(!view.isActivated());
                }
                return;
            }
        }
        if (view == mToolbarExpandKey) {
            setToolbarVisibility(mToolbarContainer.getVisibility() != VISIBLE);
        }


        // {@link Integer} tag is set at
        // {@link SuggestionStripLayoutHelper#setupWordViewsTextAndColor(SuggestedWords,int)} and
        // {@link SuggestionStripLayoutHelper#layoutPunctuationSuggestions(SuggestedWords,ViewGroup}
        if (tag instanceof Integer) {
            final int index = (Integer) tag;
            if (index >= mSuggestedWords.size()) {
                return;
            }
            final SuggestedWordInfo wordInfo = mSuggestedWords.getInfo(index);
            mListener.pickSuggestionManually(wordInfo);
        }
    }


    private boolean recordStatus = false;
    private boolean manualStopRecord = false;
    private StringBuilder transcriptionBuffer = new StringBuilder(); // To accumulate text

    private void stopRecord() {
        try {
            //lvTextProgress.setVisibility(View.GONE);
            //aiOutput.setVisibility(View.VISIBLE);
            new Handler().postDelayed(new Runnable() {
                @Override
                public void run() {
                    // Set aiOutputText to "Processing..."
                    //aiOutput.setText("Processing...");
                    stopSpeechRecognitionService();

                    tvAudioProgress.setImageDrawable(getResources().getDrawable(R.drawable.baseline_mic_24));
                    recordStatus = false;
                    // Clear previous recognized text
                    tempRecognizedText = null;
                }
            }, 5000);

        } catch (Exception e) {
            Log.d(TAG, "Error in stopping record: " + e.getMessage());
            crashlytics.recordException(e);
        }
    }


    private void startRecord() {
        try {
            aiOutput.setVisibility(View.GONE);
            //lvTextProgress.setVisibility(View.VISIBLE);
            // Clear text accumulators before new recording
            tempRecognizedText = null;
            transcriptionBuffer.setLength(0); // Clear the buffer
            Log.d(TAG, "Recording started");

            startForegroundService();
            //tvAudioProgress.playAnimation();
            tvAudioProgress.setImageDrawable(getResources().getDrawable(R.drawable.ic_pause));
            recordStatus = true;
        } catch (Exception e) {
            Log.d(TAG, "Error in starting record: " + e.getMessage());
            crashlytics.recordException(e);
            aiOutput.setText("Error in starting record: " + e.getMessage());
        }
    }

    private void vibrate() {
        Vibrator vibrator = (Vibrator) getContext().getSystemService(Context.VIBRATOR_SERVICE);
        if (vibrator != null) {
            if (Build.VERSION.SDK_INT >= Build.VERSION_CODES.O) {
                vibrator.vibrate(VibrationEffect.createOneShot(100, VibrationEffect.DEFAULT_AMPLITUDE));
            }
        }
    }

    @Override
    protected void onAttachedToWindow() {
        super.onAttachedToWindow();
        // Register your BroadcastReceiver here
        LocalBroadcastManager.getInstance(getContext()).registerReceiver(
                speechResultReceiver, new IntentFilter("SpeechRecognitionResults")
        );
    }

    @Override
    protected void onDetachedFromWindow() {
        super.onDetachedFromWindow();
        dismissMoreSuggestionsPanel();
        tvAudioProgress.setImageDrawable(getResources().getDrawable(R.drawable.baseline_mic_24));
        LocalBroadcastManager.getInstance(getContext()).unregisterReceiver(speechResultReceiver);
        EventBus.getDefault().unregister(this);
    }




    @Override
    protected void onSizeChanged(final int w, final int h, final int oldw, final int oldh) {
        // Called by the framework when the size is known. Show the important notice if applicable.
        // This may be overriden by showing suggestions later, if applicable.
    }

    public void setToolbarVisibility(final boolean visible) {
        final KeyguardManager km = (KeyguardManager) getContext().getSystemService(Context.KEYGUARD_SERVICE);
        final boolean locked = Build.VERSION.SDK_INT >= Build.VERSION_CODES.LOLLIPOP_MR1
                ? km.isDeviceLocked()
                : km.isKeyguardLocked();
        if (locked) {
            mPinnedKeys.setVisibility(GONE);
            mSuggestionsStrip.setVisibility(VISIBLE);
            mToolbarContainer.setVisibility(GONE);
        } else if (visible) {
            mPinnedKeys.setVisibility(GONE);
            mSuggestionsStrip.setVisibility(GONE);
            mToolbarContainer.setVisibility(VISIBLE);
        } else {
            mToolbarContainer.setVisibility(GONE);
            mSuggestionsStrip.setVisibility(VISIBLE);
            mPinnedKeys.setVisibility(VISIBLE);
        }
        mToolbarExpandKey.setScaleX((visible && !locked ? -1f : 1f) * mRtl);
    }

    private void addKeyToPinnedKeys(final ToolbarKey pinnedKey) {
        final ImageButton original = mToolbar.findViewWithTag(pinnedKey);
        if (original == null) return;
        final ImageButton copy = new ImageButton(getContext(), null, R.attr.suggestionWordStyle);
        copy.setTag(pinnedKey);
        copy.setScaleType(original.getScaleType());
        copy.setScaleX(original.getScaleX());
        copy.setScaleY(original.getScaleY());
        copy.setContentDescription(original.getContentDescription());
        copy.setImageDrawable(original.getDrawable());
        copy.setLayoutParams(original.getLayoutParams());
        copy.setActivated(original.isActivated());
        setupKey(copy, Settings.getInstance().getCurrent().mColors);
        mPinnedKeys.addView(copy);
    }

    private void setupKey(final ImageButton view, final Colors colors) {
        view.setOnClickListener(this);
        view.setOnLongClickListener(this);
        colors.setColor(view, ColorType.TOOL_BAR_KEY);
        colors.setBackground(view, ColorType.STRIP_BACKGROUND);
    }

    private boolean isInternetAvailable() {
        Context context = getContext();
        if (context == null) {
            return false;
        }
        ConnectivityManager connectivityManager =
                (ConnectivityManager) context.getSystemService(Context.CONNECTIVITY_SERVICE);
        if (connectivityManager != null) {
            Network network = null;
            if (android.os.Build.VERSION.SDK_INT >= android.os.Build.VERSION_CODES.M) {
                network = connectivityManager.getActiveNetwork();
            }
            NetworkCapabilities networkCapabilities = connectivityManager.getNetworkCapabilities(network);
            return networkCapabilities != null &&
                    networkCapabilities.hasCapability(NetworkCapabilities.NET_CAPABILITY_INTERNET);
        }
        return false;
    }

    private void startForegroundService() {
        Intent intent = new Intent(getContext(), SpeechRecognitionService.class);
        ContextCompat.startForegroundService(getContext(), intent);
    }

    private void stopSpeechRecognitionService() {
        // Create an intent for the service you want to stop
        Intent intent = new Intent(getContext(), SpeechRecognitionService.class);

        // Create a ContextWrapper instance and use stopService from it
        ContextWrapper contextWrapper = new ContextWrapper(getContext());
        contextWrapper.stopService(intent);
    }
}<|MERGE_RESOLUTION|>--- conflicted
+++ resolved
@@ -7,15 +7,12 @@
 import static org.oscar.kb.latin.utils.ToolbarUtilsKt.getCodeForToolbarKey;
 import static org.oscar.kb.latin.utils.ToolbarUtilsKt.getCodeForToolbarKeyLongClick;
 
-<<<<<<< HEAD
+import android.content.res.Configuration;
 import android.app.NotificationManager;
 import android.media.AudioManager;
 import android.media.Ringtone;
 import android.media.RingtoneManager;
 import android.net.Uri;
-=======
-import android.content.res.Configuration;
->>>>>>> 08fd6ccc
 import android.os.Handler;
 import android.os.Looper;
 import android.widget.Button;
@@ -72,7 +69,6 @@
 import org.oscar.kb.AIEngine.SummarizeViewModel;
 import org.oscar.kb.AIEngine.SummarizeViewModelFactory;
 import org.oscar.kb.AIEngine.TextUpdatedEvent;
-import org.oscar.kb.keyboard.KeyboardView;
 import org.oscar.kb.keyboard.internal.KeyboardIconsSet;
 import org.oscar.kb.latin.AudioAndHapticFeedbackManager;
 import org.oscar.kb.R;
@@ -172,10 +168,7 @@
             return; // Ignore updates if cancelled
         }
         new Handler(Looper.getMainLooper()).post(() -> {
-            // Clear old output
-            aiOutput.setText("");
             aiOutput.setText(recognizedText);  // Update UI with AI-corrected text
-            Log.d("SuggestionStripView", "AI Output: " + recognizedText);
 
         });
     }
@@ -212,29 +205,16 @@
         public void onReceive(Context context, Intent intent) {
             String recognizedText = intent != null ? intent.getStringExtra("recognizedText") : null;
             if (recognizedText != null) {
-<<<<<<< HEAD
-                // Clear previous output before updating
-                Log.d("SuggestionStripView", recognizedText);
-=======
                 Log.d(TAG, "SuggestionStripView :" + recognizedText);
->>>>>>> 08fd6ccc
                 // Save the recognized text (user input) to the Room database
                 //saveUserTextToDatabase(recognizedText);  // Call the function to save original user input
 
                 // Process AI text
                 //updateText(recognizedText);
                 tempRecognizedText = recognizedText;
-                aiOutput.setText(recognizedText); // Immediate UI update
-
-                Log.d("SuggestionStripView", "Recognized text: " + recognizedText);
-
-<<<<<<< HEAD
-                // Send to AI processing
-                sendToGeminiAPI(tempRecognizedText);
-=======
+
                 // Optionally update the UI (if needed)
                 //aiOutput.setText(recognizedText);
->>>>>>> 08fd6ccc
             }
         }
     };
@@ -1174,13 +1154,11 @@
 
                     tvAudioProgress.setImageDrawable(getResources().getDrawable(R.drawable.baseline_mic_24));
                     recordStatus = false;
-                    // Clear previous recognized text
-                    tempRecognizedText = null;
                 }
             }, 5000);
 
         } catch (Exception e) {
-            Log.d(TAG, "Error in stopping record: " + e.getMessage());
+            Log.d(TAG, "Error in starting record: " + e.getMessage());
             crashlytics.recordException(e);
         }
     }
@@ -1190,14 +1168,12 @@
         try {
             aiOutput.setVisibility(View.GONE);
             //lvTextProgress.setVisibility(View.VISIBLE);
-            // Clear text accumulators before new recording
-            tempRecognizedText = null;
-            transcriptionBuffer.setLength(0); // Clear the buffer
-            Log.d(TAG, "Recording started");
 
             startForegroundService();
             //tvAudioProgress.playAnimation();
             tvAudioProgress.setImageDrawable(getResources().getDrawable(R.drawable.ic_pause));
+            transcriptionBuffer.setLength(0);
+            Log.d(TAG, "Recording started");
             recordStatus = true;
         } catch (Exception e) {
             Log.d(TAG, "Error in starting record: " + e.getMessage());
